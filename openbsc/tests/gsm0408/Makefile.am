--- conflicted
+++ resolved
@@ -6,12 +6,7 @@
 
 gsm0408_test_SOURCES = gsm0408_test.c
 gsm0408_test_LDADD =	$(top_builddir)/src/libbsc/libbsc.a \
-<<<<<<< HEAD
 			$(top_builddir)/src/libxsc/libxsc.a \
-=======
-			$(top_builddir)/src/libmsc/libmsc.a \
 			$(top_builddir)/src/libtrau/libtrau.a \
-			$(top_builddir)/src/libbsc/libbsc.a \
->>>>>>> cd5e5260
 			$(top_builddir)/src/libcommon/libcommon.a \
 			$(LIBOSMOCORE_LIBS) $(LIBOSMOGSM_LIBS) $(LIBOSMOABIS_LIBS) -ldbi