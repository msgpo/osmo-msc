#ifndef _GPRS_SGSN_H
#define _GPRS_SGSN_H

#include <stdint.h>
#include <netinet/in.h>

#include <osmocom/core/timer.h>

#include <osmocom/gsm/gsm48.h>

#include <osmocom/crypt/gprs_cipher.h>
#include <osmocom/gsm/protocol/gsm_23_003.h>

#include <openbsc/gsm_data.h>

#define GSM_EXTENSION_LENGTH 15
#define GSM_APN_LENGTH 102

struct gprs_llc_lle;
struct ctrl_handle;
struct gsm_subscriber;

enum gsm48_gsm_cause;

/* TS 04.08 4.1.3.3 GMM mobility management states on the network side */
enum gprs_gmm_state {
	GMM_DEREGISTERED,		/* 4.1.3.3.1.1 */
	GMM_COMMON_PROC_INIT,		/* 4.1.3.3.1.2 */
	GMM_REGISTERED_NORMAL,		/* 4.1.3.3.2.1 */
	GMM_REGISTERED_SUSPENDED,	/* 4.1.3.3.2.2 */
	GMM_DEREGISTERED_INIT,		/* 4.1.3.3.1.4 */
};

/* TS 23.060 6.1.1 and 6.1.2 Mobility management states A/Gb and Iu mode */
enum gprs_pmm_state {
	PMM_DETACHED,
	PMM_CONNECTED,
	PMM_IDLE,
	MM_IDLE = PMM_DETACHED,
	MM_READY = PMM_CONNECTED,
	MM_STANDBY = PMM_IDLE,
};

enum gprs_mm_ctr {
	GMM_CTR_PKTS_SIG_IN,
	GMM_CTR_PKTS_SIG_OUT,
	GMM_CTR_PKTS_UDATA_IN,
	GMM_CTR_PKTS_UDATA_OUT,
	GMM_CTR_BYTES_UDATA_IN,
	GMM_CTR_BYTES_UDATA_OUT,
	GMM_CTR_PDP_CTX_ACT,
	GMM_CTR_SUSPEND,
	GMM_CTR_PAGING_PS,
	GMM_CTR_PAGING_CS,
	GMM_CTR_RA_UPDATE,
};

enum gprs_pdp_ctx {
	PDP_CTR_PKTS_UDATA_IN,
	PDP_CTR_PKTS_UDATA_OUT,
	PDP_CTR_BYTES_UDATA_IN,
	PDP_CTR_BYTES_UDATA_OUT,
};

enum gprs_t3350_mode {
	GMM_T3350_MODE_NONE,
	GMM_T3350_MODE_ATT,
	GMM_T3350_MODE_RAU,
	GMM_T3350_MODE_PTMSI_REALL,
};

/* Authorization/ACL handling */
enum sgsn_auth_state {
	SGSN_AUTH_UNKNOWN,
	SGSN_AUTH_AUTHENTICATE,
	SGSN_AUTH_ACCEPTED,
	SGSN_AUTH_REJECTED
};

#define MS_RADIO_ACCESS_CAPA

enum sgsn_ggsn_lookup_state {
	SGSN_GGSN_2DIGIT,
	SGSN_GGSN_3DIGIT,
};

struct sgsn_ggsn_lookup {
	int state;

	struct sgsn_mm_ctx *mmctx;

	/* APN string */
	char apn_str[GSM_APN_LENGTH];

	/* the original data */
	struct msgb *orig_msg;
	struct tlv_parsed tp;

	/* for dealing with re-transmissions */
	uint8_t nsapi;
	uint8_t sapi;
	uint8_t ti;
};

enum sgsn_ran_type {
	/* GPRS/EDGE via Gb */
	MM_CTX_T_GERAN_Gb,
	/* UMTS via Iu */
	MM_CTX_T_UTRAN_Iu,
	/* GPRS/EDGE via Iu */
	MM_CTX_T_GERAN_Iu,
};

struct service_info {
	uint8_t type;
	uint16_t pdp_status;
};

struct ue_conn_ctx;

/* According to TS 03.60, Table 5: SGSN MM and PDP Contexts */
/* Extended by 3GPP TS 23.060, Table 6: SGSN MM and PDP Contexts */
struct sgsn_mm_ctx {
	struct llist_head	list;

<<<<<<< HEAD
	enum sgsn_ran_type	ran_type;

	char 			imsi[GSM_IMSI_LENGTH];
	enum gprs_gmm_state	mm_state;
	enum gprs_pmm_state	pmm_state;
=======
	char 			imsi[GSM23003_IMSI_MAX_DIGITS+1];
	enum gprs_mm_state	mm_state;
>>>>>>> cd5e5260
	uint32_t 		p_tmsi;
	uint32_t 		p_tmsi_old;	/* old P-TMSI before new is confirmed */
	uint32_t 		p_tmsi_sig;
	char 			imei[GSM23003_IMEISV_NUM_DIGITS+1];
	/* Opt: Software Version Numbber / TS 23.195 */
	char 			msisdn[GSM_EXTENSION_LENGTH];
	struct gprs_ra_id	ra;
	struct {
		uint16_t		cell_id;	/* Gb only */
		uint32_t		cell_id_age;	/* Gb only */
		uint8_t			radio_prio_sms;

		/* Additional bits not present in the GSM TS */
		uint16_t		nsei;
		uint16_t		bvci;
		struct gprs_llc_llme	*llme;
		uint32_t		tlli;
		uint32_t		tlli_new;
	} gb;
	struct {
		int			new_key;
		uint16_t		sac;		/* Iu: Service Area Code */
		uint32_t		sac_age;	/* Iu: Service Area Code age */
		/* CSG ID */
		/* CSG Membership */
		/* Access Mode */
		/* Seelected CN Operator ID (TS 23.251) */
		/* CSG Subscription Data */
		/* LIPA Allowed */
		/* Voice Support Match Indicator */
		struct ue_conn_ctx	*ue_ctx;
		struct service_info	service;
	} iu;
	/* VLR number */
	uint32_t		new_sgsn_addr;
	/* Authentication Triplet */
	struct gsm_auth_tuple	auth_triplet;
	/* Kc */
	/* Iu: CK, IK, KSI */
	/* CKSN */
	enum gprs_ciph_algo	ciph_algo;

	struct {
		uint8_t	len;
		uint8_t	buf[50];	/* GSM 04.08 10.5.5.12a, extended in TS 24.008 */
	} ms_radio_access_capa;
	/* Supported Codecs (SRVCC) */
	struct {
		uint8_t	len;
		uint8_t	buf[8];		/* GSM 04.08 10.5.5.12, extended in TS 24.008 */
	} ms_network_capa;
	/* UE Netowrk Capability (E-UTRAN) */
	uint16_t		drx_parms;
	/* Active Time value for PSM */
	int			mnrg;	/* MS reported to HLR? */
	int			ngaf;	/* MS reported to MSC/VLR? */
	int			ppf;	/* paging for GPRS + non-GPRS? */
	/* Subscribed Charging Characteristics */
	/* Trace Reference */
	/* Trace Type */
	/* Trigger ID */
	/* OMC Identity */
	/* SMS Parameters */
	int			recovery;
	/* Access Restriction */
	/* GPRS CSI (CAMEL) */
	/* MG-CSI (CAMEL) */
	/* Subscribed UE-AMBR */
	/* UE-AMBR */
	/* APN Subscribed */

	struct llist_head	pdp_list;

	struct rate_ctr_group	*ctrg;
	struct osmo_timer_list	timer;
	unsigned int		T;		/* Txxxx number */
	unsigned int		num_T_exp;	/* number of consecutive T expirations */

	enum gprs_t3350_mode	t3350_mode;
	uint8_t			t3370_id_type;
	uint8_t			pending_req;	/* the request's message type */
	/* TODO: There isn't much semantic difference between t3350_mode
	 * (refers to the timer) and pending_req (refers to the procedure),
	 * where mm->T == 3350 => mm->t3350_mode == f(mm->pending_req). Check
	 * whether one of them can be dropped. */

	enum sgsn_auth_state	auth_state;
	int			is_authenticated;

	/* the string representation of the current hlr */
	char 			hlr[GSM_EXTENSION_LENGTH];

	/* the current GGSN look-up operation */
	struct sgsn_ggsn_lookup *ggsn_lookup;

	struct gsm_subscriber   *subscr;
};

#define LOGMMCTXP(level, mm, fmt, args...) \
	LOGP(DMM, level, "MM(%s/%08x) " fmt, (mm) ? (mm)->imsi : "---", \
	     (mm) ? (mm)->p_tmsi : GSM_RESERVED_TMSI, ## args)

/* look-up a SGSN MM context based on TLLI + RAI */
struct sgsn_mm_ctx *sgsn_mm_ctx_by_tlli(uint32_t tlli,
					const struct gprs_ra_id *raid);
struct sgsn_mm_ctx *sgsn_mm_ctx_by_ptmsi(uint32_t tmsi);
struct sgsn_mm_ctx *sgsn_mm_ctx_by_imsi(const char *imsi);
struct sgsn_mm_ctx *sgsn_mm_ctx_by_ue_ctx(const void *uectx);

/* look-up by matching TLLI and P-TMSI (think twice before using this) */
struct sgsn_mm_ctx *sgsn_mm_ctx_by_tlli_and_ptmsi(uint32_t tlli,
					const struct gprs_ra_id *raid);

/* Allocate a new SGSN MM context */
struct sgsn_mm_ctx *sgsn_mm_ctx_alloc(uint32_t tlli,
					const struct gprs_ra_id *raid);
struct sgsn_mm_ctx *sgsn_mm_ctx_alloc_iu(void *uectx);

void sgsn_mm_ctx_cleanup_free(struct sgsn_mm_ctx *ctx);

struct sgsn_ggsn_ctx *sgsn_mm_ctx_find_ggsn_ctx(struct sgsn_mm_ctx *mmctx,
						struct tlv_parsed *tp,
						enum gsm48_gsm_cause *gsm_cause,
						char *apn_str);

enum pdp_ctx_state {
	PDP_STATE_NONE,
	PDP_STATE_CR_REQ,
	PDP_STATE_CR_CONF,

	/* 04.08 / Figure 6.2 / 6.1.2.2 */
	PDP_STATE_INACT_PEND,
	PDP_STATE_INACTIVE = PDP_STATE_NONE,
};

enum pdp_type {
	PDP_TYPE_NONE,
	PDP_TYPE_ETSI_PPP,
	PDP_TYPE_IANA_IPv4,
	PDP_TYPE_IANA_IPv6,
};

struct sgsn_pdp_ctx {
	struct llist_head	list;	/* list_head for mmctx->pdp_list */
	struct llist_head	g_list;	/* list_head for global list */
	struct sgsn_mm_ctx	*mm;	/* back pointer to MM CTX */
	int			destroy_ggsn; /* destroy it on destruction */
	struct sgsn_ggsn_ctx	*ggsn;	/* which GGSN serves this PDP */
	struct rate_ctr_group	*ctrg;

	//unsigned int		id;
	struct pdp_t		*lib;	/* pointer to libgtp PDP ctx */
	enum pdp_ctx_state	state;
	enum pdp_type		type;
	uint32_t		address;
	char 			*apn_subscribed;
	//char 			*apn_used;
	uint16_t		nsapi;	/* SNDCP */
	uint16_t		sapi;	/* LLC */
	uint8_t			ti;	/* transaction identifier */
	int			vplmn_allowed;
	uint32_t		qos_profile_subscr;
	//uint32_t		qos_profile_req;
	//uint32_t		qos_profile_neg;
	uint8_t			radio_prio;
	uint32_t		tx_npdu_nr;
	uint32_t		rx_npdu_nr;
	uint32_t		tx_gtp_snd;
	uint32_t		rx_gtp_snu;
	//uint32_t		charging_id;
	int			reordering_reqd;

	struct osmo_timer_list	timer;
	unsigned int		T;		/* Txxxx number */
	unsigned int		num_T_exp;	/* number of consecutive T expirations */

	struct osmo_timer_list	cdr_timer;	/* CDR record wird timer */
	struct timespec		cdr_start;	/* The start of the CDR */
	uint64_t		cdr_bytes_in;
	uint64_t		cdr_bytes_out;
	uint32_t		cdr_charging_id;
};

#define LOGPDPCTXP(level, pdp, fmt, args...) \
	LOGP(DGPRS, level, "PDP(%s/%u) " \
	     fmt, (pdp)->mm ? (pdp)->mm->imsi : "---", (pdp)->ti, ## args)

/* look up PDP context by MM context and NSAPI */
struct sgsn_pdp_ctx *sgsn_pdp_ctx_by_nsapi(const struct sgsn_mm_ctx *mm,
					   uint8_t nsapi);
/* look up PDP context by MM context and transaction ID */
struct sgsn_pdp_ctx *sgsn_pdp_ctx_by_tid(const struct sgsn_mm_ctx *mm,
					 uint8_t tid);

struct sgsn_pdp_ctx *sgsn_pdp_ctx_alloc(struct sgsn_mm_ctx *mm,
					uint8_t nsapi);
void sgsn_pdp_ctx_terminate(struct sgsn_pdp_ctx *pdp);
void sgsn_pdp_ctx_free(struct sgsn_pdp_ctx *pdp);


struct sgsn_ggsn_ctx {
	struct llist_head list;
	uint32_t id;
	unsigned int gtp_version;
	struct in_addr remote_addr;
	int remote_restart_ctr;
	struct gsn_t *gsn;
};
struct sgsn_ggsn_ctx *sgsn_ggsn_ctx_alloc(uint32_t id);
void sgsn_ggsn_ctx_free(struct sgsn_ggsn_ctx *ggc);
struct sgsn_ggsn_ctx *sgsn_ggsn_ctx_by_id(uint32_t id);
struct sgsn_ggsn_ctx *sgsn_ggsn_ctx_by_addr(struct in_addr *addr);
struct sgsn_ggsn_ctx *sgsn_ggsn_ctx_find_alloc(uint32_t id);

struct apn_ctx {
	struct llist_head list;
	struct sgsn_ggsn_ctx *ggsn;
	char *name;
	char *imsi_prefix;
	char *description;
};

struct apn_ctx *sgsn_apn_ctx_find_alloc(const char *name, const char *imsi_prefix);
void sgsn_apn_ctx_free(struct apn_ctx *actx);
struct apn_ctx *sgsn_apn_ctx_by_name(const char *name, const char *imsi_prefix);
struct apn_ctx *sgsn_apn_ctx_match(const char *name, const char *imsi_prefix);

extern struct llist_head sgsn_mm_ctxts;
extern struct llist_head sgsn_ggsn_ctxts;
extern struct llist_head sgsn_apn_ctxts;
extern struct llist_head sgsn_pdp_ctxts;

uint32_t sgsn_alloc_ptmsi(void);
void sgsn_inst_init(void);

/* High-level function to be called in case a GGSN has disappeared or
 * ottherwise lost state (recovery procedure) */
int drop_all_pdp_for_ggsn(struct sgsn_ggsn_ctx *ggsn);

char *gprs_pdpaddr2str(uint8_t *pdpa, uint8_t len);

/* Force re-attachment based on msgb meta data */
int sgsn_force_reattach_oldmsg(struct msgb *oldmsg);

/*
 * ctrl interface related work
 */
struct gsm_network;
struct ctrl_handle *sgsn_controlif_setup(struct gsm_network *,
					 const char *bind_addr, uint16_t port);
int sgsn_ctrl_cmds_install(void);

/*
 * Authorization/ACL handling
 */
struct imsi_acl_entry {
	struct llist_head list;
	char imsi[16+1];
};

/* see GSM 09.02, 17.7.1, PDP-Context and GPRSSubscriptionData */
/* see GSM 09.02, B.1, gprsSubscriptionData */
struct sgsn_subscriber_pdp_data {
	struct llist_head	list;

	unsigned int		context_id;
	uint16_t		pdp_type;
	char			apn_str[GSM_APN_LENGTH];
	uint8_t			qos_subscribed[20];
	size_t			qos_subscribed_len;
};

struct sgsn_subscriber_data {
	struct sgsn_mm_ctx	*mm;
	struct gsm_auth_tuple	auth_triplets[5];
	int			auth_triplets_updated;
	struct llist_head	pdp_list;
	int			error_cause;

	uint8_t			msisdn[9];
	size_t			msisdn_len;

	uint8_t			hlr[9];
	size_t			hlr_len;
};

#define SGSN_ERROR_CAUSE_NONE (-1)

#define LOGGSUBSCRP(level, subscr, fmt, args...) \
	LOGP(DGPRS, level, "SUBSCR(%s) " fmt, \
	     (subscr) ? (subscr)->imsi : "---", \
	     ## args)

struct sgsn_config;
struct sgsn_instance;
extern const struct value_string *sgsn_auth_state_names;

void sgsn_auth_init(void);
struct imsi_acl_entry *sgsn_acl_lookup(const char *imsi, struct sgsn_config *cfg);
int sgsn_acl_add(const char *imsi, struct sgsn_config *cfg);
int sgsn_acl_del(const char *imsi, struct sgsn_config *cfg);
/* Request authorization */
int sgsn_auth_request(struct sgsn_mm_ctx *mm);
enum sgsn_auth_state sgsn_auth_state(struct sgsn_mm_ctx *mm);
void sgsn_auth_update(struct sgsn_mm_ctx *mm);
struct gsm_auth_tuple *sgsn_auth_get_tuple(struct sgsn_mm_ctx *mmctx,
					   unsigned key_seq);

/*
 * GPRS subscriber data
 */
#define GPRS_SUBSCRIBER_UPDATE_AUTH_INFO_PENDING	(1 << 16)
#define GPRS_SUBSCRIBER_UPDATE_LOCATION_PENDING		(1 << 17)
#define GPRS_SUBSCRIBER_CANCELLED			(1 << 18)
#define GPRS_SUBSCRIBER_ENABLE_PURGE			(1 << 19)

#define GPRS_SUBSCRIBER_UPDATE_PENDING_MASK ( \
		GPRS_SUBSCRIBER_UPDATE_LOCATION_PENDING | \
		GPRS_SUBSCRIBER_UPDATE_AUTH_INFO_PENDING  \
)

int gprs_subscr_init(struct sgsn_instance *sgi);
int gprs_subscr_request_update_location(struct sgsn_mm_ctx *mmctx);
int gprs_subscr_request_auth_info(struct sgsn_mm_ctx *mmctx);
void gprs_subscr_cleanup(struct gsm_subscriber *subscr);
struct gsm_subscriber *gprs_subscr_get_or_create(const char *imsi);
struct gsm_subscriber *gprs_subscr_get_or_create_by_mmctx( struct sgsn_mm_ctx *mmctx);
struct gsm_subscriber *gprs_subscr_get_by_imsi(const char *imsi);
void gprs_subscr_cancel(struct gsm_subscriber *subscr);
void gprs_subscr_update(struct gsm_subscriber *subscr);
void gprs_subscr_update_auth_info(struct gsm_subscriber *subscr);
int gprs_subscr_rx_gsup_message(struct msgb *msg);

/* Called on subscriber data updates */
void sgsn_update_subscriber_data(struct sgsn_mm_ctx *mmctx);

int gprs_sndcp_vty_init(void);
struct sgsn_instance;
int sgsn_gtp_init(struct sgsn_instance *sgi);

#endif /* _GPRS_SGSN_H */<|MERGE_RESOLUTION|>--- conflicted
+++ resolved
@@ -123,16 +123,11 @@
 struct sgsn_mm_ctx {
 	struct llist_head	list;
 
-<<<<<<< HEAD
 	enum sgsn_ran_type	ran_type;
 
-	char 			imsi[GSM_IMSI_LENGTH];
+	char 			imsi[GSM23003_IMSI_MAX_DIGITS+1];
 	enum gprs_gmm_state	mm_state;
 	enum gprs_pmm_state	pmm_state;
-=======
-	char 			imsi[GSM23003_IMSI_MAX_DIGITS+1];
-	enum gprs_mm_state	mm_state;
->>>>>>> cd5e5260
 	uint32_t 		p_tmsi;
 	uint32_t 		p_tmsi_old;	/* old P-TMSI before new is confirmed */
 	uint32_t 		p_tmsi_sig;
