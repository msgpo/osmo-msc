--- conflicted
+++ resolved
@@ -79,29 +79,6 @@
 		     struct msgb *msg,
 		     void *data, void *param);
 
-<<<<<<< HEAD
-=======
-/*
- * Use the channel. As side effect the lchannel recycle timer
- * will be started.
- */
-#define LCHAN_RELEASE_TIMEOUT 20, 0
-#define use_subscr_con(con) \
-	do {	(con)->use_count++; \
-		DEBUGP(DREF, "lchan (bts=%d,trx=%d,ts=%d,ch=%d) increases usage to: %d\n", \
-			(con)->lchan->ts->trx->bts->nr, (con)->lchan->ts->trx->nr, (con)->lchan->ts->nr, \
-			(con)->lchan->nr, (con)->use_count); \
-		bsc_schedule_timer(&(con)->release_timer, LCHAN_RELEASE_TIMEOUT); } while(0);
-
-#define put_subscr_con(con) \
-	do { (con)->use_count--; \
-		DEBUGP(DREF, "lchan (bts=%d,trx=%d,ts=%d,ch=%d) decreases usage to: %d\n", \
-			(con)->lchan->ts->trx->bts->nr, (con)->lchan->ts->trx->nr, (con)->lchan->ts->nr, \
-			(con)->lchan->nr, (con)->use_count); \
-	} while(0);
-
-
->>>>>>> 3c71232b
 /* communications link with a BTS */
 struct gsm_bts_link {
 	struct gsm_bts *bts;
@@ -228,9 +205,6 @@
 struct gsm_subscriber_connection {
 	/* To whom we are allocated at the moment */
 	struct gsm_subscriber *subscr;
-
-	/* Timer started to release the channel */
-	struct timer_list release_timer;
 
 	/*
 	 * Operations that have a state and might be pending
@@ -276,19 +250,8 @@
 	/* AMR bits */
 	struct gsm48_multi_rate_conf mr_conf;
 	
-<<<<<<< HEAD
-	/* To whom we are allocated at the moment */
-	struct gsm_subscriber *subscr;
-
-	struct timer_list T3101;
-
 	/* Established data link layer services */
 	u_int8_t sapis[8];
-
-	/*
-	 * Operations that have a state and might be pending
-	 */
-	struct gsm_loc_updating_operation *loc_operation;
 
 	/*
 	 * MSC handling...
@@ -296,14 +259,6 @@
 	struct bss_sccp_connection_data *msc_data;
 
 
-	/* use count. how many users use this channel */
-	unsigned int use_count;
-
-=======
-	/* Established data link layer services */
-	u_int8_t sapis[8];
-
->>>>>>> 3c71232b
 	/* cache of last measurement reports on this lchan */
 	struct gsm_meas_rep meas_rep[6];
 	int meas_rep_idx;
