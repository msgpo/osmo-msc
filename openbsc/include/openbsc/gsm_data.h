#ifndef _GSM_DATA_H
#define _GSM_DATA_H

#include <sys/types.h>

enum gsm_phys_chan_config {
	GSM_PCHAN_NONE,
	GSM_PCHAN_CCCH,
	GSM_PCHAN_CCCH_SDCCH4,
	GSM_PCHAN_TCH_F,
	GSM_PCHAN_TCH_H,
	GSM_PCHAN_SDCCH8_SACCH8C,
	GSM_PCHAN_PDCH,		/* GPRS PDCH */
	GSM_PCHAN_TCH_F_PDCH,	/* TCH/F if used, PDCH otherwise */
	GSM_PCHAN_UNKNOWN,
};

enum gsm_chan_t {
	GSM_LCHAN_NONE,
	GSM_LCHAN_SDCCH,
	GSM_LCHAN_TCH_F,
	GSM_LCHAN_TCH_H,
	GSM_LCHAN_UNKNOWN,
};

/* RRLP mode of operation */
enum rrlp_mode {
	RRLP_MODE_NONE,
	RRLP_MODE_MS_BASED,
	RRLP_MODE_MS_PREF,
	RRLP_MODE_ASS_PREF,
};

/* Channel Request reason */
enum gsm_chreq_reason_t {
	GSM_CHREQ_REASON_EMERG,
	GSM_CHREQ_REASON_PAG,
	GSM_CHREQ_REASON_CALL,
	GSM_CHREQ_REASON_LOCATION_UPD,
	GSM_CHREQ_REASON_OTHER,
};

#include <osmocore/timer.h>
#include <openbsc/gsm_04_08.h>
#include <openbsc/abis_rsl.h>
#include <openbsc/mncc.h>
#include <osmocore/tlv.h>
#include <osmocore/bitvec.h>
#include <osmocore/statistics.h>
#include <osmocore/gsm_utils.h>
#include <osmocore/utils.h>

#define TRX_NR_TS	8
#define TS_MAX_LCHAN	8

#define HARDCODED_ARFCN 123
#define HARDCODED_TSC	7
#define HARDCODED_BSIC	0x3f	/* NCC = 7 / BCC = 7 */

/* for multi-drop config */
#define HARDCODED_BTS0_TS	1
#define HARDCODED_BTS1_TS	6
#define HARDCODED_BTS2_TS	11

enum gsm_hooks {
	GSM_HOOK_NM_SWLOAD,
	GSM_HOOK_RR_PAGING,
};

enum gsm_paging_event {
	GSM_PAGING_SUCCEEDED,
	GSM_PAGING_EXPIRED,
	GSM_PAGING_OOM,
};

struct msgb;
typedef int gsm_cbfn(unsigned int hooknum,
		     unsigned int event,
		     struct msgb *msg,
		     void *data, void *param);

<<<<<<< HEAD
=======
/*
 * Use the channel. As side effect the lchannel recycle timer
 * will be started.
 */
#define LCHAN_RELEASE_TIMEOUT 20, 0
#define use_lchan(lchan) \
	do {	lchan->use_count++; \
		DEBUGP(DREF, "lchan (bts=%d,trx=%d,ts=%d,ch=%d) increases usage to: %d\n", \
			lchan->ts->trx->bts->nr, lchan->ts->trx->nr, lchan->ts->nr, \
			lchan->nr, lchan->use_count); \
		bsc_schedule_timer(&lchan->release_timer, LCHAN_RELEASE_TIMEOUT); } while(0);

#define put_lchan(lchan) \
	do { lchan->use_count--; \
		DEBUGP(DREF, "lchan (bts=%d,trx=%d,ts=%d,ch=%d) decreases usage to: %d\n", \
			lchan->ts->trx->bts->nr, lchan->ts->trx->nr, lchan->ts->nr, \
			lchan->nr, lchan->use_count); \
	} while(0);


>>>>>>> 61b4232c
/* communications link with a BTS */
struct gsm_bts_link {
	struct gsm_bts *bts;
};

<<<<<<< HEAD
struct sccp_connection;
=======
/* Real authentication information containing Ki */
enum gsm_auth_algo {
	AUTH_ALGO_NONE,
	AUTH_ALGO_XOR,
	AUTH_ALGO_COMP128v1,
};

struct gsm_auth_info {
	enum gsm_auth_algo auth_algo;
	unsigned int a3a8_ki_len;
	u_int8_t a3a8_ki[16];
};

struct gsm_auth_tuple {
	int use_count;
	int key_seq;
	u_int8_t rand[16];
	u_int8_t sres[4];
	u_int8_t kc[8];
};


>>>>>>> 61b4232c
struct gsm_lchan;
struct gsm_subscriber;
struct gsm_mncc;
struct rtp_socket;

/* BSC/MSC data holding them together */
struct bss_sccp_connection_data {
	struct gsm_lchan *lchan;
	struct gsm_lchan *secondary_lchan;
	struct sccp_connection *sccp;
	int ciphering_handled : 1;

        /* Timers... */

        /* for assginment command */
        struct timer_list T10;

	/* for SCCP ... */
	struct timer_list sccp_it;

	/* audio handling */
	int rtp_port;

	/* Queue SCCP and GSM0408 messages */
	int block_gsm;
	struct llist_head gsm_queue;
	unsigned int gsm_queue_size;

	struct llist_head sccp_queue;
	unsigned int sccp_queue_size;
};

#define GSM0808_T10_VALUE	6, 0
#define sccp_get_lchan(data_ctx) ((struct bss_sccp_connection_data *)data_ctx)->lchan
#define lchan_get_sccp(lchan) lchan->msc_data->sccp
struct bss_sccp_connection_data *bss_sccp_create_data();
void bss_sccp_free_data(struct bss_sccp_connection_data *);


/* Network Management State */
struct gsm_nm_state {
	u_int8_t operational;
	u_int8_t administrative;
	u_int8_t availability;
};

/*
 * LOCATION UPDATING REQUEST state
 *
 * Our current operation is:
 *	- Get imei/tmsi
 *	- Accept/Reject according to global policy
 */
struct gsm_loc_updating_operation {
        struct timer_list updating_timer;
	unsigned int waiting_for_imsi : 1;
	unsigned int waiting_for_imei : 1;
};

/* Maximum number of neighbor cells whose average we track */
#define MAX_NEIGH_MEAS		10
/* Maximum size of the averaging window for neighbor cells */
#define MAX_WIN_NEIGH_AVG	10

/* processed neighbor measurements for one cell */
struct neigh_meas_proc {
	u_int16_t arfcn;
	u_int8_t bsic;
	u_int8_t rxlev[MAX_WIN_NEIGH_AVG];
	unsigned int rxlev_cnt;
	u_int8_t last_seen_nr;
};

#define MAX_A5_KEY_LEN	(128/8)
#define RSL_ENC_ALG_A5(x)	(x+1)

/* is the data link established? who established it? */
#define LCHAN_SAPI_UNUSED	0
#define LCHAN_SAPI_MS		1
#define LCHAN_SAPI_NET		2

/* state of a logical channel */
enum gsm_lchan_state {
	LCHAN_S_NONE,		/* channel is not active */
	LCHAN_S_ACT_REQ,	/* channel activatin requested */
	LCHAN_S_ACTIVE,		/* channel is active and operational */
	LCHAN_S_REL_REQ,	/* channel release has been requested */
	LCHAN_S_INACTIVE,	/* channel is set inactive */
};

struct gsm_lchan {
	/* The TS that we're part of */
	struct gsm_bts_trx_ts *ts;
	/* The logical subslot number in the TS */
	u_int8_t nr;
	/* The logical channel type */
	enum gsm_chan_t type;
	/* RSL channel mode */
	enum rsl_cmod_spd rsl_cmode;
	/* If TCH, traffic channel mode */
	enum gsm48_chan_mode tch_mode;
	/* State */
	enum gsm_lchan_state state;
	/* Power levels for MS and BTS */
	u_int8_t bs_power;
	u_int8_t ms_power;
	/* Encryption information */
	struct {
		u_int8_t alg_id;
		u_int8_t key_len;
		u_int8_t key[MAX_A5_KEY_LEN];
	} encr;
	/* Are we part of a special "silent" call */
	int silent_call;

	/* AMR bits */
	struct gsm48_multi_rate_conf mr_conf;
	
	/* To whom we are allocated at the moment */
	struct gsm_subscriber *subscr;

	struct timer_list T3101;

	/* Established data link layer services */
	u_int8_t sapis[8];

	/*
	 * Operations that have a state and might be pending
	 */
	struct gsm_loc_updating_operation *loc_operation;

	/*
	 * MSC handling...
	 */
	struct bss_sccp_connection_data *msc_data;


	/* use count. how many users use this channel */
	unsigned int use_count;

	/* cache of last measurement reports on this lchan */
	struct gsm_meas_rep meas_rep[6];
	int meas_rep_idx;

	/* table of neighbor cell measurements */
	struct neigh_meas_proc neigh_meas[MAX_NEIGH_MEAS];

	struct {
		u_int32_t bound_ip;
		u_int32_t connect_ip;
		u_int16_t bound_port;
		u_int16_t connect_port;
		u_int16_t conn_id;
		u_int8_t rtp_payload2;
		u_int8_t speech_mode;
		struct rtp_socket *rtp_socket;
	} abis_ip;
};

struct gsm_e1_subslot {
	/* Number of E1 link */
	u_int8_t	e1_nr;
	/* Number of E1 TS inside E1 link */
	u_int8_t	e1_ts;
	/* Sub-slot within the E1 TS, 0xff if full TS */
	u_int8_t	e1_ts_ss;
};

#define BTS_TRX_F_ACTIVATED	0x0001
/* One Timeslot in a TRX */
struct gsm_bts_trx_ts {
	struct gsm_bts_trx *trx;
	/* number of this timeslot at the TRX */
	u_int8_t nr;

	enum gsm_phys_chan_config pchan;

	unsigned int flags;
	struct gsm_nm_state nm_state;
	struct tlv_parsed nm_attr;
	u_int8_t nm_chan_comb;

	/* To which E1 subslot are we connected */
	struct gsm_e1_subslot e1_link;

	struct gsm_lchan lchan[TS_MAX_LCHAN];
};

/* One TRX in a BTS */
struct gsm_bts_trx {
	/* list header in bts->trx_list */
	struct llist_head list;

	struct gsm_bts *bts;
	/* number of this TRX in the BTS */
	u_int8_t nr;
	/* how do we talk RSL with this TRX? */
	struct gsm_e1_subslot rsl_e1_link;
	u_int8_t rsl_tei;
	struct e1inp_sign_link *rsl_link;

	struct gsm_nm_state nm_state;
	struct tlv_parsed nm_attr;
	struct {
		struct gsm_nm_state nm_state;
	} bb_transc;

	u_int16_t arfcn;
	int nominal_power;		/* in dBm */
	unsigned int max_power_red;	/* in actual dB */

	union {
		struct {
			struct {
				struct gsm_nm_state nm_state;
			} bbsig;
			struct {
				struct gsm_nm_state nm_state;
			} pa;
		} bs11;
	};
	struct gsm_bts_trx_ts ts[TRX_NR_TS];
};

enum gsm_bts_type {
	GSM_BTS_TYPE_UNKNOWN,
	GSM_BTS_TYPE_BS11,
	GSM_BTS_TYPE_NANOBTS,
};

struct gsm_bts_model {
	struct llist_head list;

	enum gsm_bts_type type;
	const char *name;

	struct tlv_definition nm_att_tlvdef;
};

/**
 * A pending paging request 
 */
struct gsm_paging_request {
	/* list_head for list of all paging requests */
	struct llist_head entry;
	/* the subscriber which we're paging. Later gsm_paging_request
	 * should probably become a part of the gsm_subscriber struct? */
	struct gsm_subscriber *subscr;
	/* back-pointer to the BTS on which we are paging */
	struct gsm_bts *bts;
	/* what kind of channel type do we ask the MS to establish */
	int chan_type;

	/* Timer 3113: how long do we try to page? */
	struct timer_list T3113;

	/* callback to be called in case paging completes */
	gsm_cbfn *cbfn;
	void *cbfn_param;
};

/*
 * This keeps track of the paging status of one BTS. It
 * includes a number of pending requests, a back pointer
 * to the gsm_bts, a timer and some more state.
 */
struct gsm_bts_paging_state {
	/* pending requests */
	struct llist_head pending_requests;
	struct gsm_paging_request *last_request;
	struct gsm_bts *bts;

	struct timer_list work_timer;

	/* load */
	u_int16_t available_slots;
};

struct gsm_envabtse {
	struct gsm_nm_state nm_state;
};

struct gsm_bts_gprs_nsvc {
	struct gsm_bts *bts;
	int id;
	struct gsm_nm_state nm_state;
};

/* One BTS */
struct gsm_bts {
	/* list header in net->bts_list */
	struct llist_head list;

	struct gsm_network *network;
	/* number of ths BTS in network */
	u_int8_t nr;
	/* Cell Identity */
	u_int16_t cell_identity;
	/* location area code of this BTS */
	u_int16_t location_area_code;
	/* Training Sequence Code */
	u_int8_t tsc;
	/* Base Station Identification Code (BSIC) */
	u_int8_t bsic;
	/* type of BTS */
	enum gsm_bts_type type;
	struct gsm_bts_model *model;
	enum gsm_band band;
	/* should the channel allocator allocate channels from high TRX to TRX0,
	 * rather than starting from TRX0 and go upwards? */
	int chan_alloc_reverse;
	/* maximum Tx power that the MS is permitted to use in this cell */
	int ms_max_power;

	/* how do we talk OML with this TRX? */
	struct gsm_e1_subslot oml_e1_link;
	u_int8_t oml_tei;
	struct e1inp_sign_link *oml_link;

	/* Abis network management O&M handle */
	struct abis_nm_h *nmh;
	struct gsm_nm_state nm_state;
	struct tlv_parsed nm_attr;

	/* number of this BTS on given E1 link */
	u_int8_t bts_nr;

	/* paging state and control */
	struct gsm_bts_paging_state paging;

	/* CCCH is on C0 */
	struct gsm_bts_trx *c0;

	struct {
		struct gsm_nm_state nm_state;
	} site_mgr;

	/* parameters from which we build SYSTEM INFORMATION */
	struct {
		struct gsm48_rach_control rach_control;
		u_int8_t ncc_permitted;
		struct gsm48_cell_sel_par cell_sel_par;
		struct gsm48_cell_options cell_options;
		struct gsm48_control_channel_descr chan_desc;
		struct bitvec neigh_list;
		struct bitvec cell_alloc;
		struct {
			/* bitmask large enough for all possible ARFCN's */
			u_int8_t neigh_list[1024/8];
			u_int8_t cell_alloc[1024/8];
		} data;
	} si_common;

	/* ip.accesss Unit ID's have Site/BTS/TRX layout */
	union {
		struct {
			u_int16_t site_id;
			u_int16_t bts_id;
			u_int32_t flags;
		} ip_access;
		struct {
			struct {
				struct gsm_nm_state nm_state;
			} cclk;
			struct {
				struct gsm_nm_state nm_state;
			} rack;
			struct gsm_envabtse envabtse[4];
		} bs11;
	};

	/* Not entirely sure how ip.access specific this is */
	struct {
		struct {
			struct gsm_nm_state nm_state;
		} nse;
		struct {
			struct gsm_nm_state nm_state;
		} cell;
		struct gsm_bts_gprs_nsvc nsvc[2];
	} gprs;
	
	/* transceivers */
	int num_trx;
	struct llist_head trx_list;
};

/* Some statistics of our network */
struct gsmnet_stats {
	struct {
		struct counter *total;
		struct counter *no_channel;
	} chreq;
	struct {
		struct counter *attempted;
		struct counter *no_channel;	/* no channel available */
		struct counter *timeout;		/* T3103 timeout */
		struct counter *completed;	/* HO COMPL received */
		struct counter *failed;		/* HO FAIL received */
	} handover;
	struct {
		struct counter *attach;
		struct counter *normal;
		struct counter *periodic;
		struct counter *detach;
	} loc_upd_type;
	struct {
		struct counter *reject;
		struct counter *accept;
	} loc_upd_resp;
	struct {
		struct counter *attempted;
		struct counter *detached;
		struct counter *completed;
		struct counter *expired;
	} paging;
	struct {
		struct counter *submitted; /* MO SMS submissions */
		struct counter *no_receiver;
		struct counter *delivered; /* MT SMS deliveries */
		struct counter *rp_err_mem;
		struct counter *rp_err_other;
	} sms;
	struct {
		struct counter *dialled;	/* total number of dialled calls */
		struct counter *alerted;	/* we alerted the other end */
		struct counter *connected;/* how many calls were accepted */
	} call;
};

enum gsm_auth_policy {
	GSM_AUTH_POLICY_CLOSED, /* only subscribers authorized in DB */
	GSM_AUTH_POLICY_ACCEPT_ALL, /* accept everyone, even if not authorized in DB */
	GSM_AUTH_POLICY_TOKEN, /* accept first, send token per sms, then revoke authorization */
};

#define GSM_T3101_DEFAULT 10
#define GSM_T3113_DEFAULT 60

/*
 * internal data for audio management
 */
struct gsm_audio_support {
	u_int8_t hr  : 1,
		 ver : 7;
};

struct gsm_network {
	/* global parameters */
	u_int16_t country_code;
	u_int16_t network_code;
	char *name_long;
	char *name_short;
	enum gsm_auth_policy auth_policy;
	enum gsm48_reject_value reject_cause;
	int a5_encryption;
	int neci;
	int send_mm_info;
	struct {
		int active;
		/* Window RXLEV averaging */
		unsigned int win_rxlev_avg;	/* number of SACCH frames */
		/* Window RXQUAL averaging */
		unsigned int win_rxqual_avg;	/* number of SACCH frames */
		/* Window RXLEV neighbouring cells averaging */
		unsigned int win_rxlev_avg_neigh; /* number of SACCH frames */

		/* how often should we check for power budget HO */
		unsigned int pwr_interval;	/* SACCH frames */
		/* how much better does a neighbor cell have to be ? */
		unsigned int pwr_hysteresis;	/* dBm */
		/* maximum distacne before we try a handover */
		unsigned int max_distance;	/* TA values */
	} handover;

	struct gsmnet_stats stats;

	struct gsm_audio_support **audio_support;
	int audio_length;
	int rtp_payload;
	int rtp_base_port;

	/* layer 4 */
	int (*mncc_recv) (struct gsm_network *net, int msg_type, void *arg);
	struct llist_head upqueue;
	struct llist_head trans_list;

	unsigned int num_bts;
	struct llist_head bts_list;

	/* timer values */
	int T3101;
	int T3103;
	int T3105;
	int T3107;
	int T3109;
	int T3111;
	int T3113;
	int T3115;
	int T3117;
	int T3119;
	int T3141;

	/* Radio Resource Location Protocol (TS 04.31) */
	struct {
		enum rrlp_mode mode;
	} rrlp;

	/* a hack for On Waves. It must be signed */
	int32_t core_country_code;
	int32_t core_network_code;

	/* a simple token for this network... */
	char *bsc_token;
};

#define SMS_HDR_SIZE	128
#define SMS_TEXT_SIZE	256
struct gsm_sms {
	unsigned long long id;
	struct gsm_subscriber *sender;
	struct gsm_subscriber *receiver;

	unsigned long validity_minutes;
	u_int8_t reply_path_req;
	u_int8_t status_rep_req;
	u_int8_t ud_hdr_ind;
	u_int8_t protocol_id;
	u_int8_t data_coding_scheme;
	u_int8_t msg_ref;
	char dest_addr[20+1];	/* DA LV is 12 bytes max, i.e. 10 bytes
				 * BCD == 20 bytes string */
	u_int8_t user_data_len;
	u_int8_t user_data[SMS_TEXT_SIZE];

	char text[SMS_TEXT_SIZE];
};


struct gsm_network *gsm_network_init(u_int16_t country_code, u_int16_t network_code,
				     int (*mncc_recv)(struct gsm_network *, int, void *));
struct gsm_bts *gsm_bts_alloc(struct gsm_network *net, enum gsm_bts_type type,
			      u_int8_t tsc, u_int8_t bsic);
struct gsm_bts_trx *gsm_bts_trx_alloc(struct gsm_bts *bts);
int gsm_set_bts_type(struct gsm_bts *bts, enum gsm_bts_type type);

struct gsm_bts *gsm_bts_num(struct gsm_network *net, int num);

/* Get reference to a neighbor cell on a given BCCH ARFCN */
struct gsm_bts *gsm_bts_neighbor(const struct gsm_bts *bts,
				 u_int16_t arfcn, u_int8_t bsic);

struct gsm_bts_trx *gsm_bts_trx_num(struct gsm_bts *bts, int num);

const char *gsm_pchan_name(enum gsm_phys_chan_config c);
enum gsm_phys_chan_config gsm_pchan_parse(const char *name);
const char *gsm_lchant_name(enum gsm_chan_t c);
const char *gsm_chreq_name(enum gsm_chreq_reason_t c);
char *gsm_trx_name(struct gsm_bts_trx *trx);
char *gsm_ts_name(struct gsm_bts_trx_ts *ts);
char *gsm_lchan_name(struct gsm_lchan *lchan);
const char *gsm_lchans_name(enum gsm_lchan_state s);

enum gsm_e1_event {
	EVT_E1_NONE,
	EVT_E1_TEI_UP,
	EVT_E1_TEI_DN,
};

void set_ts_e1link(struct gsm_bts_trx_ts *ts, u_int8_t e1_nr,
		   u_int8_t e1_ts, u_int8_t e1_ts_ss);
enum gsm_bts_type parse_btstype(const char *arg);
const char *btstype2str(enum gsm_bts_type type);
struct gsm_bts_trx *gsm_bts_trx_by_nr(struct gsm_bts *bts, int nr);
struct gsm_bts *gsm_bts_by_lac(struct gsm_network *net, unsigned int lac,
				struct gsm_bts *start_bts);

extern void *tall_bsc_ctx;
extern int ipacc_rtp_direct;

static inline int is_ipaccess_bts(struct gsm_bts *bts)
{
	switch (bts->type) {
	case GSM_BTS_TYPE_NANOBTS:
		return 1;
	default:
		break;
	}
	return 0;
}

static inline int is_siemens_bts(struct gsm_bts *bts)
{
	switch (bts->type) {
	case GSM_BTS_TYPE_BS11:
		return 1;
	default:
		break;
	}

	return 0;
}


enum gsm_auth_policy gsm_auth_policy_parse(const char *arg);
const char *gsm_auth_policy_name(enum gsm_auth_policy policy);

enum rrlp_mode rrlp_mode_parse(const char *arg);
const char *rrlp_mode_name(enum rrlp_mode mode);

void gsm_trx_lock_rf(struct gsm_bts_trx *trx, int locked);

struct gsm_meas_rep *lchan_next_meas_rep(struct gsm_lchan *lchan);

int gsm_bts_model_register(struct gsm_bts_model *model);

#endif<|MERGE_RESOLUTION|>--- conflicted
+++ resolved
@@ -79,37 +79,13 @@
 		     struct msgb *msg,
 		     void *data, void *param);
 
-<<<<<<< HEAD
-=======
-/*
- * Use the channel. As side effect the lchannel recycle timer
- * will be started.
- */
-#define LCHAN_RELEASE_TIMEOUT 20, 0
-#define use_lchan(lchan) \
-	do {	lchan->use_count++; \
-		DEBUGP(DREF, "lchan (bts=%d,trx=%d,ts=%d,ch=%d) increases usage to: %d\n", \
-			lchan->ts->trx->bts->nr, lchan->ts->trx->nr, lchan->ts->nr, \
-			lchan->nr, lchan->use_count); \
-		bsc_schedule_timer(&lchan->release_timer, LCHAN_RELEASE_TIMEOUT); } while(0);
-
-#define put_lchan(lchan) \
-	do { lchan->use_count--; \
-		DEBUGP(DREF, "lchan (bts=%d,trx=%d,ts=%d,ch=%d) decreases usage to: %d\n", \
-			lchan->ts->trx->bts->nr, lchan->ts->trx->nr, lchan->ts->nr, \
-			lchan->nr, lchan->use_count); \
-	} while(0);
-
-
->>>>>>> 61b4232c
 /* communications link with a BTS */
 struct gsm_bts_link {
 	struct gsm_bts *bts;
 };
 
-<<<<<<< HEAD
 struct sccp_connection;
-=======
+
 /* Real authentication information containing Ki */
 enum gsm_auth_algo {
 	AUTH_ALGO_NONE,
@@ -132,7 +108,6 @@
 };
 
 
->>>>>>> 61b4232c
 struct gsm_lchan;
 struct gsm_subscriber;
 struct gsm_mncc;
