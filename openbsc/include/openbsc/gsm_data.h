#ifndef _GSM_DATA_H
#define _GSM_DATA_H

#include <sys/types.h>

enum gsm_band {
	GSM_BAND_400,
	GSM_BAND_850,
	GSM_BAND_900,
	GSM_BAND_1800,
	GSM_BAND_1900,
};

enum gsm_phys_chan_config {
	GSM_PCHAN_NONE,
	GSM_PCHAN_CCCH,
	GSM_PCHAN_CCCH_SDCCH4,
	GSM_PCHAN_TCH_F,
	GSM_PCHAN_TCH_H,
	GSM_PCHAN_SDCCH8_SACCH8C,
	GSM_PCHAN_UNKNOWN,
};

enum gsm_chan_t {
	GSM_LCHAN_NONE,
	GSM_LCHAN_SDCCH,
	GSM_LCHAN_TCH_F,
	GSM_LCHAN_TCH_H,
	GSM_LCHAN_UNKNOWN,
};


/* Channel Request reason */
enum gsm_chreq_reason_t {
	GSM_CHREQ_REASON_EMERG,
	GSM_CHREQ_REASON_PAG,
	GSM_CHREQ_REASON_CALL,
	GSM_CHREQ_REASON_LOCATION_UPD,
	GSM_CHREQ_REASON_OTHER,
};

#include <openbsc/timer.h>
#include <openbsc/gsm_04_08.h>
#include <openbsc/mncc.h>
#include <openbsc/tlv.h>

#define ARRAY_SIZE(x) (sizeof(x) / sizeof((x)[0]))

#define TRX_NR_TS	8
#define TS_MAX_LCHAN	8

#define HARDCODED_ARFCN 123
#define HARDCODED_TSC	7
#define HARDCODED_BSIC	0x3f	/* NCC = 7 / BCC = 7 */

enum gsm_hooks {
	GSM_HOOK_NM_SWLOAD,
	GSM_HOOK_RR_PAGING,
};

enum gsm_paging_event {
	GSM_PAGING_SUCCEEDED,
	GSM_PAGING_EXPIRED,
	GSM_PAGING_OOM,
};

struct msgb;
typedef int gsm_cbfn(unsigned int hooknum,
		     unsigned int event,
		     struct msgb *msg,
		     void *data, void *param);

/*
 * Use the channel. As side effect the lchannel recycle timer
 * will be started.
 */
#define LCHAN_RELEASE_TIMEOUT 10, 0
#define use_lchan(lchan) \
	do {	lchan->use_count++; \
		DEBUGP(DCC, "lchan (bts=%d,trx=%d,ts=%d,ch=%d) increases usage to: %d\n", \
			lchan->ts->trx->bts->nr, lchan->ts->trx->nr, lchan->ts->nr, \
			lchan->nr, lchan->use_count); \
		bsc_schedule_timer(&lchan->release_timer, LCHAN_RELEASE_TIMEOUT); } while(0);

#define put_lchan(lchan) \
	do { lchan->use_count--; \
		DEBUGP(DCC, "lchan (bts=%d,trx=%d,ts=%d,ch=%d) decreases usage to: %d\n", \
			lchan->ts->trx->bts->nr, lchan->ts->trx->nr, lchan->ts->nr, \
			lchan->nr, lchan->use_count); \
	} while(0);


/* communications link with a BTS */
struct gsm_bts_link {
	struct gsm_bts *bts;
};

struct gsm_lchan;
struct gsm_subscriber;
struct gsm_mncc;

/* One transaction */
struct gsm_trans {
	/* Entry in list of all transactions */
	struct llist_head entry;

	/* Network */
	struct gsm_network *network;

	/* The current transaction ID */
	u_int8_t transaction_id;
	
	/* The LCHAN that we're part of */
	struct gsm_lchan *lchan;

	/* To whom we are allocated at the moment */
	struct gsm_subscriber *subscr;

	/* reference */
	u_int32_t callref;

	/* current call state */
	int state;

	/* current timer and message queue */
	int Tcurrent;			/* current CC timer */
	int T308_second;		/* used to send release again */
        struct timer_list cc_timer;
	struct gsm_mncc cc_msg;		/* stores setup/disconnect/release message */
};


/* Network Management State */
struct gsm_nm_state {
	u_int8_t operational;
	u_int8_t administrative;
	u_int8_t availability;
};

/*
 * LOCATION UPDATING REQUEST state
 *
 * Our current operation is:
 *	- Get imei/tmsi
 *	- Accept/Reject according to global policy
 */
struct gsm_loc_updating_operation {
        struct timer_list updating_timer;
	int waiting_for_imsi : 1;
	int waiting_for_imei : 1;
};

struct gsm_lchan {
	/* The TS that we're part of */
	struct gsm_bts_trx_ts *ts;
	/* The logical subslot number in the TS */
	u_int8_t nr;
	/* The logical channel type */
	enum gsm_chan_t type;
	/* If TCH, traffic channel mode */
	enum gsm_chan_t tch_mode;
	/* Power levels for MS and BTS */
	u_int8_t bs_power;
	u_int8_t ms_power;
	
	/* To whom we are allocated at the moment */
	struct gsm_subscriber *subscr;

	/* Timer started to release the channel */
	struct timer_list release_timer;

	/*
	 * Operations that have a state and might be pending
	 */
	struct gsm_loc_updating_operation *loc_operation;

	/* use count. how many users use this channel */
	unsigned int use_count;
};

struct gsm_e1_subslot {
	/* Number of E1 link */
	u_int8_t	e1_nr;
	/* Number of E1 TS inside E1 link */
	u_int8_t	e1_ts;
	/* Sub-slot within the E1 TS, 0xff if full TS */
	u_int8_t	e1_ts_ss;
};

#define BTS_TRX_F_ACTIVATED	0x0001
/* One Timeslot in a TRX */
struct gsm_bts_trx_ts {
	struct gsm_bts_trx *trx;
	/* number of this timeslot at the TRX */
	u_int8_t nr;

	enum gsm_phys_chan_config pchan;

	unsigned int flags;
	struct gsm_nm_state nm_state;
	struct tlv_parsed nm_attr;

	/* To which E1 subslot are we connected */
	struct gsm_e1_subslot e1_link;
	struct {
		u_int32_t bound_ip;
		u_int16_t bound_port;
		u_int8_t attr_fc;
		u_int16_t attr_f8;
	} abis_ip;

	struct gsm_lchan lchan[TS_MAX_LCHAN];
};

/* One TRX in a BTS */
struct gsm_bts_trx {
	/* list header in bts->trx_list */
	struct llist_head list;

	struct gsm_bts *bts;
	/* number of this TRX in the BTS */
	u_int8_t nr;
	/* how do we talk RSL with this TRX? */
	struct e1inp_sign_link *rsl_link;
	struct gsm_nm_state nm_state;
	struct tlv_parsed nm_attr;
	struct {
		struct gsm_nm_state nm_state;
	} bb_transc;

	u_int16_t arfcn;
	int nominal_power;		/* in dBm */
	unsigned int max_power_red;	/* in actual dB */

	union {
		struct {
			struct {
				struct gsm_nm_state nm_state;
			} bbsig;
			struct {
				struct gsm_nm_state nm_state;
			} pa;
		} bs11;
	};
	struct gsm_bts_trx_ts ts[TRX_NR_TS];
};

enum gsm_bts_type {
	GSM_BTS_TYPE_UNKNOWN,
	GSM_BTS_TYPE_BS11,
	GSM_BTS_TYPE_NANOBTS_900,
	GSM_BTS_TYPE_NANOBTS_1800,
};

/**
 * A pending paging request 
 */
struct gsm_paging_request {
	/* list_head for list of all paging requests */
	struct llist_head entry;
	/* the subscriber which we're paging. Later gsm_paging_request
	 * should probably become a part of the gsm_subscriber struct? */
	struct gsm_subscriber *subscr;
	/* back-pointer to the BTS on which we are paging */
	struct gsm_bts *bts;
	/* what kind of channel type do we ask the MS to establish */
	int chan_type;

	/* Timer 3113: how long do we try to page? */
	struct timer_list T3113;

	/* callback to be called in case paging completes */
	gsm_cbfn *cbfn;
	void *cbfn_param;
};
#define T3113_VALUE	60, 0

/*
 * This keeps track of the paging status of one BTS. It
 * includes a number of pending requests, a back pointer
 * to the gsm_bts, a timer and some more state.
 */
struct gsm_bts_paging_state {
	/* pending requests */
	struct llist_head pending_requests;
	struct gsm_paging_request *last_request;
	struct gsm_bts *bts;

	struct timer_list work_timer;

	/* load */
	u_int16_t available_slots;
};

struct gsm_envabtse {
	struct gsm_nm_state nm_state;
};

/* One BTS */
struct gsm_bts {
	/* list header in net->bts_list */
	struct llist_head list;

	struct gsm_network *network;
	/* number of ths BTS in network */
	u_int8_t nr;
	/* location area code of this BTS */
	u_int8_t location_area_code;
	/* Training Sequence Code */
	u_int8_t tsc;
	/* Base Station Identification Code (BSIC) */
	u_int8_t bsic;
	/* type of BTS */
	enum gsm_bts_type type;
	enum gsm_band band;
	/* how do we talk OML with this TRX? */
	struct e1inp_sign_link *oml_link;

	/* Abis network management O&M handle */
	struct abis_nm_h *nmh;
	struct gsm_nm_state nm_state;
	struct tlv_parsed nm_attr;

	/* number of this BTS on given E1 link */
	u_int8_t bts_nr;

	struct gsm48_control_channel_descr chan_desc;

	/* paging state and control */
	struct gsm_bts_paging_state paging;

	/* CCCH is on C0 */
	struct gsm_bts_trx *c0;

	struct {
		struct gsm_nm_state nm_state;
	} site_mgr;

	/* ip.accesss Unit ID's have Site/BTS/TRX layout */
	union {
		struct {
			u_int16_t site_id;
			u_int16_t bts_id;
		} ip_access;
		struct {
			struct {
				struct gsm_nm_state nm_state;
			} cclk;
			struct {
				struct gsm_nm_state nm_state;
			} rack;
			struct gsm_envabtse envabtse[4];
		} bs11;
	};
	
	/* transceivers */
	int num_trx;
	struct llist_head trx_list;
};

struct gsm_network {
	/* global parameters */
	u_int16_t country_code;
	u_int16_t network_code;
	char *name_long;
	char *name_short;

	/* layer 4 */
	int (*mncc_recv) (struct gsm_network *net, int msg_type, void *arg);
	struct llist_head upqueue;
	struct llist_head trans_list;

	unsigned int num_bts;
	struct llist_head bts_list;
};

#define SMS_HDR_SIZE	128
#define SMS_TEXT_SIZE	256
struct gsm_sms {
	u_int64_t id;
	struct gsm_subscriber *sender;
	struct gsm_subscriber *receiver;

	unsigned char header[SMS_HDR_SIZE];
	char text[SMS_TEXT_SIZE];
};

struct gsm_network *gsm_network_init(u_int16_t country_code, u_int16_t network_code,
				     int (*mncc_recv)(struct gsm_network *, int, void *));
struct gsm_bts *gsm_bts_alloc(struct gsm_network *net, enum gsm_bts_type type,
			      u_int8_t tsc, u_int8_t bsic);
struct gsm_bts_trx *gsm_bts_trx_alloc(struct gsm_bts *bts);

struct gsm_bts *gsm_bts_num(struct gsm_network *net, int num);
struct gsm_bts_trx *gsm_bts_trx_num(struct gsm_bts *bts, int num);

const char *gsm_pchan_name(enum gsm_phys_chan_config c);
const char *gsm_lchan_name(enum gsm_chan_t c);
const char *gsm_chreq_name(enum gsm_chreq_reason_t c);
char *gsm_ts_name(struct gsm_bts_trx_ts *ts);

enum gsm_e1_event {
	EVT_E1_NONE,
	EVT_E1_TEI_UP,
	EVT_E1_TEI_DN,
};

void set_ts_e1link(struct gsm_bts_trx_ts *ts, u_int8_t e1_nr,
		   u_int8_t e1_ts, u_int8_t e1_ts_ss);
enum gsm_bts_type parse_btstype(char *arg);
const char *btstype2str(enum gsm_bts_type type);
struct gsm_bts *gsm_bts_by_lac(struct gsm_network *net, unsigned int lac,
				struct gsm_bts *start_bts);

char *gsm_band_name(enum gsm_band band);
enum gsm_band gsm_band_parse(int mhz);

<<<<<<< HEAD
=======
void *tall_bsc_ctx;

>>>>>>> 6bfda782
static inline int is_ipaccess_bts(struct gsm_bts *bts)
{
	switch (bts->type) {
	case GSM_BTS_TYPE_NANOBTS_900:
	case GSM_BTS_TYPE_NANOBTS_1800:
		return 1;
	default:
		break;
	}
	return 0;
}

#endif<|MERGE_RESOLUTION|>--- conflicted
+++ resolved
@@ -415,11 +415,8 @@
 char *gsm_band_name(enum gsm_band band);
 enum gsm_band gsm_band_parse(int mhz);
 
-<<<<<<< HEAD
-=======
 void *tall_bsc_ctx;
 
->>>>>>> 6bfda782
 static inline int is_ipaccess_bts(struct gsm_bts *bts)
 {
 	switch (bts->type) {
