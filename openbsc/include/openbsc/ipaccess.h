#ifndef _IPACCESS_H
#define _IPACCESS_H

#include "e1_input.h"
#include <osmocore/linuxlist.h>

#define IPA_TCP_PORT_OML	3002
#define IPA_TCP_PORT_RSL	3003

struct ipaccess_head {
	u_int16_t len;	/* network byte order */
	u_int8_t proto;
	u_int8_t data[0];
} __attribute__ ((packed));

enum ipaccess_proto {
	IPAC_PROTO_RSL		= 0x00,
	IPAC_PROTO_IPACCESS	= 0xfe,
	IPAC_PROTO_SCCP		= 0xfd,
	IPAC_PROTO_OML		= 0xff,
};

enum ipaccess_msgtype {
	IPAC_MSGT_PING		= 0x00,
	IPAC_MSGT_PONG		= 0x01,
	IPAC_MSGT_ID_GET	= 0x04,
	IPAC_MSGT_ID_RESP	= 0x05,
	IPAC_MSGT_ID_ACK	= 0x06,
};

enum ipaccess_id_tags {
	IPAC_IDTAG_SERNR		= 0x00,
	IPAC_IDTAG_UNITNAME		= 0x01,
	IPAC_IDTAG_LOCATION1		= 0x02,
	IPAC_IDTAG_LOCATION2		= 0x03,
	IPAC_IDTAG_EQUIPVERS		= 0x04,
	IPAC_IDTAG_SWVERSION		= 0x05,
	IPAC_IDTAG_IPADDR		= 0x06,
	IPAC_IDTAG_MACADDR		= 0x07,
	IPAC_IDTAG_UNIT			= 0x08,
};

int ipaccess_connect(struct e1inp_line *line, struct sockaddr_in *sa);

/*
 * methods for parsing and sending a message
 */
int ipaccess_rcvmsg_base(struct msgb *msg, struct bsc_fd *bfd);
struct msgb *ipaccess_read_msg(struct bsc_fd *bfd, int *error);
void ipaccess_prepend_header(struct msgb *msg, int proto);
int ipaccess_send_id_ack(int fd);
int ipaccess_send_id_req(int fd);

int ipaccess_idtag_parse(struct tlv_parsed *dec, unsigned char *buf, int len);
<<<<<<< HEAD
=======


/*
 * Firmware specific header
 */
struct sdp_firmware {
	char magic[4];
	char more_magic[2];
	u_int16_t more_more_magic;
	u_int32_t header_length;
	u_int32_t file_length;
	char sw_part[20];
	char text1[64];
	char time[12];
	char date[14];
	char text2[10];
	char version[20];
	u_int8_t dummy[2];
	u_int16_t part_length;
	/* stuff i don't know */
} __attribute__((packed));

struct sdp_header_entry {
	u_int16_t something1;
	char text1[64];
	char time[12];
	char date[14];
	char text2[10];
	char version[20];
	u_int32_t length;
	u_int32_t addr1;
	u_int32_t addr2;
	u_int32_t start;
} __attribute__((packed));

struct sdp_header_item {
	struct sdp_header_entry header_entry;
	struct llist_head entry;
};

struct sdp_header {
	struct sdp_firmware firmware_info;

	/* for more_magic a list of sdp_header_entry_list */
	struct llist_head header_list;

	/* the entry of the sdp_header */
	struct llist_head entry;
};

int ipaccess_analyze_file(int fd, const unsigned int st_size, const unsigned base_offset, struct llist_head *list);
>>>>>>> 61b4232c

#endif /* _IPACCESS_H */<|MERGE_RESOLUTION|>--- conflicted
+++ resolved
@@ -52,8 +52,6 @@
 int ipaccess_send_id_req(int fd);
 
 int ipaccess_idtag_parse(struct tlv_parsed *dec, unsigned char *buf, int len);
-<<<<<<< HEAD
-=======
 
 
 /*
@@ -105,6 +103,5 @@
 };
 
 int ipaccess_analyze_file(int fd, const unsigned int st_size, const unsigned base_offset, struct llist_head *list);
->>>>>>> 61b4232c
 
 #endif /* _IPACCESS_H */