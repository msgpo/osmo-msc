--- conflicted
+++ resolved
@@ -1,13 +1,3 @@
-<<<<<<< HEAD
-noinst_HEADERS = abis_nm.h abis_rsl.h debug.h db.h gsm_04_08.h gsm_data.h \
-		 gsm_subscriber.h linuxlist.h msgb.h select.h tlv.h gsm_04_11.h \
-		 timer.h misdn.h chan_alloc.h telnet_interface.h paging.h \
-		 subchan_demux.h trau_frame.h e1_input.h trau_mux.h signal.h \
-		 gsm_utils.h ipaccess.h rs232.h openbscdefines.h rtp_proxy.h \
-		 bsc_rll.h mncc.h talloc.h transaction.h ussd.h gsm_04_80.h \
-		 silent_call.h mgcp.h meas_rep.h bitvec.h rest_octets.h \
-		 system_information.h handover.h bssap.h bsc_msc.h bsc_nat.h
-=======
 noinst_HEADERS = abis_nm.h abis_rsl.h db.h gsm_04_08.h gsm_data.h \
 		 gsm_subscriber.h gsm_04_11.h debug.h signal.h \
 		 misdn.h chan_alloc.h telnet_interface.h paging.h \
@@ -15,8 +5,8 @@
 		 ipaccess.h rs232.h openbscdefines.h rtp_proxy.h \
 		 bsc_rll.h mncc.h transaction.h ussd.h gsm_04_80.h \
 		 silent_call.h mgcp.h meas_rep.h rest_octets.h \
-		 system_information.h handover.h mgcp_internal.h
+		 system_information.h handover.h mgcp_internal.h \
+		 bssap.h bsc_msc.h bsc_nat.h
 
 openbsc_HEADERS = gsm_04_08.h meas_rep.h
-openbscdir = $(includedir)/openbsc
->>>>>>> 61b4232c
+openbscdir = $(includedir)/openbsc