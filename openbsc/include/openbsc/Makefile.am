noinst_HEADERS = abis_nm.h abis_rsl.h debug.h db.h gsm_04_08.h gsm_data.h \
		 gsm_subscriber.h linuxlist.h msgb.h select.h tlv.h gsm_04_11.h \
		 timer.h misdn.h chan_alloc.h telnet_interface.h paging.h \
		 subchan_demux.h trau_frame.h e1_input.h trau_mux.h signal.h \
		 gsm_utils.h ipaccess.h rs232.h openbscdefines.h rtp_proxy.h \
<<<<<<< HEAD
		 bsc_rll.h mncc.h talloc.h transaction.h ussd.h gsm_04_80.h bssap.h
=======
		 bsc_rll.h mncc.h talloc.h transaction.h ussd.h gsm_04_80.h \
		 silent_call.h mgcp.h
>>>>>>> 74663510
<|MERGE_RESOLUTION|>--- conflicted
+++ resolved
@@ -3,9 +3,5 @@
 		 timer.h misdn.h chan_alloc.h telnet_interface.h paging.h \
 		 subchan_demux.h trau_frame.h e1_input.h trau_mux.h signal.h \
 		 gsm_utils.h ipaccess.h rs232.h openbscdefines.h rtp_proxy.h \
-<<<<<<< HEAD
-		 bsc_rll.h mncc.h talloc.h transaction.h ussd.h gsm_04_80.h bssap.h
-=======
 		 bsc_rll.h mncc.h talloc.h transaction.h ussd.h gsm_04_80.h \
-		 silent_call.h mgcp.h
->>>>>>> 74663510
+		 silent_call.h mgcp.h bssap.h