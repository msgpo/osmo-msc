--- conflicted
+++ resolved
@@ -4,9 +4,5 @@
 		 subchan_demux.h trau_frame.h e1_input.h trau_mux.h signal.h \
 		 gsm_utils.h ipaccess.h rs232.h openbscdefines.h rtp_proxy.h \
 		 bsc_rll.h mncc.h talloc.h transaction.h ussd.h gsm_04_80.h \
-<<<<<<< HEAD
-		 silent_call.h mgcp.h bssap.h
-=======
 		 silent_call.h mgcp.h meas_rep.h bitvec.h rest_octets.h \
-		 system_information.h handover.h
->>>>>>> 4f5456c0
+		 system_information.h handover.h bssap.h