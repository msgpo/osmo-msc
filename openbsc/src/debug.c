--- conflicted
+++ resolved
@@ -97,12 +97,9 @@
 	DEBUG_CATEGORY(DMSC, "DMSC", "", "")
 	DEBUG_CATEGORY(DMGCP, "DMGCP", "", "")
 	DEBUG_CATEGORY(DHO, "DHO", "", "")
-<<<<<<< HEAD
 	DEBUG_CATEGORY(DNAT, "DNAT", "", "")
-=======
 	DEBUG_CATEGORY(DDB, "DDB", "", "")
 	DEBUG_CATEGORY(DDB, "DREF", "", "")
->>>>>>> 61b4232c
 };
 
 static const struct value_string loglevel_strs[] = {
