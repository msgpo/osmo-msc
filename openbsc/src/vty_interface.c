/* OpenBSC interface to quagga VTY */
/* (C) 2009 by Harald Welte <laforge@gnumonks.org>
 * All Rights Reserved
 *
 * This program is free software; you can redistribute it and/or modify
 * it under the terms of the GNU General Public License as published by
 * the Free Software Foundation; either version 2 of the License, or
 * (at your option) any later version.
 *
 * This program is distributed in the hope that it will be useful,
 * but WITHOUT ANY WARRANTY; without even the implied warranty of
 * MERCHANTABILITY or FITNESS FOR A PARTICULAR PURPOSE.  See the
 * GNU General Public License for more details.
 *
 * You should have received a copy of the GNU General Public License along
 * with this program; if not, write to the Free Software Foundation, Inc.,
 * 51 Franklin Street, Fifth Floor, Boston, MA 02110-1301 USA.
 *
 */

#include <stdlib.h>
#include <unistd.h>
#include <sys/types.h>

#include <vty/command.h>
#include <vty/buffer.h>
#include <vty/vty.h>

#include <arpa/inet.h>

#include <openbsc/linuxlist.h>
#include <openbsc/gsm_data.h>
#include <openbsc/gsm_subscriber.h>
#include <openbsc/e1_input.h>
#include <openbsc/abis_nm.h>
#include <openbsc/gsm_utils.h>
#include <openbsc/db.h>
#include <openbsc/talloc.h>

static struct gsm_network *gsmnet;

struct cmd_node net_node = {
	GSMNET_NODE,
	"%s(network)#",
	1,
};

struct cmd_node bts_node = {
	BTS_NODE,
	"%s(bts)#",
	1,
};

struct cmd_node trx_node = {
	TRX_NODE,
	"%s(trx)#",
	1,
};

struct cmd_node ts_node = {
	TS_NODE,
	"%s(ts)#",
	1,
};

struct cmd_node subscr_node = {
	SUBSCR_NODE,
	"%s(subscriber)#",
	1,
};

static int dummy_config_write(struct vty *v)
{
	return CMD_SUCCESS;
}

static void net_dump_nmstate(struct vty *vty, struct gsm_nm_state *nms)
{
	vty_out(vty,"Oper '%s', Admin %u, Avail '%s'%s",
		nm_opstate_name(nms->operational), nms->administrative,
		nm_avail_name(nms->availability), VTY_NEWLINE);
}

static void net_dump_vty(struct vty *vty, struct gsm_network *net)
{
	vty_out(vty, "BSC is on Country Code %u, Network Code %u "
		"and has %u BTS%s", net->country_code, net->network_code,
		net->num_bts, VTY_NEWLINE);
	vty_out(vty, "  Long network name: '%s'%s",
		net->name_long, VTY_NEWLINE);
	vty_out(vty, "  Short network name: '%s'%s",
		net->name_short, VTY_NEWLINE);
}

DEFUN(show_net, show_net_cmd, "show network",
	SHOW_STR "Display information about a GSM NETWORK\n")
{
	struct gsm_network *net = gsmnet;
	net_dump_vty(vty, net);

	return CMD_SUCCESS;
}

static void e1isl_dump_vty(struct vty *vty, struct e1inp_sign_link *e1l)
{
	struct e1inp_line *line;

	if (!e1l) {
		vty_out(vty, "   None%s", VTY_NEWLINE);
		return;
	}

	line = e1l->ts->line;

	vty_out(vty, "    E1 Line %u, Type %s: Timeslot %u, Mode %s%s",
		line->num, line->driver->name, e1l->ts->num,
		e1inp_signtype_name(e1l->type), VTY_NEWLINE);
	vty_out(vty, "    E1 TEI %u, SAPI %u%s",
		e1l->tei, e1l->sapi, VTY_NEWLINE);
}

static void bts_dump_vty(struct vty *vty, struct gsm_bts *bts)
{
	vty_out(vty, "BTS %u is of %s type in band %s, has LAC %u, "
		"BSIC %u, TSC %u and %u TRX%s",
		bts->nr, btstype2str(bts->type), gsm_band_name(bts->band),
		bts->location_area_code, bts->bsic, bts->tsc, 
		bts->num_trx, VTY_NEWLINE);
	if (is_ipaccess_bts(bts))
		vty_out(vty, "  Unit ID: %u/%u/0%s",
			bts->ip_access.site_id, bts->ip_access.bts_id,
			VTY_NEWLINE);
	vty_out(vty, "  NM State: ");
	net_dump_nmstate(vty, &bts->nm_state);
	vty_out(vty, "  Site Mgr NM State: ");
	net_dump_nmstate(vty, &bts->site_mgr.nm_state);
	vty_out(vty, "  Paging: FIXME pending requests, %u free slots%s",
		bts->paging.available_slots, VTY_NEWLINE);
	vty_out(vty, "  E1 Signalling Link:%s", VTY_NEWLINE);
	e1isl_dump_vty(vty, bts->oml_link);
	/* FIXME: oml_link, chan_desc */
}

DEFUN(show_bts, show_bts_cmd, "show bts [number]",
	SHOW_STR "Display information about a BTS\n"
		"BTS number")
{
	struct gsm_network *net = gsmnet;
	int bts_nr;

	if (argc != 0) {
		/* use the BTS number that the user has specified */
		bts_nr = atoi(argv[0]);
		if (bts_nr > net->num_bts) {
			vty_out(vty, "%% can't find BTS '%s'%s", argv[0],
				VTY_NEWLINE);
			return CMD_WARNING;
		}
		bts_dump_vty(vty, gsm_bts_num(net, bts_nr));
		return CMD_SUCCESS;
	}
	/* print all BTS's */
	for (bts_nr = 0; bts_nr < net->num_bts; bts_nr++)
		bts_dump_vty(vty, gsm_bts_num(net, bts_nr));

	return CMD_SUCCESS;
}

/* utility functions */
static void parse_e1_link(struct gsm_e1_subslot *e1_link, const char *line,
			  const char *ts, const char *ss)
{
	e1_link->e1_nr = atoi(line);
	e1_link->e1_ts = atoi(ts);
	if (!strcmp(ss, "full"))
		e1_link->e1_ts_ss = 255;
	else
		e1_link->e1_ts_ss = atoi(ss);
}

static void config_write_e1_link(struct vty *vty, struct gsm_e1_subslot *e1_link,
				 const char *prefix)
{
	if (!e1_link->e1_ts)
		return;

	if (e1_link->e1_ts_ss == 255)
		vty_out(vty, "%se1 line %u timeslot %u sub-slot full%s",
			prefix, e1_link->e1_nr, e1_link->e1_ts, VTY_NEWLINE);
	else
		vty_out(vty, "%se1 line %u timeslot %u sub-slot %u%s",
			prefix, e1_link->e1_nr, e1_link->e1_ts,
			e1_link->e1_ts_ss, VTY_NEWLINE);
}


static void config_write_ts_single(struct vty *vty, struct gsm_bts_trx_ts *ts)
{
<<<<<<< HEAD
	vty_out(vty, "    timeslot %u%s", ts->nr, VTY_NEWLINE);
	if (ts->pchan != GSM_PCHAN_NONE)
		vty_out(vty, "     phys_chan_config %s%s",
			gsm_pchan_name(ts->pchan), VTY_NEWLINE);
	config_write_e1_link(vty, &ts->e1_link, "     ");
=======
	vty_out(vty, "    ts %u%s", ts->nr, VTY_NEWLINE);
	vty_out(vty, "     phys_chan_config %s%s", gsm_pchan_name(ts->pchan),
		VTY_NEWLINE);
	vty_out(vty, "     e1_subslot %u %u %u%s", ts->e1_link.e1_nr,
		ts->e1_link.e1_ts, ts->e1_link.e1_ts_ss, VTY_NEWLINE);
>>>>>>> 369cc27f
}

static void config_write_trx_single(struct vty *vty, struct gsm_bts_trx *trx)
{
	int i;

	vty_out(vty, "  trx %u%s", trx->nr, VTY_NEWLINE);
	vty_out(vty, "   arfcn %u%s", trx->arfcn, VTY_NEWLINE);
	vty_out(vty, "   max_power_red %u%s", trx->max_power_red, VTY_NEWLINE);
<<<<<<< HEAD
	config_write_e1_link(vty, &trx->rsl_e1_link, "   rsl ");
	vty_out(vty, "   rsl e1 tei %u%s", trx->rsl_tei, VTY_NEWLINE);
=======
>>>>>>> 369cc27f

	for (i = 0; i < TRX_NR_TS; i++)
		config_write_ts_single(vty, &trx->ts[i]);
}

static void config_write_bts_single(struct vty *vty, struct gsm_bts *bts)
{
	struct gsm_bts_trx *trx;

	vty_out(vty, " bts %u%s", bts->nr, VTY_NEWLINE);
	vty_out(vty, "  type %s%s", btstype2str(bts->type), VTY_NEWLINE);
	vty_out(vty, "  band %s%s", gsm_band_name(bts->band), VTY_NEWLINE);
	vty_out(vty, "  location_area_code %u%s", bts->location_area_code,
		VTY_NEWLINE);
	vty_out(vty, "  training_sequence_code %u%s", bts->tsc, VTY_NEWLINE);
	vty_out(vty, "  base_station_id_code %u%s", bts->bsic, VTY_NEWLINE);
	if (is_ipaccess_bts(bts))
		vty_out(vty, "  ip.access unit_id %u %u%s",
			bts->ip_access.site_id, bts->ip_access.bts_id, VTY_NEWLINE);
	else {
		config_write_e1_link(vty, &bts->oml_e1_link, "  oml ");
		vty_out(vty, "  oml e1 tei %u%s", bts->oml_tei, VTY_NEWLINE);
	}

	llist_for_each_entry(trx, &bts->trx_list, list)
		config_write_trx_single(vty, trx);
}

static int config_write_bts(struct vty *v)
{
	struct gsm_bts *bts;

	llist_for_each_entry(bts, &gsmnet->bts_list, list)
		config_write_bts_single(v, bts);

	return CMD_SUCCESS;
}

static int config_write_net(struct vty *vty)
{
	vty_out(vty, "network%s", VTY_NEWLINE);
<<<<<<< HEAD
	vty_out(vty, " network country code %u%s", gsmnet->country_code, VTY_NEWLINE);
	vty_out(vty, " mobile network code %u%s", gsmnet->network_code, VTY_NEWLINE);
	vty_out(vty, " short name %s%s", gsmnet->name_short, VTY_NEWLINE);
	vty_out(vty, " long name %s%s", gsmnet->name_long, VTY_NEWLINE);
=======
	vty_out(vty, " country code %u%s", gsmnet->country_code, VTY_NEWLINE);
	vty_out(vty, " mobile network code %u%s", gsmnet->network_code, VTY_NEWLINE);
	vty_out(vty, " short name '%s'%s", gsmnet->name_short, VTY_NEWLINE);
	vty_out(vty, " long name '%s'%s", gsmnet->name_long, VTY_NEWLINE);
>>>>>>> 369cc27f

	return CMD_SUCCESS;
}

static void trx_dump_vty(struct vty *vty, struct gsm_bts_trx *trx)
{
	vty_out(vty, "TRX %u of BTS %u is on ARFCN %u%s",
		trx->nr, trx->bts->nr, trx->arfcn, VTY_NEWLINE);
	vty_out(vty, "  RF Nominal Power: %d dBm, reduced by %u dB, "
		"resulting BS power: %d dBm%s",
		trx->nominal_power, trx->max_power_red,
		trx->nominal_power - trx->max_power_red, VTY_NEWLINE);
	vty_out(vty, "  NM State: ");
	net_dump_nmstate(vty, &trx->nm_state);
	vty_out(vty, "  Baseband Transceiver NM State: ");
	net_dump_nmstate(vty, &trx->bb_transc.nm_state);
	vty_out(vty, "  E1 Signalling Link:%s", VTY_NEWLINE);
	e1isl_dump_vty(vty, trx->rsl_link);
}

DEFUN(show_trx,
      show_trx_cmd,
      "show trx [bts_nr] [trx_nr]",
	SHOW_STR "Display information about a TRX\n")
{
	struct gsm_network *net = gsmnet;
	struct gsm_bts *bts = NULL;
	struct gsm_bts_trx *trx;
	int bts_nr, trx_nr;

	if (argc >= 1) {
		/* use the BTS number that the user has specified */
		bts_nr = atoi(argv[0]);
		if (bts_nr >= net->num_bts) {
			vty_out(vty, "%% can't find BTS '%s'%s", argv[0],
				VTY_NEWLINE);
			return CMD_WARNING;
		}
		bts = gsm_bts_num(net, bts_nr);
	}
	if (argc >= 2) {
		trx_nr = atoi(argv[1]);
		if (trx_nr >= bts->num_trx) {
			vty_out(vty, "%% can't find TRX '%s'%s", argv[1],
				VTY_NEWLINE);
			return CMD_WARNING;
		}
		trx = gsm_bts_trx_num(bts, trx_nr);
		trx_dump_vty(vty, trx);
		return CMD_SUCCESS;
	}
	if (bts) {
		/* print all TRX in this BTS */
		for (trx_nr = 0; trx_nr < bts->num_trx; trx_nr++) {
			trx = gsm_bts_trx_num(bts, trx_nr);
			trx_dump_vty(vty, trx);
		}
		return CMD_SUCCESS;
	}

	for (bts_nr = 0; bts_nr < net->num_bts; bts_nr++) {
		bts = gsm_bts_num(net, bts_nr);
		for (trx_nr = 0; trx_nr < bts->num_trx; trx_nr++) {
			trx = gsm_bts_trx_num(bts, trx_nr);
			trx_dump_vty(vty, trx);
		}
	}

	return CMD_SUCCESS;
}


static void ts_dump_vty(struct vty *vty, struct gsm_bts_trx_ts *ts)
{
	struct in_addr ia;

	vty_out(vty, "Timeslot %u of TRX %u in BTS %u, phys cfg %s%s",
		ts->nr, ts->trx->nr, ts->trx->bts->nr,
		gsm_pchan_name(ts->pchan), VTY_NEWLINE);
	vty_out(vty, "  NM State: ");
	net_dump_nmstate(vty, &ts->nm_state);
	if (is_ipaccess_bts(ts->trx->bts)) {
		ia.s_addr = ts->abis_ip.bound_ip;
		vty_out(vty, "  Bound IP: %s Port %u RTP_TYPE2=%u CONN_ID=%u%s",
			inet_ntoa(ia), ts->abis_ip.bound_port,
			ts->abis_ip.rtp_payload2, ts->abis_ip.conn_id,
			VTY_NEWLINE);
	} else {
		vty_out(vty, "  E1 Line %u, Timeslot %u, Subslot %u%s",
			ts->e1_link.e1_nr, ts->e1_link.e1_ts,
			ts->e1_link.e1_ts_ss, VTY_NEWLINE);
	}
}

DEFUN(show_ts,
      show_ts_cmd,
      "show timeslot [bts_nr] [trx_nr] [ts_nr]",
	SHOW_STR "Display information about a TS\n")
{
	struct gsm_network *net = gsmnet;
	struct gsm_bts *bts;
	struct gsm_bts_trx *trx;
	struct gsm_bts_trx_ts *ts;
	int bts_nr, trx_nr, ts_nr;

	if (argc >= 1) {
		/* use the BTS number that the user has specified */
		bts_nr = atoi(argv[0]);
		if (bts_nr >= net->num_bts) {
			vty_out(vty, "%% can't find BTS '%s'%s", argv[0],
				VTY_NEWLINE);
			return CMD_WARNING;
		}
		bts = gsm_bts_num(net, bts_nr);
	}
	if (argc >= 2) {
		trx_nr = atoi(argv[1]);
		if (trx_nr >= bts->num_trx) {
			vty_out(vty, "%% can't find TRX '%s'%s", argv[1],
				VTY_NEWLINE);
			return CMD_WARNING;
		}
		trx = gsm_bts_trx_num(bts, trx_nr);
	}
	if (argc >= 3) {
		ts_nr = atoi(argv[2]);
		if (ts_nr >= TRX_NR_TS) {
			vty_out(vty, "%% can't find TS '%s'%s", argv[2],
				VTY_NEWLINE);
			return CMD_WARNING;
		}
		ts = &trx->ts[ts_nr];
		ts_dump_vty(vty, ts);
		return CMD_SUCCESS;
	}
	for (bts_nr = 0; bts_nr < net->num_bts; bts_nr++) {
		bts = gsm_bts_num(net, bts_nr);
		for (trx_nr = 0; trx_nr < bts->num_trx; trx_nr++) {
			trx = gsm_bts_trx_num(bts, trx_nr);
			for (ts_nr = 0; ts_nr < TRX_NR_TS; ts_nr++) {
				ts = &trx->ts[ts_nr];
				ts_dump_vty(vty, ts);
			}
		}
	}

	return CMD_SUCCESS;
}

static void subscr_dump_vty(struct vty *vty, struct gsm_subscriber *subscr)
{
	vty_out(vty, "    ID: %llu, Authorized: %d%s", subscr->id,
		subscr->authorized, VTY_NEWLINE);
	if (subscr->name)
		vty_out(vty, "    Name: '%s'%s", subscr->name, VTY_NEWLINE);
	if (subscr->extension)
		vty_out(vty, "    Extension: %s%s", subscr->extension,
			VTY_NEWLINE);
	if (subscr->imsi)
		vty_out(vty, "    IMSI: %s%s", subscr->imsi, VTY_NEWLINE);
	if (subscr->tmsi)
		vty_out(vty, "    TMSI: %s%s", subscr->tmsi, VTY_NEWLINE);
}

static void lchan_dump_vty(struct vty *vty, struct gsm_lchan *lchan)
{
	vty_out(vty, "Lchan %u in Timeslot %u of TRX %u in BTS %u, Type %s%s",
		lchan->nr, lchan->ts->nr, lchan->ts->trx->nr, 
		lchan->ts->trx->bts->nr, gsm_lchan_name(lchan->type),
		VTY_NEWLINE);
	vty_out(vty, "  Use Count: %u%s", lchan->use_count, VTY_NEWLINE);
	vty_out(vty, "  BS Power %u, MS Power %u%s", lchan->bs_power,
		lchan->ms_power, VTY_NEWLINE);
	if (lchan->subscr) {
		vty_out(vty, "  Subscriber:%s", VTY_NEWLINE);
		subscr_dump_vty(vty, lchan->subscr);
	} else
		vty_out(vty, "  No Subscriber%s", VTY_NEWLINE);
}

#if 0
TODO: callref and remote callref of call must be resolved to get gsm_trans object
static void call_dump_vty(struct vty *vty, struct gsm_call *call)
{
	vty_out(vty, "Call Type %u, State %u, Transaction ID %u%s",
		call->type, call->state, call->transaction_id, VTY_NEWLINE);

	if (call->local_lchan) {
		vty_out(vty, "Call Local Channel:%s", VTY_NEWLINE);
		lchan_dump_vty(vty, call->local_lchan);
	} else
		vty_out(vty, "Call has no Local Channel%s", VTY_NEWLINE);

	if (call->remote_lchan) {
		vty_out(vty, "Call Remote Channel:%s", VTY_NEWLINE);
		lchan_dump_vty(vty, call->remote_lchan);
	} else
		vty_out(vty, "Call has no Remote Channel%s", VTY_NEWLINE);

	if (call->called_subscr) {
		vty_out(vty, "Called Subscriber:%s", VTY_NEWLINE);
		subscr_dump_vty(vty, call->called_subscr);
	} else
		vty_out(vty, "Call has no Called Subscriber%s", VTY_NEWLINE);
}
#endif

DEFUN(show_lchan,
      show_lchan_cmd,
      "show lchan [bts_nr] [trx_nr] [ts_nr] [lchan_nr]",
	SHOW_STR "Display information about a logical channel\n")
{
	struct gsm_network *net = gsmnet;
	struct gsm_bts *bts;
	struct gsm_bts_trx *trx;
	struct gsm_bts_trx_ts *ts;
	struct gsm_lchan *lchan;
	int bts_nr, trx_nr, ts_nr, lchan_nr;

	if (argc >= 1) {
		/* use the BTS number that the user has specified */
		bts_nr = atoi(argv[0]);
		if (bts_nr >= net->num_bts) {
			vty_out(vty, "%% can't find BTS %s%s", argv[0],
				VTY_NEWLINE);
			return CMD_WARNING;
		}
		bts = gsm_bts_num(net, bts_nr);
	}
	if (argc >= 2) {
		trx_nr = atoi(argv[1]);
		if (trx_nr >= bts->num_trx) {
			vty_out(vty, "%% can't find TRX %s%s", argv[1],
				VTY_NEWLINE);
			return CMD_WARNING;
		}
		trx = gsm_bts_trx_num(bts, trx_nr);
	}
	if (argc >= 3) {
		ts_nr = atoi(argv[2]);
		if (ts_nr >= TRX_NR_TS) {
			vty_out(vty, "%% can't find TS %s%s", argv[2],
				VTY_NEWLINE);
			return CMD_WARNING;
		}
		ts = &trx->ts[ts_nr];
	}
	if (argc >= 4) {
		lchan_nr = atoi(argv[3]);
		if (lchan_nr >= TS_MAX_LCHAN) {
			vty_out(vty, "%% can't find LCHAN %s%s", argv[3],
				VTY_NEWLINE);
			return CMD_WARNING;
		}
		lchan = &ts->lchan[lchan_nr];
		lchan_dump_vty(vty, lchan);
		return CMD_SUCCESS;
	}
	for (bts_nr = 0; bts_nr < net->num_bts; bts_nr++) {
		bts = gsm_bts_num(net, bts_nr);
		for (trx_nr = 0; trx_nr < bts->num_trx; trx_nr++) {
			trx = gsm_bts_trx_num(bts, trx_nr);
			for (ts_nr = 0; ts_nr < TRX_NR_TS; ts_nr++) {
				ts = &trx->ts[ts_nr];
				for (lchan_nr = 0; lchan_nr < TS_MAX_LCHAN;
				     lchan_nr++) {
					lchan = &ts->lchan[lchan_nr];
					if (lchan->type == GSM_LCHAN_NONE)
						continue;
					lchan_dump_vty(vty, lchan);
				}
			}
		}
	}

	return CMD_SUCCESS;
}

static void e1drv_dump_vty(struct vty *vty, struct e1inp_driver *drv)
{
	vty_out(vty, "E1 Input Driver %s%s", drv->name, VTY_NEWLINE);
}

DEFUN(show_e1drv,
      show_e1drv_cmd,
      "show e1_driver",
	SHOW_STR "Display information about available E1 drivers\n")
{
	struct e1inp_driver *drv;

	llist_for_each_entry(drv, &e1inp_driver_list, list)
		e1drv_dump_vty(vty, drv);

	return CMD_SUCCESS;
}

static void e1line_dump_vty(struct vty *vty, struct e1inp_line *line)
{
	vty_out(vty, "E1 Line Number %u, Name %s, Driver %s%s",
		line->num, line->name ? line->name : "",
		line->driver->name, VTY_NEWLINE);
}

DEFUN(show_e1line,
      show_e1line_cmd,
      "show e1_line [line_nr]",
	SHOW_STR "Display information about a E1 line\n")
{
	struct e1inp_line *line;

	if (argc >= 1) {
		int num = atoi(argv[0]);
		llist_for_each_entry(line, &e1inp_line_list, list) {
			if (line->num == num) {
				e1line_dump_vty(vty, line);
				return CMD_SUCCESS;
			}
		}
		return CMD_WARNING;
	}	
	
	llist_for_each_entry(line, &e1inp_line_list, list)
		e1line_dump_vty(vty, line);

	return CMD_SUCCESS;
}

static void e1ts_dump_vty(struct vty *vty, struct e1inp_ts *ts)
{
	if (ts->type == E1INP_TS_TYPE_NONE)
		return;
	vty_out(vty, "E1 Timeslot %2u of Line %u is Type %s%s",
		ts->num, ts->line->num, e1inp_tstype_name(ts->type),
		VTY_NEWLINE);
}

DEFUN(show_e1ts,
      show_e1ts_cmd,
      "show e1_timeslot [line_nr] [ts_nr]",
	SHOW_STR "Display information about a E1 timeslot\n")
{
	struct e1inp_line *line;
	struct e1inp_ts *ts;
	int ts_nr;

	if (argc == 0) {
		llist_for_each_entry(line, &e1inp_line_list, list) {
			for (ts_nr = 0; ts_nr < NUM_E1_TS; ts_nr++) {
				ts = &line->ts[ts_nr];
				e1ts_dump_vty(vty, ts);
			}
		}
		return CMD_SUCCESS;
	}
	if (argc >= 1) {
		int num = atoi(argv[0]);
		llist_for_each_entry(line, &e1inp_line_list, list) {
			if (line->num == num)
				break;
		}
		if (!line || line->num != num) {
			vty_out(vty, "E1 line %s is invalid%s",
				argv[0], VTY_NEWLINE);
			return CMD_WARNING;
		}
	}	
	if (argc >= 2) {
		ts_nr = atoi(argv[1]);
		if (ts_nr > NUM_E1_TS) {
			vty_out(vty, "E1 timeslot %s is invalid%s",
				argv[1], VTY_NEWLINE);
			return CMD_WARNING;
		}
		ts = &line->ts[ts_nr];
		e1ts_dump_vty(vty, ts);
		return CMD_SUCCESS;
	} else {
		for (ts_nr = 0; ts_nr < NUM_E1_TS; ts_nr++) {
			ts = &line->ts[ts_nr];
			e1ts_dump_vty(vty, ts);
		}
		return CMD_SUCCESS;
	}
	return CMD_SUCCESS;
}

static void paging_dump_vty(struct vty *vty, struct gsm_paging_request *pag)
{
	vty_out(vty, "Paging on BTS %u%s", pag->bts->nr, VTY_NEWLINE);
	subscr_dump_vty(vty, pag->subscr);
}

static void bts_paging_dump_vty(struct vty *vty, struct gsm_bts *bts)
{
	struct gsm_paging_request *pag;

	llist_for_each_entry(pag, &bts->paging.pending_requests, entry)
		paging_dump_vty(vty, pag);
}

DEFUN(show_paging,
      show_paging_cmd,
      "show paging [bts_nr]",
	SHOW_STR "Display information about paging reuqests of a BTS\n")
{
	struct gsm_network *net = gsmnet;
	struct gsm_bts *bts;
	int bts_nr;

	if (argc >= 1) {
		/* use the BTS number that the user has specified */
		bts_nr = atoi(argv[0]);
		if (bts_nr >= net->num_bts) {
			vty_out(vty, "%% can't find BTS %s%s", argv[0],
				VTY_NEWLINE);
			return CMD_WARNING;
		}
		bts = gsm_bts_num(net, bts_nr);
		bts_paging_dump_vty(vty, bts);
		
		return CMD_SUCCESS;
	}
	for (bts_nr = 0; bts_nr < net->num_bts; bts_nr++) {
		bts = gsm_bts_num(net, bts_nr);
		bts_paging_dump_vty(vty, bts);
	}

	return CMD_SUCCESS;
}

/* per-subscriber configuration */
DEFUN(cfg_subscr,
      cfg_subscr_cmd,
      "subscriber IMSI",
      "Select a Subscriber to configure\n")
{
	const char *imsi = argv[0];
	struct gsm_subscriber *subscr;

	subscr = subscr_get_by_imsi(gsmnet, imsi);
	if (!subscr) {
		vty_out(vty, "%% No subscriber for IMSI %s%s",
			imsi, VTY_NEWLINE);
		return CMD_WARNING;
	}

	vty->index = subscr;
	vty->node = SUBSCR_NODE;

	return CMD_SUCCESS;
}

DEFUN(cfg_net,
      cfg_net_cmd,
      "network",
      "Configure the GSM network")
{
	vty->index = gsmnet;
	vty->node = GSMNET_NODE;

	return CMD_SUCCESS;
}


DEFUN(cfg_net_ncc,
      cfg_net_ncc_cmd,
      "network country code <1-999>",
      "Set the GSM network country code")
{
	gsmnet->country_code = atoi(argv[0]);

	return CMD_SUCCESS;
}

DEFUN(cfg_net_mnc,
      cfg_net_mnc_cmd,
      "mobile network code <1-999>",
      "Set the GSM mobile network code")
{
	gsmnet->network_code = atoi(argv[0]);

	return CMD_SUCCESS;
}

DEFUN(cfg_net_name_short,
      cfg_net_name_short_cmd,
      "short name NAME",
      "Set the short GSM network name")
{
	if (gsmnet->name_short)
		talloc_free(gsmnet->name_short);

	gsmnet->name_short = talloc_strdup(gsmnet, argv[0]);

	return CMD_SUCCESS;
}

DEFUN(cfg_net_name_long,
      cfg_net_name_long_cmd,
      "long name NAME",
      "Set the long GSM network name")
{
	if (gsmnet->name_long)
		talloc_free(gsmnet->name_long);

	gsmnet->name_long = talloc_strdup(gsmnet, argv[0]);

	return CMD_SUCCESS;
}

/* per-BTS configuration */
DEFUN(cfg_bts,
      cfg_bts_cmd,
      "bts BTS_NR",
      "Select a BTS to configure\n")
{
	int bts_nr = atoi(argv[0]);
	struct gsm_bts *bts;

	if (bts_nr > gsmnet->num_bts) {
		vty_out(vty, "%% The next unused BTS number is %u%s",
			gsmnet->num_bts, VTY_NEWLINE);
		return CMD_WARNING;
	} else if (bts_nr == gsmnet->num_bts) {
		/* allocate a new one */
		bts = gsm_bts_alloc(gsmnet, GSM_BTS_TYPE_UNKNOWN,
				    HARDCODED_TSC, HARDCODED_BSIC);
	} else 
		bts = gsm_bts_num(gsmnet, bts_nr);

	if (!bts)
		return CMD_WARNING;

	vty->index = bts;
	vty->node = BTS_NODE;

	return CMD_SUCCESS;
}

DEFUN(cfg_bts_type,
      cfg_bts_type_cmd,
      "type TYPE",
      "Set the BTS type\n")
{
	struct gsm_bts *bts = vty->index;

	bts->type = parse_btstype(argv[0]);

	return CMD_SUCCESS;
}

DEFUN(cfg_bts_band,
      cfg_bts_band_cmd,
      "band BAND",
      "Set the frequency band of this BTS\n")
{
	struct gsm_bts *bts = vty->index;
	int band = gsm_band_parse(argv[0]);

	if (band < 0) {
		vty_out(vty, "%% BAND %d is not a valid GSM band%s",
			band, VTY_NEWLINE);
		return CMD_WARNING;
	}

	bts->band = band;

	return CMD_SUCCESS;
}

DEFUN(cfg_bts_lac,
      cfg_bts_lac_cmd,
      "location_area_code <0-255>",
      "Set the Location Area Code (LAC) of this BTS\n")
{
	struct gsm_bts *bts = vty->index;
	int lac = atoi(argv[0]);

	if (lac < 0 || lac > 0xff) {
		vty_out(vty, "%% LAC %d is not in the valid range (0-255)%s",
			lac, VTY_NEWLINE);
		return CMD_WARNING;
	}
	bts->location_area_code = lac;

	return CMD_SUCCESS;
}

DEFUN(cfg_bts_tsc,
      cfg_bts_tsc_cmd,
      "training_sequence_code <0-255>",
      "Set the Training Sequence Code (TSC) of this BTS\n")
{
	struct gsm_bts *bts = vty->index;
	int tsc = atoi(argv[0]);

	if (tsc < 0 || tsc > 0xff) {
		vty_out(vty, "%% TSC %d is not in the valid range (0-255)%s",
			tsc, VTY_NEWLINE);
		return CMD_WARNING;
	}
	bts->tsc = tsc;

	return CMD_SUCCESS;
}

DEFUN(cfg_bts_bsic,
      cfg_bts_bsic_cmd,
      "base_station_id_code <0-63>",
      "Set the Base Station Identity Code (BSIC) of this BTS\n")
{
	struct gsm_bts *bts = vty->index;
	int bsic = atoi(argv[0]);

	if (bsic < 0 || bsic > 0x3f) {
		vty_out(vty, "%% BSIC %d is not in the valid range (0-255)%s",
			bsic, VTY_NEWLINE);
		return CMD_WARNING;
	}
	bts->bsic = bsic;

	return CMD_SUCCESS;
}


DEFUN(cfg_bts_unit_id,
      cfg_bts_unit_id_cmd,
      "ip.access unit_id <0-65534> <0-255>",
      "Set the ip.access BTS Unit ID of this BTS\n")
{
	struct gsm_bts *bts = vty->index;
	int site_id = atoi(argv[0]);
	int bts_id = atoi(argv[1]);

	if (site_id < 0 || site_id > 65534) {
		vty_out(vty, "%% Site ID %d is not in the valid range%s",
			site_id, VTY_NEWLINE);
		return CMD_WARNING;
	}
	if (site_id < 0 || site_id > 255) {
		vty_out(vty, "%% BTS ID %d is not in the valid range%s",
			bts_id, VTY_NEWLINE);
		return CMD_WARNING;
	}

	if (!is_ipaccess_bts(bts)) {
		vty_out(vty, "%% BTS is not of ip.access type%s", VTY_NEWLINE);
		return CMD_WARNING;
	}

	bts->ip_access.site_id = site_id;
	bts->ip_access.bts_id = bts_id;

	return CMD_SUCCESS;
}

DEFUN(cfg_bts_oml_e1,
      cfg_bts_oml_e1_cmd,
      "oml e1 line E1_LINE timeslot <1-31> sub-slot (0|1|2|3|full)",
      "E1 interface to be used for OML\n")
{
	struct gsm_bts *bts = vty->index;

	parse_e1_link(&bts->oml_e1_link, argv[0], argv[1], argv[2]);

	return CMD_SUCCESS;
}


DEFUN(cfg_bts_oml_e1_tei,
      cfg_bts_oml_e1_tei_cmd,
      "oml e1 tei <0-63>",
      "Set the TEI to be used for OML")
{
	struct gsm_bts *bts = vty->index;

	bts->oml_tei = atoi(argv[0]);

	return CMD_SUCCESS;
}

/* per TRX configuration */
DEFUN(cfg_trx,
      cfg_trx_cmd,
      "trx TRX_NR",
      "Select a TRX to configure")
{
	int trx_nr = atoi(argv[0]);
	struct gsm_bts *bts = vty->index;
	struct gsm_bts_trx *trx;

	if (trx_nr > bts->num_trx) {
		vty_out(vty, "%% The next unused TRX number in this BTS is %u%s",
			bts->num_trx, VTY_NEWLINE);
		return CMD_WARNING;
	} else if (trx_nr == bts->num_trx) {
		/* we need to allocate a new one */
		trx = gsm_bts_trx_alloc(bts);
	} else 
		trx = gsm_bts_trx_num(bts, trx_nr);
	
	if (!trx)
		return CMD_WARNING;

	vty->index = trx;
	vty->node = TRX_NODE;

	return CMD_SUCCESS;
}

DEFUN(cfg_trx_arfcn,
      cfg_trx_arfcn_cmd,
      "arfcn <1-1024>",
      "Set the ARFCN for this TRX\n")
{
	int arfcn = atoi(argv[0]);
	struct gsm_bts_trx *trx = vty->index;

	/* FIXME: check if this ARFCN is supported by this TRX */

	trx->arfcn = arfcn;

	/* FIXME: patch ARFCN into SYSTEM INFORMATION */
	/* FIXME: use OML layer to update the ARFCN */
	/* FIXME: use RSL layer to update SYSTEM INFORMATION */

	return CMD_SUCCESS;
}

DEFUN(cfg_trx_max_power_red,
      cfg_trx_max_power_red_cmd,
      "max_power_red <0-100>",
      "Reduction of maximum BS RF Power in dB\n")
{
	int maxpwr_r = atoi(argv[0]);
	struct gsm_bts_trx *trx = vty->index;
	int upper_limit = 12;	/* default 12.21 max power red. */

	/* FIXME: check if our BTS type supports more than 12 */
	if (maxpwr_r < 0 || maxpwr_r > upper_limit) {
		vty_out(vty, "%% Power %d dB is not in the valid range%s",
			maxpwr_r, VTY_NEWLINE);
		return CMD_WARNING;
	}
	if (maxpwr_r & 1) {
		vty_out(vty, "%% Power %d dB is not an even value%s",
			maxpwr_r, VTY_NEWLINE);
		return CMD_WARNING;
	}

	trx->max_power_red = maxpwr_r;

	/* FIXME: make sure we update this using OML */

	return CMD_SUCCESS;
}

DEFUN(cfg_trx_rsl_e1,
      cfg_trx_rsl_e1_cmd,
      "rsl e1 line E1_LINE timeslot <1-31> sub-slot (0|1|2|3|full)",
      "E1 interface to be used for RSL\n")
{
	struct gsm_bts_trx *trx = vty->index;

	parse_e1_link(&trx->rsl_e1_link, argv[0], argv[1], argv[2]);

	return CMD_SUCCESS;
}

DEFUN(cfg_trx_rsl_e1_tei,
      cfg_trx_rsl_e1_tei_cmd,
      "rsl e1 tei <0-63>",
      "Set the TEI to be used for RSL")
{
	struct gsm_bts_trx *trx = vty->index;

	trx->rsl_tei = atoi(argv[0]);

	return CMD_SUCCESS;
}


/* per TS configuration */
DEFUN(cfg_ts,
      cfg_ts_cmd,
      "timeslot <0-7>",
      "Select a Timeslot to configure")
{
	int ts_nr = atoi(argv[0]);
	struct gsm_bts_trx *trx = vty->index;
	struct gsm_bts_trx_ts *ts;

	if (ts_nr >= TRX_NR_TS) {
		vty_out(vty, "%% A GSM TRX only has %u Timeslots per TRX%s",
			TRX_NR_TS, VTY_NEWLINE);
		return CMD_WARNING;
	}

	ts = &trx->ts[ts_nr];

	vty->index = ts;
	vty->node = TS_NODE;

	return CMD_SUCCESS;
}

DEFUN(cfg_ts_pchan,
      cfg_ts_pchan_cmd,
      "phys_chan_config PCHAN",
      "Physical Channel configuration (TCH/SDCCH/...)")
{
	struct gsm_bts_trx_ts *ts = vty->index;
	int pchanc;

	pchanc = gsm_pchan_parse(argv[0]);
	if (pchanc < 0)
		return CMD_WARNING;

	ts->pchan = pchanc;

	return CMD_SUCCESS;
}

DEFUN(cfg_ts_e1_subslot,
      cfg_ts_e1_subslot_cmd,
      "e1 line E1_LINE timeslot <1-31> sub-slot (0|1|2|3|full)",
      "E1 sub-slot connected to this on-air timeslot")
{
	struct gsm_bts_trx_ts *ts = vty->index;

	parse_e1_link(&ts->e1_link, argv[0], argv[1], argv[2]);

	return CMD_SUCCESS;
}

/* Subscriber */
DEFUN(show_subscr,
      show_subscr_cmd,
      "show subscriber [IMSI]",
	SHOW_STR "Display information about a subscriber\n")
{
	const char *imsi;
	struct gsm_subscriber *subscr;

	if (argc >= 1) {
		imsi = argv[0];
		subscr = subscr_get_by_imsi(gsmnet, imsi);
		if (!subscr) {
			vty_out(vty, "%% unknown subscriber%s",
				VTY_NEWLINE);
			return CMD_WARNING;
		}
		subscr_dump_vty(vty, subscr);
		
		return CMD_SUCCESS;
	}

	/* FIXME: iterate over all subscribers ? */
	return CMD_WARNING;

	return CMD_SUCCESS;
}

DEFUN(sms_send_pend,
      sms_send_pend_cmd,
      "sms send pending MIN_ID",
      "Send all pending SMS starting from MIN_ID")
{
	struct gsm_sms *sms;

	sms = db_sms_get_unsent(gsmnet, atoi(argv[0])); 
	if (!sms)
		return CMD_WARNING;

	if (!sms->receiver) {
		sms_free(sms);
		return CMD_WARNING;
	}

	gsm411_send_sms_subscr(sms->receiver, sms);

	return CMD_SUCCESS;
}

static struct buffer *argv_to_buffer(int argc, const char *argv[], int base)
{
	struct buffer *b = buffer_new(1024);
	int i;

	if (!b)
		return NULL;

	for (i = base; i < argc; i++) {
		buffer_putstr(b, argv[i]);
		buffer_putc(b, ' ');
	}
	buffer_putc(b, '\0');

	return b;
}

static int _send_sms_buffer(struct gsm_subscriber *receiver,
			     struct buffer *b)
{
	struct gsm_sms *sms = sms_alloc();

	if (!sms)
		return CMD_WARNING;

	if (!receiver->lac) {
		/* subscriber currently not attached, store in database? */
		subscr_put(sms->receiver);
		return CMD_WARNING;
	}

	sms->receiver = receiver;
	strncpy(sms->text, buffer_getstr(b), sizeof(sms->text)-1);

	/* FIXME: don't use ID 1 static */
	sms->sender = subscr_get_by_id(gsmnet, 1);
	sms->reply_path_req = 0;
	sms->status_rep_req = 0;
	sms->ud_hdr_ind = 0;
	sms->protocol_id = 0; /* implicit */
	sms->data_coding_scheme = 0; /* default 7bit */
	strncpy(sms->dest_addr, receiver->extension, sizeof(sms->dest_addr)-1);
	/* Generate user_data */
	sms->user_data_len = gsm_7bit_encode(sms->user_data, sms->text);

	gsm411_send_sms_subscr(sms->receiver, sms);

	return CMD_SUCCESS;
}

DEFUN(sms_send_ext,
      sms_send_ext_cmd,
      "sms send extension EXTEN .LINE",
      "Send a message to a subscriber identified by EXTEN")
{
	struct gsm_subscriber *receiver;
	struct buffer *b;
	int rc;

	receiver = subscr_get_by_extension(gsmnet, argv[0]);
	if (!receiver)
		return CMD_WARNING;

	b = argv_to_buffer(argc, argv, 1);
	rc = _send_sms_buffer(receiver, b);
	buffer_free(b);

	return rc;
}

DEFUN(sms_send_imsi,
      sms_send_imsi_cmd,
      "sms send imsi IMSI .LINE",
      "Send a message to a subscriber identified by IMSI")
{
	struct gsm_subscriber *receiver;
	struct buffer *b;
	int rc;

	receiver = subscr_get_by_imsi(gsmnet, argv[0]);
	if (!receiver)
		return CMD_WARNING;

	b = argv_to_buffer(argc, argv, 1);
	rc = _send_sms_buffer(receiver, b);
	buffer_free(b);

	return rc;
}


DEFUN(cfg_subscr_name,
      cfg_subscr_name_cmd,
      "name NAME",
      "Set the name of the subscriber")
{
	const char *name = argv[0];
	struct gsm_subscriber *subscr = vty->index;

	strncpy(subscr->name, name, sizeof(subscr->name));

	db_sync_subscriber(subscr);

	return CMD_SUCCESS;
}

DEFUN(cfg_subscr_extension,
      cfg_subscr_extension_cmd,
      "extension EXTENSION",
      "Set the extension of the subscriber")
{
	const char *name = argv[0];
	struct gsm_subscriber *subscr = vty->index;

	strncpy(subscr->extension, name, sizeof(subscr->extension));

	db_sync_subscriber(subscr);

	return CMD_SUCCESS;
}

DEFUN(cfg_subscr_authorized,
      cfg_subscr_authorized_cmd,
      "auth <0-1>",
      "Set the authorization status of the subscriber")
{
	int auth = atoi(argv[0]);
	struct gsm_subscriber *subscr = vty->index;

	if (auth)
		subscr->authorized = 1;
	else
		subscr->authorized = 0;

	db_sync_subscriber(subscr);

	return CMD_SUCCESS;
}

int bsc_vty_init(struct gsm_network *net)
{
	gsmnet = net;

	cmd_init(1);
	vty_init();

	install_element(VIEW_NODE, &show_net_cmd);
	install_element(VIEW_NODE, &show_bts_cmd);
	install_element(VIEW_NODE, &show_trx_cmd);
	install_element(VIEW_NODE, &show_ts_cmd);
	install_element(VIEW_NODE, &show_lchan_cmd);

	install_element(VIEW_NODE, &show_e1drv_cmd);
	install_element(VIEW_NODE, &show_e1line_cmd);
	install_element(VIEW_NODE, &show_e1ts_cmd);

	install_element(VIEW_NODE, &show_paging_cmd);

	install_element(VIEW_NODE, &show_subscr_cmd);

	install_element(VIEW_NODE, &sms_send_pend_cmd);
	install_element(VIEW_NODE, &sms_send_ext_cmd);
	install_element(VIEW_NODE, &sms_send_imsi_cmd);

	install_element(CONFIG_NODE, &cfg_net_cmd);
	install_node(&net_node, config_write_net);
	install_default(GSMNET_NODE);
<<<<<<< HEAD
	install_element(GSMNET_NODE, &cfg_net_ncc_cmd);
=======
>>>>>>> 369cc27f
	install_element(GSMNET_NODE, &cfg_net_mnc_cmd);
	install_element(GSMNET_NODE, &cfg_net_name_short_cmd);
	install_element(GSMNET_NODE, &cfg_net_name_long_cmd);

	install_element(GSMNET_NODE, &cfg_bts_cmd);
	install_node(&bts_node, config_write_bts);
	install_default(BTS_NODE);
	install_element(BTS_NODE, &cfg_bts_type_cmd);
	install_element(BTS_NODE, &cfg_bts_band_cmd);
	install_element(BTS_NODE, &cfg_bts_lac_cmd);
	install_element(BTS_NODE, &cfg_bts_tsc_cmd);
	install_element(BTS_NODE, &cfg_bts_bsic_cmd);
	install_element(BTS_NODE, &cfg_bts_unit_id_cmd);
	install_element(BTS_NODE, &cfg_bts_oml_e1_cmd);
	install_element(BTS_NODE, &cfg_bts_oml_e1_tei_cmd);

	install_element(BTS_NODE, &cfg_trx_cmd);
	install_node(&trx_node, dummy_config_write);
	install_default(TRX_NODE);
	install_element(TRX_NODE, &cfg_trx_arfcn_cmd);
	install_element(TRX_NODE, &cfg_trx_max_power_red_cmd);
	install_element(TRX_NODE, &cfg_trx_rsl_e1_cmd);
	install_element(TRX_NODE, &cfg_trx_rsl_e1_tei_cmd);

	install_element(TRX_NODE, &cfg_ts_cmd);
	install_node(&ts_node, dummy_config_write);
	install_default(TS_NODE);
	install_element(TS_NODE, &cfg_ts_pchan_cmd);
	install_element(TS_NODE, &cfg_ts_e1_subslot_cmd);

	install_element(CONFIG_NODE, &cfg_subscr_cmd);
	install_node(&subscr_node, dummy_config_write);
	install_default(SUBSCR_NODE);
	install_element(SUBSCR_NODE, &cfg_subscr_name_cmd);
	install_element(SUBSCR_NODE, &cfg_subscr_extension_cmd);
	install_element(SUBSCR_NODE, &cfg_subscr_authorized_cmd);

	return 0;
}<|MERGE_RESOLUTION|>--- conflicted
+++ resolved
@@ -196,19 +196,11 @@
 
 static void config_write_ts_single(struct vty *vty, struct gsm_bts_trx_ts *ts)
 {
-<<<<<<< HEAD
 	vty_out(vty, "    timeslot %u%s", ts->nr, VTY_NEWLINE);
 	if (ts->pchan != GSM_PCHAN_NONE)
 		vty_out(vty, "     phys_chan_config %s%s",
 			gsm_pchan_name(ts->pchan), VTY_NEWLINE);
 	config_write_e1_link(vty, &ts->e1_link, "     ");
-=======
-	vty_out(vty, "    ts %u%s", ts->nr, VTY_NEWLINE);
-	vty_out(vty, "     phys_chan_config %s%s", gsm_pchan_name(ts->pchan),
-		VTY_NEWLINE);
-	vty_out(vty, "     e1_subslot %u %u %u%s", ts->e1_link.e1_nr,
-		ts->e1_link.e1_ts, ts->e1_link.e1_ts_ss, VTY_NEWLINE);
->>>>>>> 369cc27f
 }
 
 static void config_write_trx_single(struct vty *vty, struct gsm_bts_trx *trx)
@@ -218,11 +210,8 @@
 	vty_out(vty, "  trx %u%s", trx->nr, VTY_NEWLINE);
 	vty_out(vty, "   arfcn %u%s", trx->arfcn, VTY_NEWLINE);
 	vty_out(vty, "   max_power_red %u%s", trx->max_power_red, VTY_NEWLINE);
-<<<<<<< HEAD
 	config_write_e1_link(vty, &trx->rsl_e1_link, "   rsl ");
 	vty_out(vty, "   rsl e1 tei %u%s", trx->rsl_tei, VTY_NEWLINE);
-=======
->>>>>>> 369cc27f
 
 	for (i = 0; i < TRX_NR_TS; i++)
 		config_write_ts_single(vty, &trx->ts[i]);
@@ -264,17 +253,10 @@
 static int config_write_net(struct vty *vty)
 {
 	vty_out(vty, "network%s", VTY_NEWLINE);
-<<<<<<< HEAD
 	vty_out(vty, " network country code %u%s", gsmnet->country_code, VTY_NEWLINE);
 	vty_out(vty, " mobile network code %u%s", gsmnet->network_code, VTY_NEWLINE);
 	vty_out(vty, " short name %s%s", gsmnet->name_short, VTY_NEWLINE);
 	vty_out(vty, " long name %s%s", gsmnet->name_long, VTY_NEWLINE);
-=======
-	vty_out(vty, " country code %u%s", gsmnet->country_code, VTY_NEWLINE);
-	vty_out(vty, " mobile network code %u%s", gsmnet->network_code, VTY_NEWLINE);
-	vty_out(vty, " short name '%s'%s", gsmnet->name_short, VTY_NEWLINE);
-	vty_out(vty, " long name '%s'%s", gsmnet->name_long, VTY_NEWLINE);
->>>>>>> 369cc27f
 
 	return CMD_SUCCESS;
 }
@@ -1326,10 +1308,7 @@
 	install_element(CONFIG_NODE, &cfg_net_cmd);
 	install_node(&net_node, config_write_net);
 	install_default(GSMNET_NODE);
-<<<<<<< HEAD
 	install_element(GSMNET_NODE, &cfg_net_ncc_cmd);
-=======
->>>>>>> 369cc27f
 	install_element(GSMNET_NODE, &cfg_net_mnc_cmd);
 	install_element(GSMNET_NODE, &cfg_net_name_short_cmd);
 	install_element(GSMNET_NODE, &cfg_net_name_long_cmd);
