--- conflicted
+++ resolved
@@ -99,11 +99,8 @@
 
 static void net_dump_vty(struct vty *vty, struct gsm_network *net)
 {
-<<<<<<< HEAD
 	int i;
-=======
 	struct pchan_load pl;
->>>>>>> 61b4232c
 
 	vty_out(vty, "BSC is on Country Code %u, Network Code %u "
 		"and has %u BTS%s", net->country_code, net->network_code,
@@ -126,17 +123,15 @@
 		VTY_NEWLINE);
 	vty_out(vty, "  Handover: %s%s", net->handover.active ? "On" : "Off",
 		VTY_NEWLINE);
-<<<<<<< HEAD
+	network_chan_load(&pl, net);
+	vty_out(vty, "  Current Channel Load:%s", VTY_NEWLINE);
+	dump_pchan_load_vty(vty, "    ", &pl);
+
 	vty_out(vty, "  Allowed Audio Codecs: ");
 	for (i = 0; i < net->audio_length; ++i)
 		vty_out(vty, "hr: %d ver: %d, ",
 			net->audio_support[i]->hr, net->audio_support[i]->ver);
 	vty_out(vty, "%s", VTY_NEWLINE);
-=======
-	network_chan_load(&pl, net);
-	vty_out(vty, "  Current Channel Load:%s", VTY_NEWLINE);
-	dump_pchan_load_vty(vty, "    ", &pl);
->>>>>>> 61b4232c
 }
 
 DEFUN(show_net, show_net_cmd, "show network",
@@ -1331,7 +1326,6 @@
 	return CMD_SUCCESS;
 }
 
-<<<<<<< HEAD
 DEFUN(cfg_net_supported_codecs,
       cfg_net_supported_codecs_cmd,
       "codec_list .LIST",
@@ -1428,10 +1422,7 @@
 	return CMD_SUCCESS;
 }
 
-#define DECLARE_TIMER(number) \
-=======
 #define DECLARE_TIMER(number, doc) \
->>>>>>> 61b4232c
     DEFUN(cfg_net_T##number,					\
       cfg_net_T##number##_cmd,					\
       "timer t" #number  " <0-65535>",				\
