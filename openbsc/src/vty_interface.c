--- conflicted
+++ resolved
@@ -282,26 +282,6 @@
 	vty_out(vty, " auth policy %s%s", gsm_auth_policy_name(gsmnet->auth_policy), VTY_NEWLINE);
 	vty_out(vty, " encryption a5 %u%s", gsmnet->a5_encryption, VTY_NEWLINE);
 	vty_out(vty, " neci %u%s", gsmnet->neci, VTY_NEWLINE);
-<<<<<<< HEAD
-	vty_out(vty, " ipacc rtp_payload %u%s", gsmnet->rtp_payload, VTY_NEWLINE);
-
-	if (gsmnet->audio_length != 0) {
-		int i;
-
-		vty_out(vty, " codec_list ");
-		for (i = 0; i < gsmnet->audio_length; ++i) {
-			printf("I... %d %d\n", i, gsmnet->audio_length);
-			if (i != 0)
-				vty_out(vty, ", ");
-
-			if (gsmnet->audio_support[i]->hr)
-				vty_out(vty, "hr%.1u", gsmnet->audio_support[i]->ver);
-			else
-				vty_out(vty, "fr%.1u", gsmnet->audio_support[i]->ver);
-		}
-		vty_out(vty, "%s", VTY_NEWLINE);
-	}
-=======
 	vty_out(vty, " timer t3101 %u%s", gsmnet->T3101, VTY_NEWLINE);
 	vty_out(vty, " timer t3103 %u%s", gsmnet->T3103, VTY_NEWLINE);
 	vty_out(vty, " timer t3105 %u%s", gsmnet->T3105, VTY_NEWLINE);
@@ -313,7 +293,24 @@
 	vty_out(vty, " timer t3117 %u%s", gsmnet->T3117, VTY_NEWLINE);
 	vty_out(vty, " timer t3119 %u%s", gsmnet->T3119, VTY_NEWLINE);
 	vty_out(vty, " timer t3141 %u%s", gsmnet->T3141, VTY_NEWLINE);
->>>>>>> 2d501ea2
+	vty_out(vty, " ipacc rtp_payload %u%s", gsmnet->rtp_payload, VTY_NEWLINE);
+
+	if (gsmnet->audio_length != 0) {
+		int i;
+
+		vty_out(vty, " codec_list ");
+		for (i = 0; i < gsmnet->audio_length; ++i) {
+			printf("I... %d %d\n", i, gsmnet->audio_length);
+			if (i != 0)
+				vty_out(vty, ", ");
+
+			if (gsmnet->audio_support[i]->hr)
+				vty_out(vty, "hr%.1u", gsmnet->audio_support[i]->ver);
+			else
+				vty_out(vty, "fr%.1u", gsmnet->audio_support[i]->ver);
+		}
+		vty_out(vty, "%s", VTY_NEWLINE);
+	}
 
 	return CMD_SUCCESS;
 }
@@ -840,7 +837,6 @@
 	return CMD_SUCCESS;
 }
 
-<<<<<<< HEAD
 DEFUN(cfg_net_supported_codecs,
       cfg_net_supported_codecs_cmd,
       "codec_list .LIST",
@@ -924,7 +920,7 @@
 	gsmnet->rtp_base_port = port;
 	return CMD_SUCCESS;
 }
-=======
+
 #define DECLARE_TIMER(number) \
     DEFUN(cfg_net_T##number,					\
       cfg_net_T##number##_cmd,					\
@@ -935,7 +931,7 @@
 								\
 	if (value < 0 || value > 65535) {			\
 		vty_out(vty, "Timer value %s out of range.%s",	\
-		        argv[0], VTY_NEWLINE);			\
+			argv[0], VTY_NEWLINE);			\
 		return CMD_WARNING;				\
 	}							\
 								\
@@ -955,8 +951,6 @@
 DECLARE_TIMER(3119)
 DECLARE_TIMER(3141)
 
->>>>>>> 2d501ea2
-
 /* per-BTS configuration */
 DEFUN(cfg_bts,
       cfg_bts_cmd,
@@ -1408,11 +1402,9 @@
 	install_element(GSMNET_NODE, &cfg_net_auth_policy_cmd);
 	install_element(GSMNET_NODE, &cfg_net_encryption_cmd);
 	install_element(GSMNET_NODE, &cfg_net_neci_cmd);
-<<<<<<< HEAD
 	install_element(GSMNET_NODE, &cfg_net_supported_codecs_cmd);
 	install_element(GSMNET_NODE, &cfg_net_ipacc_rtp_payload_cmd);
 	install_element(GSMNET_NODE, &cfg_net_rtp_base_port_cmd);
-=======
 	install_element(GSMNET_NODE, &cfg_net_T3101_cmd);
 	install_element(GSMNET_NODE, &cfg_net_T3103_cmd);
 	install_element(GSMNET_NODE, &cfg_net_T3105_cmd);
@@ -1424,7 +1416,6 @@
 	install_element(GSMNET_NODE, &cfg_net_T3117_cmd);
 	install_element(GSMNET_NODE, &cfg_net_T3119_cmd);
 	install_element(GSMNET_NODE, &cfg_net_T3141_cmd);
->>>>>>> 2d501ea2
 
 	install_element(GSMNET_NODE, &cfg_bts_cmd);
 	install_node(&bts_node, config_write_bts);
