--- conflicted
+++ resolved
@@ -47,14 +47,10 @@
 
 #include <openbsc/gsm_data.h>
 #include <openbsc/gsm_subscriber.h>
-<<<<<<< HEAD
-#include <openbsc/talloc.h>
 #include <openbsc/bsc_nat.h>
-=======
 #include <osmocore/talloc.h>
 
 void *tall_vty_cmd_ctx;
->>>>>>> 61b4232c
 
 /* Command vector which includes some level of command lists. Normally
    each daemon maintains each own cmdvec. */
