/* Handover Logic for Inter-BTS (Intra-BSC) Handover.  This does not
 * actually implement the handover algorithm/decision, but executes a
 * handover decision */

/* (C) 2009 by Harald Welte <laforge@gnumonks.org>
 *
 * All Rights Reserved
 *
 * This program is free software; you can redistribute it and/or modify
 * it under the terms of the GNU General Public License as published by
 * the Free Software Foundation; either version 2 of the License, or
 * (at your option) any later version.
 *
 * This program is distributed in the hope that it will be useful,
 * but WITHOUT ANY WARRANTY; without even the implied warranty of
 * MERCHANTABILITY or FITNESS FOR A PARTICULAR PURPOSE.  See the
 * GNU General Public License for more details.
 *
 * You should have received a copy of the GNU General Public License along
 * with this program; if not, write to the Free Software Foundation, Inc.,
 * 51 Franklin Street, Fifth Floor, Boston, MA 02110-1301 USA.
 *
 */

#include <stdio.h>
#include <stdlib.h>
#include <string.h>
#include <errno.h>
#include <time.h>
#include <netinet/in.h>

#include <osmocore/msgb.h>
#include <openbsc/debug.h>
#include <openbsc/gsm_data.h>
#include <osmocore/gsm_utils.h>
#include <openbsc/gsm_subscriber.h>
#include <openbsc/gsm_04_08.h>
#include <openbsc/abis_rsl.h>
#include <openbsc/chan_alloc.h>
#include <openbsc/signal.h>
#include <osmocore/talloc.h>
#include <openbsc/transaction.h>
#include <openbsc/rtp_proxy.h>

struct bsc_handover {
	struct llist_head list;

	struct gsm_lchan *old_lchan;
	struct gsm_lchan *new_lchan;

	struct timer_list T3103;

	u_int8_t ho_ref;
};

static LLIST_HEAD(bsc_handovers);

static struct bsc_handover *bsc_ho_by_new_lchan(struct gsm_lchan *new_lchan)
{
	struct bsc_handover *ho;

	llist_for_each_entry(ho, &bsc_handovers, list) {
		if (ho->new_lchan == new_lchan)
			return ho;
	}

	return NULL;
}

static struct bsc_handover *bsc_ho_by_old_lchan(struct gsm_lchan *old_lchan)
{
	struct bsc_handover *ho;

	llist_for_each_entry(ho, &bsc_handovers, list) {
		if (ho->old_lchan == old_lchan)
			return ho;
	}

	return NULL;
}

/* Hand over the specified logical channel to the specified new BTS.
 * This is the main entry point for the actual handover algorithm,
 * after it has decided it wants to initiate HO to a specific BTS */
int bsc_handover_start(struct gsm_lchan *old_lchan, struct gsm_bts *bts)
{
	struct gsm_lchan *new_lchan;
	struct bsc_handover *ho;
	static u_int8_t ho_ref;
	int rc;

	/* don't attempt multiple handovers for the same lchan at
	 * the same time */
	if (bsc_ho_by_old_lchan(old_lchan))
		return -EBUSY;

	DEBUGP(DHO, "(old_lchan on BTS %u, new BTS %u)\n",
		old_lchan->ts->trx->bts->nr, bts->nr);

	counter_inc(bts->network->stats.handover.attempted);

	new_lchan = lchan_alloc(bts, old_lchan->type);
	if (!new_lchan) {
		LOGP(DHO, LOGL_NOTICE, "No free channel\n");
		counter_inc(bts->network->stats.handover.no_channel);
		return -ENOSPC;
	}

	ho = talloc_zero(NULL, struct bsc_handover);
	if (!ho) {
		LOGP(DHO, LOGL_FATAL, "Out of Memory\n");
		lchan_free(new_lchan);
		return -ENOMEM;
	}
	ho->old_lchan = old_lchan;
	ho->new_lchan = new_lchan;
	ho->ho_ref = ho_ref++;

	/* copy some parameters from old lchan */
	memcpy(&new_lchan->encr, &old_lchan->encr, sizeof(new_lchan->encr));
	new_lchan->ms_power = old_lchan->ms_power;
	new_lchan->bs_power = old_lchan->bs_power;
	new_lchan->rsl_cmode = old_lchan->rsl_cmode;
	new_lchan->tch_mode = old_lchan->tch_mode;
	new_lchan->conn.subscr = subscr_get(old_lchan->conn.subscr);

	/* FIXME: do we have a better idea of the timing advance? */
	rc = rsl_chan_activate_lchan(new_lchan, RSL_ACT_INTER_ASYNC, 0,
				     ho->ho_ref);
	if (rc < 0) {
		LOGP(DHO, LOGL_ERROR, "could not activate channel\n");
		talloc_free(ho);
		lchan_free(new_lchan);
		return rc;
	}

	llist_add(&ho->list, &bsc_handovers);
	/* we continue in the SS_LCHAN handler / ho_chan_activ_ack */

	return 0;
}

/* T3103 expired: Handover has failed without HO COMPLETE or HO FAIL */
static void ho_T3103_cb(void *_ho)
{
	struct bsc_handover *ho = _ho;
	struct gsm_network *net = ho->new_lchan->ts->trx->bts->network;

	DEBUGP(DHO, "HO T3103 expired\n");
	counter_inc(net->stats.handover.timeout);

	lchan_free(ho->new_lchan);
	llist_del(&ho->list);
	talloc_free(ho);
}

/* RSL has acknowledged activation of the new lchan */
static int ho_chan_activ_ack(struct gsm_lchan *new_lchan)
{
	struct bsc_handover *ho;
	int rc;

	/* we need to check if this channel activation is related to
	 * a handover at all (and if, which particular handover) */
	ho = bsc_ho_by_new_lchan(new_lchan);
	if (!ho)
		return -ENODEV;

	DEBUGP(DHO, "handover activate ack, send HO Command\n");

	/* we can now send the 04.08 HANDOVER COMMAND to the MS
	 * using the old lchan */

	rc = gsm48_send_ho_cmd(ho->old_lchan, new_lchan, 0, ho->ho_ref);

	/* start T3103.  We can continue either with T3103 expiration,
	 * 04.08 HANDOVER COMPLETE or 04.08 HANDOVER FAIL */
	ho->T3103.cb = ho_T3103_cb;
	ho->T3103.data = ho;
	bsc_schedule_timer(&ho->T3103, 10, 0);

	/* create a RTP connection */
	if (is_ipaccess_bts(new_lchan->ts->trx->bts))
		rsl_ipacc_crcx(new_lchan);

	return 0;
}

/* RSL has not acknowledged activation of the new lchan */
static int ho_chan_activ_nack(struct gsm_lchan *new_lchan)
{
	struct bsc_handover *ho;

	ho = bsc_ho_by_new_lchan(new_lchan);
	if (!ho) {
		LOGP(DHO, LOGL_ERROR, "unable to find HO record\n");
		return -ENODEV;
	}

	llist_del(&ho->list);
	talloc_free(ho);

	/* FIXME: maybe we should try to allocate a new LCHAN here? */

	return 0;
}

/* GSM 04.08 HANDOVER COMPLETE has been received on new channel */
static int ho_gsm48_ho_compl(struct gsm_lchan *new_lchan)
{
	struct gsm_network *net = new_lchan->ts->trx->bts->network;
	struct bsc_handover *ho;

	ho = bsc_ho_by_new_lchan(new_lchan);
	if (!ho) {
		LOGP(DHO, LOGL_ERROR, "unable to find HO record\n");
		return -ENODEV;
	}

	LOGP(DHO, LOGL_INFO, "Subscriber %s HO from BTS %u->%u on ARFCN "
	     "%u->%u\n", subscr_name(ho->old_lchan->conn.subscr),
	     ho->old_lchan->ts->trx->bts->nr, new_lchan->ts->trx->bts->nr,
	     ho->old_lchan->ts->trx->arfcn, new_lchan->ts->trx->arfcn);

	counter_inc(net->stats.handover.completed);

	bsc_del_timer(&ho->T3103);

	/* update lchan pointer of transaction */
	trans_lchan_change(&ho->old_lchan->conn, &new_lchan->conn);

	ho->old_lchan->state = LCHAN_S_INACTIVE;

	/* do something to re-route the actual speech frames ! */

	llist_del(&ho->list);
	talloc_free(ho);

	return 0;
}

/* GSM 04.08 HANDOVER FAIL has been received */
static int ho_gsm48_ho_fail(struct gsm_lchan *old_lchan)
{
	struct gsm_subscriber_connection *conn;
	struct gsm_network *net = old_lchan->ts->trx->bts->network;
	struct bsc_handover *ho;

	ho = bsc_ho_by_old_lchan(old_lchan);
	if (!ho) {
		LOGP(DHO, LOGL_ERROR, "unable to find HO record\n");
		return -ENODEV;
	}

	counter_inc(net->stats.handover.failed);

	bsc_del_timer(&ho->T3103);
	llist_del(&ho->list);
<<<<<<< HEAD
	put_lchan(ho->new_lchan, 0);
=======
	conn = &ho->new_lchan->conn;
	put_subscr_con(conn);
>>>>>>> 3c71232b
	talloc_free(ho);

	return 0;
}

/* GSM 08.58 HANDOVER DETECT has been received */
static int ho_rsl_detect(struct gsm_lchan *new_lchan)
{
	struct bsc_handover *ho;

	ho = bsc_ho_by_new_lchan(new_lchan);
	if (!ho) {
		LOGP(DHO, LOGL_ERROR, "unable to find HO record\n");
		return -ENODEV;
	}

	/* FIXME: do we actually want to do something here ? */

	return 0;
}

static int ho_ipac_crcx_ack(struct gsm_lchan *new_lchan)
{
	struct bsc_handover *ho;
	struct rtp_socket *old_rs, *new_rs, *other_rs;

	ho = bsc_ho_by_new_lchan(new_lchan);
	if (!ho) {
		/* it is perfectly normal, we have CRCX even in non-HO cases */
		return 0;
	}

	if (ipacc_rtp_direct) {
		LOGP(DHO, LOGL_ERROR, "unable to handover in direct RTP mode\n");
		return 0;
	}

	/* RTP Proxy mode */
	new_rs = new_lchan->abis_ip.rtp_socket;
	old_rs = ho->old_lchan->abis_ip.rtp_socket;

	if (!new_rs) {
		LOGP(DHO, LOGL_ERROR, "no RTP socket for new_lchan\n");
		return -EIO;
	}

	rsl_ipacc_mdcx_to_rtpsock(new_lchan);

	if (!old_rs) {
		LOGP(DHO, LOGL_ERROR, "no RTP socekt for old_lchan\n");
		return -EIO;
	}

	/* copy rx_action and reference to other sock */
	new_rs->rx_action = old_rs->rx_action;
	new_rs->tx_action = old_rs->tx_action;
	new_rs->transmit = old_rs->transmit;

	switch (ho->old_lchan->abis_ip.rtp_socket->rx_action) {
	case RTP_PROXY:
		other_rs = old_rs->proxy.other_sock;
		rtp_socket_proxy(new_rs, other_rs);
		/* delete reference to other end socket to prevent
		 * rtp_socket_free() from removing the inverse reference */
		old_rs->proxy.other_sock = NULL;
		break;
	case RTP_RECV_UPSTREAM:
		new_rs->receive = old_rs->receive;
		break;
	case RTP_NONE:
		break;
	}

	return 0;
}

static int ho_logic_sig_cb(unsigned int subsys, unsigned int signal,
			   void *handler_data, void *signal_data)
{
	struct gsm_lchan *lchan;

	switch (subsys) {
	case SS_LCHAN:
		lchan = signal_data;
		switch (signal) {
		case S_LCHAN_ACTIVATE_ACK:
			return ho_chan_activ_ack(lchan);
		case S_LCHAN_ACTIVATE_NACK:
			return ho_chan_activ_nack(lchan);
		case S_LCHAN_HANDOVER_DETECT:
			return ho_rsl_detect(lchan);
		case S_LCHAN_HANDOVER_COMPL:
			return ho_gsm48_ho_compl(lchan);
		case S_LCHAN_HANDOVER_FAIL:
			return ho_gsm48_ho_fail(lchan);
		}
		break;
	case SS_ABISIP:
		lchan = signal_data;
		switch (signal) {
		case S_ABISIP_CRCX_ACK:
			return ho_ipac_crcx_ack(lchan);
			break;
		}
		break;
	default:
		break;
	}

	return 0;
}

static __attribute__((constructor)) void on_dso_load_ho_logic(void)
{
	register_signal_handler(SS_LCHAN, ho_logic_sig_cb, NULL);
	register_signal_handler(SS_ABISIP, ho_logic_sig_cb, NULL);
}<|MERGE_RESOLUTION|>--- conflicted
+++ resolved
@@ -256,12 +256,8 @@
 
 	bsc_del_timer(&ho->T3103);
 	llist_del(&ho->list);
-<<<<<<< HEAD
-	put_lchan(ho->new_lchan, 0);
-=======
 	conn = &ho->new_lchan->conn;
-	put_subscr_con(conn);
->>>>>>> 3c71232b
+	put_subscr_con(conn, 0);
 	talloc_free(ho);
 
 	return 0;
