/* Handover Logic for Inter-BTS (Intra-BSC) Handover.  This does not
 * actually implement the handover algorithm/decision, but executes a
 * handover decision */

/* (C) 2009 by Harald Welte <laforge@gnumonks.org>
 *
 * All Rights Reserved
 *
 * This program is free software; you can redistribute it and/or modify
 * it under the terms of the GNU General Public License as published by
 * the Free Software Foundation; either version 2 of the License, or
 * (at your option) any later version.
 *
 * This program is distributed in the hope that it will be useful,
 * but WITHOUT ANY WARRANTY; without even the implied warranty of
 * MERCHANTABILITY or FITNESS FOR A PARTICULAR PURPOSE.  See the
 * GNU General Public License for more details.
 *
 * You should have received a copy of the GNU General Public License along
 * with this program; if not, write to the Free Software Foundation, Inc.,
 * 51 Franklin Street, Fifth Floor, Boston, MA 02110-1301 USA.
 *
 */

#include <stdio.h>
#include <stdlib.h>
#include <string.h>
#include <errno.h>
#include <time.h>
#include <netinet/in.h>

#include <osmocore/msgb.h>
#include <openbsc/debug.h>
#include <openbsc/gsm_data.h>
#include <osmocore/gsm_utils.h>
#include <openbsc/gsm_subscriber.h>
#include <openbsc/gsm_04_08.h>
#include <openbsc/abis_rsl.h>
#include <openbsc/chan_alloc.h>
#include <openbsc/signal.h>
#include <osmocore/talloc.h>
#include <openbsc/transaction.h>
#include <openbsc/rtp_proxy.h>

struct bsc_handover {
	struct llist_head list;

	struct gsm_lchan *old_lchan;
	struct gsm_lchan *new_lchan;

	struct timer_list T3103;

	u_int8_t ho_ref;
};

static LLIST_HEAD(bsc_handovers);

static struct bsc_handover *bsc_ho_by_new_lchan(struct gsm_lchan *new_lchan)
{
	struct bsc_handover *ho;

	llist_for_each_entry(ho, &bsc_handovers, list) {
		if (ho->new_lchan == new_lchan)
			return ho;
	}

	return NULL;
}

static struct bsc_handover *bsc_ho_by_old_lchan(struct gsm_lchan *old_lchan)
{
	struct bsc_handover *ho;

	llist_for_each_entry(ho, &bsc_handovers, list) {
		if (ho->old_lchan == old_lchan)
			return ho;
	}

	return NULL;
}

/* Hand over the specified logical channel to the specified new BTS.
 * This is the main entry point for the actual handover algorithm,
 * after it has decided it wants to initiate HO to a specific BTS */
int bsc_handover_start(struct gsm_lchan *old_lchan, struct gsm_bts *bts)
{
	struct gsm_lchan *new_lchan;
	struct bsc_handover *ho;
	static u_int8_t ho_ref;
	int rc;

	/* don't attempt multiple handovers for the same lchan at
	 * the same time */
	if (bsc_ho_by_old_lchan(old_lchan))
		return -EBUSY;

	DEBUGP(DHO, "(old_lchan on BTS %u, new BTS %u)\n",
		old_lchan->ts->trx->bts->nr, bts->nr);

	counter_inc(bts->network->stats.handover.attempted);

	new_lchan = lchan_alloc(bts, old_lchan->type, 0);
	if (!new_lchan) {
		LOGP(DHO, LOGL_NOTICE, "No free channel\n");
		counter_inc(bts->network->stats.handover.no_channel);
		return -ENOSPC;
	}

	ho = talloc_zero(NULL, struct bsc_handover);
	if (!ho) {
		LOGP(DHO, LOGL_FATAL, "Out of Memory\n");
		lchan_free(new_lchan);
		return -ENOMEM;
	}
	ho->old_lchan = old_lchan;
	ho->new_lchan = new_lchan;
	ho->ho_ref = ho_ref++;

	/* copy some parameters from old lchan */
	memcpy(&new_lchan->encr, &old_lchan->encr, sizeof(new_lchan->encr));
	new_lchan->ms_power = old_lchan->ms_power;
	new_lchan->bs_power = old_lchan->bs_power;
	new_lchan->rsl_cmode = old_lchan->rsl_cmode;
	new_lchan->tch_mode = old_lchan->tch_mode;
	new_lchan->conn.subscr = subscr_get(old_lchan->conn.subscr);

	/* FIXME: do we have a better idea of the timing advance? */
	rc = rsl_chan_activate_lchan(new_lchan, RSL_ACT_INTER_ASYNC, 0,
				     ho->ho_ref);
	if (rc < 0) {
		LOGP(DHO, LOGL_ERROR, "could not activate channel\n");
		talloc_free(ho);
		lchan_free(new_lchan);
		return rc;
	}

	rsl_lchan_set_state(new_lchan, LCHAN_S_ACT_REQ);
	llist_add(&ho->list, &bsc_handovers);
	/* we continue in the SS_LCHAN handler / ho_chan_activ_ack */

	return 0;
}

/* T3103 expired: Handover has failed without HO COMPLETE or HO FAIL */
static void ho_T3103_cb(void *_ho)
{
	struct bsc_handover *ho = _ho;
	struct gsm_network *net = ho->new_lchan->ts->trx->bts->network;

	DEBUGP(DHO, "HO T3103 expired\n");
	counter_inc(net->stats.handover.timeout);

	lchan_free(ho->new_lchan);
	llist_del(&ho->list);
	talloc_free(ho);
}

/* RSL has acknowledged activation of the new lchan */
static int ho_chan_activ_ack(struct gsm_lchan *new_lchan)
{
	struct bsc_handover *ho;
	int rc;

	/* we need to check if this channel activation is related to
	 * a handover at all (and if, which particular handover) */
	ho = bsc_ho_by_new_lchan(new_lchan);
	if (!ho)
		return -ENODEV;

	DEBUGP(DHO, "handover activate ack, send HO Command\n");

	/* we can now send the 04.08 HANDOVER COMMAND to the MS
	 * using the old lchan */

	rc = gsm48_send_ho_cmd(ho->old_lchan, new_lchan, 0, ho->ho_ref);

	/* start T3103.  We can continue either with T3103 expiration,
	 * 04.08 HANDOVER COMPLETE or 04.08 HANDOVER FAIL */
	ho->T3103.cb = ho_T3103_cb;
	ho->T3103.data = ho;
	bsc_schedule_timer(&ho->T3103, 10, 0);

	/* create a RTP connection */
	if (is_ipaccess_bts(new_lchan->ts->trx->bts))
		rsl_ipacc_crcx(new_lchan);

	return 0;
}

/* RSL has not acknowledged activation of the new lchan */
static int ho_chan_activ_nack(struct gsm_lchan *new_lchan)
{
	struct bsc_handover *ho;

	ho = bsc_ho_by_new_lchan(new_lchan);
	if (!ho) {
		LOGP(DHO, LOGL_ERROR, "unable to find HO record\n");
		return -ENODEV;
	}

	llist_del(&ho->list);
	talloc_free(ho);

	/* FIXME: maybe we should try to allocate a new LCHAN here? */

	return 0;
}

/* GSM 04.08 HANDOVER COMPLETE has been received on new channel */
static int ho_gsm48_ho_compl(struct gsm_lchan *new_lchan)
{
	struct gsm_network *net = new_lchan->ts->trx->bts->network;
	struct bsc_handover *ho;

	ho = bsc_ho_by_new_lchan(new_lchan);
	if (!ho) {
		LOGP(DHO, LOGL_ERROR, "unable to find HO record\n");
		return -ENODEV;
	}

	LOGP(DHO, LOGL_INFO, "Subscriber %s HO from BTS %u->%u on ARFCN "
	     "%u->%u\n", subscr_name(ho->old_lchan->conn.subscr),
	     ho->old_lchan->ts->trx->bts->nr, new_lchan->ts->trx->bts->nr,
	     ho->old_lchan->ts->trx->arfcn, new_lchan->ts->trx->arfcn);

	counter_inc(net->stats.handover.completed);

	bsc_del_timer(&ho->T3103);

	/* update lchan pointer of transaction */
	trans_lchan_change(&ho->old_lchan->conn, &new_lchan->conn);

<<<<<<< HEAD
	ho->old_lchan->state = LCHAN_S_INACTIVE;
=======
	rsl_lchan_set_state(ho->old_lchan, LCHAN_S_INACTIVE);
	lchan_auto_release(ho->old_lchan);
>>>>>>> 38e9c821

	/* do something to re-route the actual speech frames ! */

	llist_del(&ho->list);
	talloc_free(ho);

	return 0;
}

/* GSM 04.08 HANDOVER FAIL has been received */
static int ho_gsm48_ho_fail(struct gsm_lchan *old_lchan)
{
	struct gsm_subscriber_connection *conn;
	struct gsm_network *net = old_lchan->ts->trx->bts->network;
	struct bsc_handover *ho;

	ho = bsc_ho_by_old_lchan(old_lchan);
	if (!ho) {
		LOGP(DHO, LOGL_ERROR, "unable to find HO record\n");
		return -ENODEV;
	}

	counter_inc(net->stats.handover.failed);

	bsc_del_timer(&ho->T3103);
	llist_del(&ho->list);
	conn = &ho->new_lchan->conn;
	put_subscr_con(conn, 0);
	talloc_free(ho);

	return 0;
}

/* GSM 08.58 HANDOVER DETECT has been received */
static int ho_rsl_detect(struct gsm_lchan *new_lchan)
{
	struct bsc_handover *ho;

	ho = bsc_ho_by_new_lchan(new_lchan);
	if (!ho) {
		LOGP(DHO, LOGL_ERROR, "unable to find HO record\n");
		return -ENODEV;
	}

	/* FIXME: do we actually want to do something here ? */

	return 0;
}

static int ho_ipac_crcx_ack(struct gsm_lchan *new_lchan)
{
	struct bsc_handover *ho;
	struct rtp_socket *old_rs, *new_rs, *other_rs;

	ho = bsc_ho_by_new_lchan(new_lchan);
	if (!ho) {
		/* it is perfectly normal, we have CRCX even in non-HO cases */
		return 0;
	}

	if (ipacc_rtp_direct) {
		LOGP(DHO, LOGL_ERROR, "unable to handover in direct RTP mode\n");
		return 0;
	}

	/* RTP Proxy mode */
	new_rs = new_lchan->abis_ip.rtp_socket;
	old_rs = ho->old_lchan->abis_ip.rtp_socket;

	if (!new_rs) {
		LOGP(DHO, LOGL_ERROR, "no RTP socket for new_lchan\n");
		return -EIO;
	}

	rsl_ipacc_mdcx_to_rtpsock(new_lchan);

	if (!old_rs) {
		LOGP(DHO, LOGL_ERROR, "no RTP socekt for old_lchan\n");
		return -EIO;
	}

	/* copy rx_action and reference to other sock */
	new_rs->rx_action = old_rs->rx_action;
	new_rs->tx_action = old_rs->tx_action;
	new_rs->transmit = old_rs->transmit;

	switch (ho->old_lchan->abis_ip.rtp_socket->rx_action) {
	case RTP_PROXY:
		other_rs = old_rs->proxy.other_sock;
		rtp_socket_proxy(new_rs, other_rs);
		/* delete reference to other end socket to prevent
		 * rtp_socket_free() from removing the inverse reference */
		old_rs->proxy.other_sock = NULL;
		break;
	case RTP_RECV_UPSTREAM:
		new_rs->receive = old_rs->receive;
		break;
	case RTP_NONE:
		break;
	}

	return 0;
}

static int ho_logic_sig_cb(unsigned int subsys, unsigned int signal,
			   void *handler_data, void *signal_data)
{
	struct gsm_lchan *lchan;

	switch (subsys) {
	case SS_LCHAN:
		lchan = signal_data;
		switch (signal) {
		case S_LCHAN_ACTIVATE_ACK:
			return ho_chan_activ_ack(lchan);
		case S_LCHAN_ACTIVATE_NACK:
			return ho_chan_activ_nack(lchan);
		case S_LCHAN_HANDOVER_DETECT:
			return ho_rsl_detect(lchan);
		case S_LCHAN_HANDOVER_COMPL:
			return ho_gsm48_ho_compl(lchan);
		case S_LCHAN_HANDOVER_FAIL:
			return ho_gsm48_ho_fail(lchan);
		}
		break;
	case SS_ABISIP:
		lchan = signal_data;
		switch (signal) {
		case S_ABISIP_CRCX_ACK:
			return ho_ipac_crcx_ack(lchan);
			break;
		}
		break;
	default:
		break;
	}

	return 0;
}

static __attribute__((constructor)) void on_dso_load_ho_logic(void)
{
	register_signal_handler(SS_LCHAN, ho_logic_sig_cb, NULL);
	register_signal_handler(SS_ABISIP, ho_logic_sig_cb, NULL);
}<|MERGE_RESOLUTION|>--- conflicted
+++ resolved
@@ -230,12 +230,7 @@
 	/* update lchan pointer of transaction */
 	trans_lchan_change(&ho->old_lchan->conn, &new_lchan->conn);
 
-<<<<<<< HEAD
-	ho->old_lchan->state = LCHAN_S_INACTIVE;
-=======
 	rsl_lchan_set_state(ho->old_lchan, LCHAN_S_INACTIVE);
-	lchan_auto_release(ho->old_lchan);
->>>>>>> 38e9c821
 
 	/* do something to re-route the actual speech frames ! */
 
