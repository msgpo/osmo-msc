/* GSM 04.07 Transaction handling */

/* (C) 2009 by Harald Welte <laforge@gnumonks.org>
 * All Rights Reserved
 *
 * This program is free software; you can redistribute it and/or modify
 * it under the terms of the GNU General Public License as published by
 * the Free Software Foundation; either version 2 of the License, or
 * (at your option) any later version.
 *
 * This program is distributed in the hope that it will be useful,
 * but WITHOUT ANY WARRANTY; without even the implied warranty of
 * MERCHANTABILITY or FITNESS FOR A PARTICULAR PURPOSE.  See the
 * GNU General Public License for more details.
 *
 * You should have received a copy of the GNU General Public License along
 * with this program; if not, write to the Free Software Foundation, Inc.,
 * 51 Franklin Street, Fifth Floor, Boston, MA 02110-1301 USA.
 *
 */

#include <openbsc/transaction.h>
#include <openbsc/gsm_data.h>
#include <openbsc/mncc.h>
#include <openbsc/debug.h>
#include <osmocore/talloc.h>
#include <openbsc/gsm_subscriber.h>
#include <openbsc/gsm_04_08.h>
#include <openbsc/mncc.h>
#include <openbsc/paging.h>
#include <openbsc/chan_alloc.h>

void *tall_trans_ctx;

void _gsm48_cc_trans_free(struct gsm_trans *trans);

struct gsm_trans *trans_find_by_id(struct gsm_subscriber *subscr,
				   u_int8_t proto, u_int8_t trans_id)
{
	struct gsm_trans *trans;
	struct gsm_network *net = subscr->net;

	llist_for_each_entry(trans, &net->trans_list, entry) {
		if (trans->subscr == subscr &&
		    trans->protocol == proto &&
		    trans->transaction_id == trans_id)
			return trans;
	}
	return NULL;
}

struct gsm_trans *trans_find_by_callref(struct gsm_network *net,
					u_int32_t callref)
{
	struct gsm_trans *trans;

	llist_for_each_entry(trans, &net->trans_list, entry) {
		if (trans->callref == callref)
			return trans;
	}
	return NULL;
}

struct gsm_trans *trans_alloc(struct gsm_subscriber *subscr,
			      u_int8_t protocol, u_int8_t trans_id,
			      u_int32_t callref)
{
	struct gsm_trans *trans;

	DEBUGP(DCC, "subscr=%p, subscr->net=%p\n", subscr, subscr->net);

	trans = talloc_zero(tall_trans_ctx, struct gsm_trans);
	if (!trans)
		return NULL;

	trans->subscr = subscr;
	subscr_get(trans->subscr);

	trans->protocol = protocol;
	trans->transaction_id = trans_id;
	trans->callref = callref;

	llist_add_tail(&trans->entry, &subscr->net->trans_list);

	return trans;
}

void trans_free(struct gsm_trans *trans)
{
	switch (trans->protocol) {
	case GSM48_PDISC_CC:
		_gsm48_cc_trans_free(trans);
		break;
	case GSM48_PDISC_SMS:
		_gsm411_sms_trans_free(trans);
		break;
	}

<<<<<<< HEAD
	if (!trans->lchan && trans->subscr && trans->subscr->net) {
=======
	if (trans->conn)
		put_subscr_con(trans->conn);

	if (!trans->conn && trans->subscr && trans->subscr->net) {
>>>>>>> 3c71232b
		/* Stop paging on all bts' */
		paging_request_stop(NULL, trans->subscr, NULL);
	}

	if (trans->lchan)
		put_lchan(trans->lchan, 0);

	if (trans->subscr)
		subscr_put(trans->subscr);

	llist_del(&trans->entry);

	talloc_free(trans);
}

/* allocate an unused transaction ID for the given subscriber
 * in the given protocol using the ti_flag specified */
int trans_assign_trans_id(struct gsm_subscriber *subscr,
			  u_int8_t protocol, u_int8_t ti_flag)
{
	struct gsm_network *net = subscr->net;
	struct gsm_trans *trans;
	unsigned int used_tid_bitmask = 0;
	int i, j, h;

	if (ti_flag)
		ti_flag = 0x8;

	/* generate bitmask of already-used TIDs for this (subscr,proto) */
	llist_for_each_entry(trans, &net->trans_list, entry) {
		if (trans->subscr != subscr ||
		    trans->protocol != protocol ||
		    trans->transaction_id == 0xff)
			continue;
		used_tid_bitmask |= (1 << trans->transaction_id);
	}

	/* find a new one, trying to go in a 'circular' pattern */
	for (h = 6; h > 0; h--)
		if (used_tid_bitmask & (1 << (h | ti_flag)))
			break;
	for (i = 0; i < 7; i++) {
		j = ((h + i) % 7) | ti_flag;
		if ((used_tid_bitmask & (1 << j)) == 0)
			return j;
	}

	return -1;
}

/* update all transactions to use a different LCHAN, e.g.
 * after handover has succeeded */
int trans_lchan_change(struct gsm_subscriber_connection *conn_old,
		       struct gsm_subscriber_connection *conn_new)
{
	struct gsm_network *net = conn_old->lchan->ts->trx->bts->network;
	struct gsm_trans *trans;
	int num = 0;

	llist_for_each_entry(trans, &net->trans_list, entry) {
<<<<<<< HEAD
		if (trans->lchan == lchan_old) {
			/* drop old channel use cound */
			put_lchan(trans->lchan, 0);
=======
		if (trans->conn == conn_old) {

			/* drop old channel use count */
			put_subscr_con(conn_old);
>>>>>>> 3c71232b
			/* assign new channel */
			trans->conn = conn_new;
			/* bump new channel use count */
			use_subscr_con(conn_new);
			num++;
		}
	}

	return num;
}<|MERGE_RESOLUTION|>--- conflicted
+++ resolved
@@ -96,20 +96,13 @@
 		break;
 	}
 
-<<<<<<< HEAD
-	if (!trans->lchan && trans->subscr && trans->subscr->net) {
-=======
-	if (trans->conn)
-		put_subscr_con(trans->conn);
-
 	if (!trans->conn && trans->subscr && trans->subscr->net) {
->>>>>>> 3c71232b
 		/* Stop paging on all bts' */
 		paging_request_stop(NULL, trans->subscr, NULL);
 	}
 
-	if (trans->lchan)
-		put_lchan(trans->lchan, 0);
+	if (trans->conn)
+		put_subscr_con(trans->conn, 0);
 
 	if (trans->subscr)
 		subscr_put(trans->subscr);
@@ -164,16 +157,10 @@
 	int num = 0;
 
 	llist_for_each_entry(trans, &net->trans_list, entry) {
-<<<<<<< HEAD
-		if (trans->lchan == lchan_old) {
-			/* drop old channel use cound */
-			put_lchan(trans->lchan, 0);
-=======
 		if (trans->conn == conn_old) {
 
 			/* drop old channel use count */
-			put_subscr_con(conn_old);
->>>>>>> 3c71232b
+			put_subscr_con(conn_old, 0);
 			/* assign new channel */
 			trans->conn = conn_new;
 			/* bump new channel use count */
