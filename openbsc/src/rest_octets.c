/* GSM Mobile Radio Interface Layer 3 messages on the A-bis interface,
 * rest octet handling according to
 * 3GPP TS 04.08 version 7.21.0 Release 1998 / ETSI TS 100 940 V7.21.0 */

/* (C) 2009 by Harald Welte <laforge@gnumonks.org>
 *
 * All Rights Reserved
 *
 * This program is free software; you can redistribute it and/or modify
 * it under the terms of the GNU General Public License as published by
 * the Free Software Foundation; either version 2 of the License, or
 * (at your option) any later version.
 *
 * This program is distributed in the hope that it will be useful,
 * but WITHOUT ANY WARRANTY; without even the implied warranty of
 * MERCHANTABILITY or FITNESS FOR A PARTICULAR PURPOSE.  See the
 * GNU General Public License for more details.
 *
 * You should have received a copy of the GNU General Public License along
 * with this program; if not, write to the Free Software Foundation, Inc.,
 * 51 Franklin Street, Fifth Floor, Boston, MA 02110-1301 USA.
 *
 */

#include <string.h>
#include <stdlib.h>
#include <errno.h>

#include <openbsc/gsm_data.h>
#include <osmocore/bitvec.h>
#include <openbsc/rest_octets.h>

/* generate SI1 rest octets */
int rest_octets_si1(u_int8_t *data, u_int8_t *nch_pos)
{
	struct bitvec bv;

	memset(&bv, 0, sizeof(bv));
	bv.data = data;
	bv.data_len = 1;

	if (nch_pos) {
		bitvec_set_bit(&bv, H);
		bitvec_set_uint(&bv, *nch_pos, 5);
	} else
		bitvec_set_bit(&bv, L);

	bitvec_spare_padding(&bv, 7);
<<<<<<< HEAD
	return 0;
=======
	return bv.data_len;
>>>>>>> 61b4232c
}

/* Append selection parameters to bitvec */
static void append_selection_params(struct bitvec *bv,
				    const struct gsm48_si_selection_params *sp)
{
	if (sp->present) {
		bitvec_set_bit(bv, H);
		bitvec_set_bit(bv, sp->cbq);
		bitvec_set_uint(bv, sp->cell_resel_off, 6);
		bitvec_set_uint(bv, sp->temp_offs, 3);
		bitvec_set_uint(bv, sp->penalty_time, 5);
	} else
		bitvec_set_bit(bv, L);
}

/* Append power offset to bitvec */
static void append_power_offset(struct bitvec *bv,
				const struct gsm48_si_power_offset *po)
{
	if (po->present) {
		bitvec_set_bit(bv, H);
		bitvec_set_uint(bv, po->power_offset, 2);
	} else
		bitvec_set_bit(bv, L);
}

/* Append GPRS indicator to bitvec */
static void append_gprs_ind(struct bitvec *bv,
			    const struct gsm48_si3_gprs_ind *gi)
{
	if (gi->present) {
		bitvec_set_bit(bv, H);
		bitvec_set_uint(bv, gi->ra_colour, 3);
		/* 0 == SI13 in BCCH Norm, 1 == SI13 sent on BCCH Ext */
		bitvec_set_bit(bv, gi->si13_position);
	} else
		bitvec_set_bit(bv, L);
}


/* Generate SI3 Rest Octests (Chapter 10.5.2.34 / Table 10.4.72) */
int rest_octets_si3(u_int8_t *data, const struct gsm48_si_ro_info *si3)
{
	struct bitvec bv;

	memset(&bv, 0, sizeof(bv));
	bv.data = data;
	bv.data_len = 4;

	/* Optional Selection Parameters */
	append_selection_params(&bv, &si3->selection_params);

	/* Optional Power Offset */
	append_power_offset(&bv, &si3->power_offset);

	/* Do we have a SI2ter on the BCCH? */
	if (si3->si2ter_indicator)
		bitvec_set_bit(&bv, H);
	else
		bitvec_set_bit(&bv, L);

	/* Early Classmark Sending Control */
	if (si3->early_cm_ctrl)
		bitvec_set_bit(&bv, H);
	else
		bitvec_set_bit(&bv, L);

	/* Do we have a SI Type 9 on the BCCH? */
	if (si3->scheduling.present) {
		bitvec_set_bit(&bv, H);
		bitvec_set_uint(&bv, si3->scheduling.where, 3);
	} else
		bitvec_set_bit(&bv, L);

	/* GPRS Indicator */
	append_gprs_ind(&bv, &si3->gprs_ind);

	bitvec_spare_padding(&bv, (bv.data_len*8)-1);
	return bv.data_len;
}

static int append_lsa_params(struct bitvec *bv,
			     const struct gsm48_lsa_params *lsa_params)
{
	/* FIXME */
}

/* Generate SI4 Rest Octets (Chapter 10.5.2.35) */
int rest_octets_si4(u_int8_t *data, const struct gsm48_si_ro_info *si4)
{
	struct bitvec bv;

	memset(&bv, 0, sizeof(bv));
	bv.data = data;
	bv.data_len = 10; /* FIXME: up to ? */

	/* SI4 Rest Octets O */
	append_selection_params(&bv, &si4->selection_params);
	append_power_offset(&bv, &si4->power_offset);
	append_gprs_ind(&bv, &si4->gprs_ind);

	if (0 /* FIXME */) {
		/* H and SI4 Rest Octets S */
		bitvec_set_bit(&bv, H);

		/* LSA Parameters */
		if (si4->lsa_params.present) {
			bitvec_set_bit(&bv, H);
			append_lsa_params(&bv, &si4->lsa_params);
		} else
			bitvec_set_bit(&bv, L);

		/* Cell Identity */
		if (1) {
			bitvec_set_bit(&bv, H);
			bitvec_set_uint(&bv, si4->cell_id, 16);
		} else
			bitvec_set_bit(&bv, L);

		/* LSA ID Information */
		if (0) {
			bitvec_set_bit(&bv, H);
			/* FIXME */
		} else
			bitvec_set_bit(&bv, L);
	} else {
		/* L and break indicator */
		bitvec_set_bit(&bv, L);
		bitvec_set_bit(&bv, si4->break_ind ? H : L);
	}

	return bv.data_len;
}

/* GPRS Mobile Allocation as per TS 04.60 Chapter 12.10a:
   < GPRS Mobile Allocation IE > ::=
     < HSN : bit (6) >
     { 0 | 1 < RFL number list : < RFL number list struct > > }
     { 0 < MA_LENGTH : bit (6) >
         < MA_BITMAP: bit (val(MA_LENGTH) + 1) >
     | 1 { 0 | 1 <ARFCN index list : < ARFCN index list struct > > } } ;

     < RFL number list struct > :: =
       < RFL_NUMBER : bit (4) >
       { 0 | 1 < RFL number list struct > } ;
     < ARFCN index list struct > ::=
       < ARFCN_INDEX : bit(6) >
       { 0 | 1 < ARFCN index list struct > } ;
 */
static int append_gprs_mobile_alloc(struct bitvec *bv)
{
	/* Hopping Sequence Number */
	bitvec_set_uint(bv, 0, 6);

	if (0) {
		/* We want to use a RFL number list */
		bitvec_set_bit(bv, 1);
		/* FIXME: RFL number list */
	} else
		bitvec_set_bit(bv, 0);

	if (0) {
		/* We want to use a MA_BITMAP */
		bitvec_set_bit(bv, 0);
		/* FIXME: MA_LENGTH, MA_BITMAP, ... */
	} else {
		bitvec_set_bit(bv, 1);
		if (0) {
			/* We want to provide an ARFCN index list */
			bitvec_set_bit(bv, 1);
			/* FIXME */
		} else
			bitvec_set_bit(bv, 0);
	}
	return 0;
}

static int encode_t3192(unsigned int t3192)
{
	if (t3192 == 0)
		return 3;
	else if (t3192 <= 80)
		return 4;
	else if (t3192 <= 120)
		return 5;
	else if (t3192 <= 160)
		return 6;
	else if (t3192 <= 200)
		return 7;
	else if (t3192 <= 500)
		return 0;
	else if (t3192 <= 1000)
		return 1;
	else if (t3192 <= 1500)
		return 2;
	else
		return -EINVAL;
}

static int encode_drx_timer(unsigned int drx)
{
	if (drx == 0)
		return 0;
	else if (drx == 1)
		return 1;
	else if (drx == 2)
		return 2;
	else if (drx <= 4)
		return 3;
	else if (drx <= 8)
		return 4;
	else if (drx <= 16)
		return 5;
	else if (drx <= 32)
		return 6;
	else if (drx <= 64)
		return 7;
	else
		return -EINVAL;
}

/* GPRS Cell Options as per TS 04.60 Chapter 12.24
	< GPRS Cell Options IE > ::=
		< NMO : bit(2) >
		< T3168 : bit(3) >
		< T3192 : bit(3) >
		< DRX_TIMER_MAX: bit(3) >
		< ACCESS_BURST_TYPE: bit >
		< CONTROL_ACK_TYPE : bit >
		< BS_CV_MAX: bit(4) >
		{ 0 | 1 < PAN_DEC : bit(3) >
			< PAN_INC : bit(3) >
			< PAN_MAX : bit(3) >
		{ 0 | 1 < Extension Length : bit(6) >
			< bit (val(Extension Length) + 1
			& { < Extension Information > ! { bit ** = <no string> } } ;
	< Extension Information > ::=
		{ 0 | 1 < EGPRS_PACKET_CHANNEL_REQUEST : bit >
			< BEP_PERIOD : bit(4) > }
		< PFC_FEATURE_MODE : bit >
		< DTM_SUPPORT : bit >
		<BSS_PAGING_COORDINATION: bit >
		<spare bit > ** ;
 */
static int append_gprs_cell_opt(struct bitvec *bv,
				const struct gprs_cell_options *gco)
{
	int t3192, drx_timer_max;

	t3192 = encode_t3192(gco->t3192);
	if (t3192 < 0)
		return t3192;

	drx_timer_max = encode_drx_timer(gco->drx_timer_max);
	if (drx_timer_max < 0)
		return drx_timer_max;

	bitvec_set_uint(bv, gco->nmo, 2);
	bitvec_set_uint(bv, gco->t3168 / 500, 3);
	bitvec_set_uint(bv, t3192, 3);
	bitvec_set_uint(bv, drx_timer_max, 3);
	/* ACCESS_BURST_TYPE: Hard-code 8bit */
	bitvec_set_bit(bv, 0);
	/* CONTROL_ACK_TYPE: Hard-code to RLC/MAC control block */
	bitvec_set_bit(bv, 1);
	bitvec_set_uint(bv, gco->bs_cv_max, 4);

	/* hard-code no PAN_{DEC,INC,MAX} */
	bitvec_set_bit(bv, 0);

	/* no extension information (EDGE) */
	bitvec_set_bit(bv, 0);

	return 0;
}

static void append_gprs_pwr_ctrl_pars(struct bitvec *bv,
				      const struct gprs_power_ctrl_pars *pcp)
{
	bitvec_set_uint(bv, pcp->alpha, 4);
	bitvec_set_uint(bv, pcp->t_avg_w, 5);
	bitvec_set_uint(bv, pcp->t_avg_t, 5);
	bitvec_set_uint(bv, pcp->pc_meas_chan, 1);
	bitvec_set_uint(bv, pcp->n_avg_i, 4);
}

/* Generate SI13 Rest Octests (Chapter 10.5.2.37b) */
int rest_octets_si13(u_int8_t *data, const struct gsm48_si13_info *si13)
{
	struct bitvec bv;

	memset(&bv, 0, sizeof(bv));
	bv.data = data;
	bv.data_len = 20;

	if (0) {
		/* No rest octets */
		bitvec_set_bit(&bv, L);
	} else {
		bitvec_set_bit(&bv, H);
		bitvec_set_uint(&bv, si13->bcch_change_mark, 3);
		bitvec_set_uint(&bv, si13->si_change_field, 4);
		if (0) {
			bitvec_set_bit(&bv, 0);
		} else {
			bitvec_set_bit(&bv, 1);
			bitvec_set_uint(&bv, si13->bcch_change_mark, 2);
			append_gprs_mobile_alloc(&bv);
		}
		if (!si13->pbcch_present) {
			/* PBCCH not present in cell */
			bitvec_set_bit(&bv, 0);
			bitvec_set_uint(&bv, si13->no_pbcch.rac, 8);
			bitvec_set_bit(&bv, si13->no_pbcch.spgc_ccch_sup);
			bitvec_set_uint(&bv, si13->no_pbcch.prio_acc_thr, 3);
			bitvec_set_uint(&bv, si13->no_pbcch.net_ctrl_ord, 2);
			append_gprs_cell_opt(&bv, &si13->cell_opts);
			append_gprs_pwr_ctrl_pars(&bv, &si13->pwr_ctrl_pars);
		} else {
			/* PBCCH present in cell */
			bitvec_set_bit(&bv, 1);
			bitvec_set_uint(&bv, si13->pbcch.psi1_rep_per, 4);
			/* PBCCH Descripiton */
			bitvec_set_uint(&bv, si13->pbcch.pb, 4);
			bitvec_set_uint(&bv, si13->pbcch.tsc, 3);
			bitvec_set_uint(&bv, si13->pbcch.tn, 3);
			switch (si13->pbcch.carrier_type) {
			case PBCCH_BCCH:
				bitvec_set_bit(&bv, 0);
				bitvec_set_bit(&bv, 0);
				break;
			case PBCCH_ARFCN:
				bitvec_set_bit(&bv, 0);
				bitvec_set_bit(&bv, 1);
				bitvec_set_uint(&bv, si13->pbcch.arfcn, 10);
				break;
			case PBCCH_MAIO:
				bitvec_set_bit(&bv, 1);
				bitvec_set_uint(&bv, si13->pbcch.maio, 6);
				break;
			}
		}
	}
	bitvec_spare_padding(&bv, (bv.data_len*8)-1);
	return bv.data_len;
}<|MERGE_RESOLUTION|>--- conflicted
+++ resolved
@@ -46,11 +46,7 @@
 		bitvec_set_bit(&bv, L);
 
 	bitvec_spare_padding(&bv, 7);
-<<<<<<< HEAD
-	return 0;
-=======
 	return bv.data_len;
->>>>>>> 61b4232c
 }
 
 /* Append selection parameters to bitvec */
