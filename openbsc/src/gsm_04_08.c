/* GSM Mobile Radio Interface Layer 3 messages on the A-bis interface 
 * 3GPP TS 04.08 version 7.21.0 Release 1998 / ETSI TS 100 940 V7.21.0 */

/* (C) 2008-2009 by Harald Welte <laforge@gnumonks.org>
 * (C) 2008, 2009 by Holger Hans Peter Freyther <zecke@selfish.org>
 *
 * All Rights Reserved
 *
 * This program is free software; you can redistribute it and/or modify
 * it under the terms of the GNU General Public License as published by
 * the Free Software Foundation; either version 2 of the License, or
 * (at your option) any later version.
 *
 * This program is distributed in the hope that it will be useful,
 * but WITHOUT ANY WARRANTY; without even the implied warranty of
 * MERCHANTABILITY or FITNESS FOR A PARTICULAR PURPOSE.  See the
 * GNU General Public License for more details.
 *
 * You should have received a copy of the GNU General Public License along
 * with this program; if not, write to the Free Software Foundation, Inc.,
 * 51 Franklin Street, Fifth Floor, Boston, MA 02110-1301 USA.
 *
 */


#include <stdio.h>
#include <stdlib.h>
#include <string.h>
#include <errno.h>
#include <time.h>
#include <netinet/in.h>

#include <openbsc/db.h>
#include <openbsc/msgb.h>
#include <openbsc/tlv.h>
#include <openbsc/debug.h>
#include <openbsc/gsm_data.h>
#include <openbsc/gsm_subscriber.h>
#include <openbsc/gsm_04_11.h>
#include <openbsc/gsm_04_08.h>
#include <openbsc/abis_rsl.h>
#include <openbsc/chan_alloc.h>
#include <openbsc/paging.h>
#include <openbsc/signal.h>
#include <openbsc/trau_frame.h>
#include <openbsc/trau_mux.h>
#include <openbsc/talloc.h>
#include <openbsc/transaction.h>

#define GSM48_ALLOC_SIZE	1024
#define GSM48_ALLOC_HEADROOM	128

#define GSM_MAX_FACILITY       128
#define GSM_MAX_SSVERSION      128
#define GSM_MAX_USERUSER       128

static void *tall_locop_ctx;

static const struct tlv_definition rsl_att_tlvdef = {
	.def = {
		[GSM48_IE_MOBILE_ID]	= { TLV_TYPE_TLV },
		[GSM48_IE_NAME_LONG]	= { TLV_TYPE_TLV },
		[GSM48_IE_NAME_SHORT]	= { TLV_TYPE_TLV },
		[GSM48_IE_UTC]		= { TLV_TYPE_TV },
		[GSM48_IE_NET_TIME_TZ]	= { TLV_TYPE_FIXED, 7 },
		[GSM48_IE_LSA_IDENT]	= { TLV_TYPE_TLV },

		[GSM48_IE_BEARER_CAP]	= { TLV_TYPE_TLV },
		[GSM48_IE_CAUSE]	= { TLV_TYPE_TLV },
		[GSM48_IE_CC_CAP]	= { TLV_TYPE_TLV },
		[GSM48_IE_ALERT]	= { TLV_TYPE_TLV },
		[GSM48_IE_FACILITY]	= { TLV_TYPE_TLV },
		[GSM48_IE_PROGR_IND]	= { TLV_TYPE_TLV },
		[GSM48_IE_AUX_STATUS]	= { TLV_TYPE_TLV },
		[GSM48_IE_NOTIFY]	= { TLV_TYPE_TV },
		[GSM48_IE_KPD_FACILITY]	= { TLV_TYPE_TV },
		[GSM48_IE_SIGNAL]	= { TLV_TYPE_TV },
		[GSM48_IE_CONN_BCD]	= { TLV_TYPE_TLV },
		[GSM48_IE_CONN_SUB]	= { TLV_TYPE_TLV },
		[GSM48_IE_CALLING_BCD]	= { TLV_TYPE_TLV },
		[GSM48_IE_CALLING_SUB]	= { TLV_TYPE_TLV },
		[GSM48_IE_CALLED_BCD]	= { TLV_TYPE_TLV },
		[GSM48_IE_CALLED_SUB]	= { TLV_TYPE_TLV },
		[GSM48_IE_REDIR_BCD]	= { TLV_TYPE_TLV },
		[GSM48_IE_REDIR_SUB]	= { TLV_TYPE_TLV },
		[GSM48_IE_LOWL_COMPAT]	= { TLV_TYPE_TLV },
		[GSM48_IE_HIGHL_COMPAT]	= { TLV_TYPE_TLV },
		[GSM48_IE_USER_USER]	= { TLV_TYPE_TLV },
		[GSM48_IE_SS_VERS]	= { TLV_TYPE_TLV },
		[GSM48_IE_MORE_DATA]	= { TLV_TYPE_T },
		[GSM48_IE_CLIR_SUPP]	= { TLV_TYPE_T },
		[GSM48_IE_CLIR_INVOC]	= { TLV_TYPE_T },
		[GSM48_IE_REV_C_SETUP]	= { TLV_TYPE_T },
		[GSM48_IE_REPEAT_CIR]   = { TLV_TYPE_T },
		[GSM48_IE_REPEAT_SEQ]   = { TLV_TYPE_T },
		/* FIXME: more elements */
	},
};

static const char *rr_cause_names[] = {
	[GSM48_RR_CAUSE_NORMAL]			= "Normal event",
	[GSM48_RR_CAUSE_ABNORMAL_UNSPEC]	= "Abnormal release, unspecified",
	[GSM48_RR_CAUSE_ABNORMAL_UNACCT]	= "Abnormal release, channel unacceptable",
	[GSM48_RR_CAUSE_ABNORMAL_TIMER]		= "Abnormal release, timer expired",
	[GSM48_RR_CAUSE_ABNORMAL_NOACT]		= "Abnormal release, no activity on radio path",
	[GSM48_RR_CAUSE_PREMPTIVE_REL]		= "Preemptive release",
	[GSM48_RR_CAUSE_HNDOVER_IMP]		= "Handover impossible, timing advance out of range",
	[GSM48_RR_CAUSE_CHAN_MODE_UNACCT]	= "Channel mode unacceptable",
	[GSM48_RR_CAUSE_FREQ_NOT_IMPL]		= "Frequency not implemented",
	[GSM48_RR_CAUSE_CALL_CLEARED]		= "Call already cleared",
	[GSM48_RR_CAUSE_SEMANT_INCORR]		= "Semantically incorrect message",
	[GSM48_RR_CAUSE_INVALID_MAND_INF]	= "Invalid mandatory information",
	[GSM48_RR_CAUSE_MSG_TYPE_N]		= "Message type non-existant or not implemented",
	[GSM48_RR_CAUSE_MSG_TYPE_N_COMPAT]	= "Message type not compatible with protocol state",
	[GSM48_RR_CAUSE_COND_IE_ERROR]		= "Conditional IE error",
	[GSM48_RR_CAUSE_NO_CELL_ALLOC_A]	= "No cell allocation available",
	[GSM48_RR_CAUSE_PROT_ERROR_UNSPC]	= "Protocol error unspecified",
};

static const char *cc_state_names[] = {
	"NULL",
	"INITIATED",
	"illegal state 2",
	"MO_CALL_PROC",
	"CALL_DELIVERED",
	"illegal state 5",
	"CALL_PRESENT",
	"CALL_RECEIVED",
	"CONNECT_REQUEST",
	"MO_TERM_CALL_CONF",
	"ACTIVE",
	"DISCONNECT_REQ",
	"DISCONNECT_IND",
	"illegal state 13",
	"illegal state 14",
	"illegal state 15",
	"illegal state 16",
	"illegal state 17",
	"illegal state 18",
	"RELEASE_REQ",
	"illegal state 20",
	"illegal state 21",
	"illegal state 22",
	"illegal state 23",
	"illegal state 24",
	"illegal state 25",
	"MO_ORIG_MODIFY",
	"MO_TERM_MODIFY",
	"CONNECT_IND",
	"illegal state 29",
	"illegal state 30",
	"illegal state 31",
};

static const char *cc_msg_names[] = {
	"unknown 0x00",
	"ALERTING",
	"CALL_PROC",
	"PROGRESS",
	"ESTAB",
	"SETUP",
	"ESTAB_CONF",
	"CONNECT",
	"CALL_CONF",
	"START_CC",
	"unknown 0x0a",
	"RECALL",
	"unknown 0x0c",
	"unknown 0x0d",
	"EMERG_SETUP",
	"CONNECT_ACK",
	"USER_INFO",
	"unknown 0x11",
	"unknown 0x12",
	"MODIFY_REJECT",
	"unknown 0x14",
	"unknown 0x15",
	"unknown 0x16",
	"MODIFY",
	"HOLD",
	"HOLD_ACK",
	"HOLD_REJ",
	"unknown 0x1b",
	"RETR",
	"RETR_ACK",
	"RETR_REJ",
	"MODIFY_COMPL",
	"unknown 0x20",
	"unknown 0x21",
	"unknown 0x22",
	"unknown 0x23",
	"unknown 0x24",
	"DISCONNECT",
	"unknown 0x26",
	"unknown 0x27",
	"unknown 0x28",
	"unknown 0x29",
	"RELEASE_COMPL",
	"unknown 0x2b",
	"unknown 0x2c",
	"RELEASE",
	"unknown 0x2e",
	"unknown 0x2f",
	"unknown 0x30",
	"STOP_DTMF",
	"STOP_DTMF_ACK",
	"unknown 0x33",
	"STATUS_ENQ",
	"START_DTMF",
	"START_DTMF_ACK",
	"START_DTMF_REJ",
	"unknown 0x38",
	"CONG_CTRL",
	"FACILITY",
	"unknown 0x3b",
	"STATUS",
	"unknown 0x3c",
	"NOTIFY",
	"unknown 0x3f",
};

static char strbuf[64];

static const char *rr_cause_name(u_int8_t cause)
{
	if (cause < ARRAY_SIZE(rr_cause_names) &&
	    rr_cause_names[cause])
		return rr_cause_names[cause];

	snprintf(strbuf, sizeof(strbuf), "0x%02x", cause);
	return strbuf;
}

static void parse_meas_rep(struct gsm_meas_rep *rep, const u_int8_t *data,
			   int len)
{
	memset(rep, 0, sizeof(*rep));

	if (data[0] & 0x80)
		rep->flags |= MEAS_REP_F_BA1;
	if (data[0] & 0x40)
		rep->flags |= MEAS_REP_F_DTX;
	if ((data[1] & 0x40) == 0x00)
		rep->flags |= MEAS_REP_F_VALID;

	rep->rxlev_full = data[0] & 0x3f;
	rep->rxlev_sub = data[1] & 0x3f;
	rep->rxqual_full = (data[3] >> 4) & 0x7;
	rep->rxqual_sub = (data[3] >> 1) & 0x7;
	rep->num_cell = data[4] >> 6 | ((data[3] & 0x01) << 2);
	if (rep->num_cell < 1)
		return;

	/* an encoding nightmare in perfection */

	rep->cell[0].rxlev = data[4] & 0x3f;
	rep->cell[0].bcch_freq = data[5] >> 2;
	rep->cell[0].bsic = ((data[5] & 0x03) << 3) | (data[6] >> 5);
	if (rep->num_cell < 2)
		return;

	rep->cell[1].rxlev = ((data[6] & 0x1f) << 1) | (data[7] >> 7);
	rep->cell[1].bcch_freq = (data[7] >> 2) & 0x1f;
	rep->cell[1].bsic = ((data[7] & 0x03) << 4) | (data[8] >> 4);
	if (rep->num_cell < 3)
		return;

	rep->cell[2].rxlev = ((data[8] & 0x0f) << 2) | (data[9] >> 6);
	rep->cell[2].bcch_freq = (data[9] >> 1) & 0x1f;
	rep->cell[2].bsic = ((data[9] & 0x01) << 6) | (data[10] >> 3);
	if (rep->num_cell < 4)
		return;

	rep->cell[3].rxlev = ((data[10] & 0x07) << 3) | (data[11] >> 5);
	rep->cell[3].bcch_freq = data[11] & 0x1f;
	rep->cell[3].bsic = data[12] >> 2;
	if (rep->num_cell < 5)
		return;

	rep->cell[4].rxlev = ((data[12] & 0x03) << 4) | (data[13] >> 4);
	rep->cell[4].bcch_freq = ((data[13] & 0xf) << 1) | (data[14] >> 7);
	rep->cell[4].bsic = (data[14] >> 1) & 0x3f;
	if (rep->num_cell < 6)
		return;

	rep->cell[5].rxlev = ((data[14] & 0x01) << 5) | (data[15] >> 3);
	rep->cell[5].bcch_freq = ((data[15] & 0x07) << 2) | (data[16] >> 6);
	rep->cell[5].bsic = data[16] & 0x3f;
}

int gsm0408_loc_upd_acc(struct gsm_lchan *lchan, u_int32_t tmsi);
static int gsm48_tx_simple(struct gsm_lchan *lchan,
			   u_int8_t pdisc, u_int8_t msg_type);
static void schedule_reject(struct gsm_lchan *lchan);

struct gsm_lai {
	u_int16_t mcc;
	u_int16_t mnc;
	u_int16_t lac;
};

static int authorize_everonye = 0;
void gsm0408_allow_everyone(int everyone)
{
	printf("Allowing everyone?\n");
	authorize_everonye = everyone;
}

static int reject_cause = 0;
void gsm0408_set_reject_cause(int cause)
{
	reject_cause = cause;
}

static u_int32_t new_callref = 0x80000001;

static int authorize_subscriber(struct gsm_loc_updating_operation *loc,
				struct gsm_subscriber *subscriber)
{
	if (!subscriber)
		return 0;

	/*
	 * Do not send accept yet as more information should arrive. Some
	 * phones will not send us the information and we will have to check
	 * what we want to do with that.
	 */
	if (loc && (loc->waiting_for_imsi || loc->waiting_for_imei))
		return 0;

	if (authorize_everonye)
		return 1;

	return subscriber->authorized;
}

static void release_loc_updating_req(struct gsm_lchan *lchan)
{
	if (!lchan->loc_operation)
		return;

	bsc_del_timer(&lchan->loc_operation->updating_timer);
	talloc_free(lchan->loc_operation);
	lchan->loc_operation = 0;
	put_lchan(lchan);
}

static void allocate_loc_updating_req(struct gsm_lchan *lchan)
{
	use_lchan(lchan);
	release_loc_updating_req(lchan);

	if (!tall_locop_ctx)
		tall_locop_ctx = talloc_named_const(tall_bsc_ctx, 1,
						    "loc_updating_oper");
	lchan->loc_operation = talloc_zero(tall_locop_ctx,
					   struct gsm_loc_updating_operation);
}

static int gsm0408_authorize(struct gsm_lchan *lchan, struct msgb *msg)
{
	u_int32_t tmsi;

	if (authorize_subscriber(lchan->loc_operation, lchan->subscr)) {
		db_subscriber_alloc_tmsi(lchan->subscr);
		subscr_update(lchan->subscr, msg->trx->bts, GSM_SUBSCRIBER_UPDATE_ATTACHED);
		tmsi = strtoul(lchan->subscr->tmsi, NULL, 10);
		release_loc_updating_req(lchan);
		return gsm0408_loc_upd_acc(msg->lchan, tmsi);
	}

	return 0;
}

static int gsm0408_handle_lchan_signal(unsigned int subsys, unsigned int signal,
					void *handler_data, void *signal_data)
{
	struct gsm_trans *trans, *temp;

	if (subsys != SS_LCHAN || signal != S_LCHAN_UNEXPECTED_RELEASE)
		return 0;

	/*
	 * Cancel any outstanding location updating request
	 * operation taking place on the lchan.
	 */
	struct gsm_lchan *lchan = (struct gsm_lchan *)signal_data;
	if (!lchan)
		return 0;

	release_loc_updating_req(lchan);

	/* Free all transactions that are associated with the released lchan */
	/* FIXME: this is not neccessarily the right thing to do, we should
	 * only set trans->lchan to NULL and wait for another lchan to be
	 * established to the same MM entity (phone/subscriber) */
	llist_for_each_entry_safe(trans, temp, &lchan->ts->trx->bts->network->trans_list, entry) {
		if (trans->lchan == lchan)
			trans_free(trans);
	}

	return 0;
}

/*
 * This will be ran by the linker when loading the DSO. We use it to
 * do system initialization, e.g. registration of signal handlers.
 */
static __attribute__((constructor)) void on_dso_load_0408(void)
{
	register_signal_handler(SS_LCHAN, gsm0408_handle_lchan_signal, NULL);
}

static void to_bcd(u_int8_t *bcd, u_int16_t val)
{
	bcd[2] = val % 10;
	val = val / 10;
	bcd[1] = val % 10;
	val = val / 10;
	bcd[0] = val % 10;
	val = val / 10;
}

void gsm0408_generate_lai(struct gsm48_loc_area_id *lai48, u_int16_t mcc, 
			 u_int16_t mnc, u_int16_t lac)
{
	u_int8_t bcd[3];

	to_bcd(bcd, mcc);
	lai48->digits[0] = bcd[0] | (bcd[1] << 4);
	lai48->digits[1] = bcd[2];

	to_bcd(bcd, mnc);
	/* FIXME: do we need three-digit MNC? See Table 10.5.3 */
#if 0
	lai48->digits[1] |= bcd[2] << 4;
	lai48->digits[2] = bcd[0] | (bcd[1] << 4);
#else
	lai48->digits[1] |= 0xf << 4;
	lai48->digits[2] = bcd[1] | (bcd[2] << 4);
#endif
	
	lai48->lac = htons(lac);
}

#define TMSI_LEN	5
#define MID_TMSI_LEN	(TMSI_LEN + 2)

int generate_mid_from_tmsi(u_int8_t *buf, u_int32_t tmsi)
{
	u_int32_t *tptr = (u_int32_t *) &buf[3];

	buf[0] = GSM48_IE_MOBILE_ID;
	buf[1] = TMSI_LEN;
	buf[2] = 0xf0 | GSM_MI_TYPE_TMSI;
	*tptr = htonl(tmsi);

	return 7;
}

static const char bcd_num_digits[] = {
	'0', '1', '2', '3', '4', '5', '6', '7', 
	'8', '9', '*', '#', 'a', 'b', 'c', '\0'
};

/* decode a 'called/calling/connect party BCD number' as in 10.5.4.7 */
int decode_bcd_number(char *output, int output_len, const u_int8_t *bcd_lv,
		      int h_len)
{
	u_int8_t in_len = bcd_lv[0];
	int i;

	for (i = 1 + h_len; i <= in_len; i++) {
		/* lower nibble */
		output_len--;
		if (output_len <= 1)
			break;
		*output++ = bcd_num_digits[bcd_lv[i] & 0xf];

		/* higher nibble */
		output_len--;
		if (output_len <= 1)
			break;
		*output++ = bcd_num_digits[bcd_lv[i] >> 4];
	}
	if (output_len >= 1)
		*output++ = '\0';

	return 0;
}

/* convert a single ASCII character to call-control BCD */
static int asc_to_bcd(const char asc)
{
	int i;

	for (i = 0; i < ARRAY_SIZE(bcd_num_digits); i++) {
		if (bcd_num_digits[i] == asc)
			return i;
	}
	return -EINVAL;
}

/* convert a ASCII phone number to 'called/calling/connect party BCD number' */
int encode_bcd_number(u_int8_t *bcd_lv, u_int8_t max_len,
		      int h_len, const char *input)
{
	int in_len = strlen(input);
	int i;
	u_int8_t *bcd_cur = bcd_lv + 1 + h_len;

	/* two digits per byte, plus type byte */
	bcd_lv[0] = in_len/2 + h_len;
	if (in_len % 2)
		bcd_lv[0]++;

	if (bcd_lv[0] > max_len)
		return -EIO;

	for (i = 0; i < in_len; i++) {
		int rc = asc_to_bcd(input[i]);
		if (rc < 0)
			return rc;
		if (i % 2 == 0)
			*bcd_cur = rc;	
		else
			*bcd_cur++ |= (rc << 4);
	}
	/* append padding nibble in case of odd length */
	if (i % 2)
		*bcd_cur++ |= 0xf0;

	/* return how many bytes we used */
	return (bcd_cur - bcd_lv);
}

/* decode 'bearer capability' */
static int decode_bearer_cap(struct gsm_mncc_bearer_cap *bcap,
			     const u_int8_t *lv)
{
	u_int8_t in_len = lv[0];
	int i, s;

	if (in_len < 1)
		return -EINVAL;

	bcap->speech_ver[0] = -1; /* end of list, of maximum 7 values */

	/* octet 3 */
	bcap->transfer = lv[1] & 0x07;
	bcap->mode = (lv[1] & 0x08) >> 3;
	bcap->coding = (lv[1] & 0x10) >> 4;
	bcap->radio = (lv[1] & 0x60) >> 5;

	i = 1;
	s = 0;
	while(!(lv[i] & 0x80)) {
		i++; /* octet 3a etc */
		if (in_len < i)
			return 0;
		bcap->speech_ver[s++] = lv[i] & 0x0f;
		bcap->speech_ver[s] = -1; /* end of list */
		if (i == 2) /* octet 3a */
			bcap->speech_ctm = (lv[i] & 0x20) >> 5;
		if (s == 7) /* maximum speech versions + end of list */
			return 0;
	}

	return 0;
}

/* encode 'bearer capability' */
static int encode_bearer_cap(struct msgb *msg, int lv_only,
			     const struct gsm_mncc_bearer_cap *bcap)
{
	u_int8_t lv[32 + 1];
	int i, s;

	lv[1] = bcap->transfer;
	lv[1] |= bcap->mode << 3;
	lv[1] |= bcap->coding << 4;
	lv[1] |= bcap->radio << 5;

	i = 1;
	for (s = 0; bcap->speech_ver[s] >= 0; s++) {
		i++; /* octet 3a etc */
		lv[i] = bcap->speech_ver[s];
		if (i == 2) /* octet 3a */
			lv[i] |= bcap->speech_ctm << 5;
	}
	lv[i] |= 0x80; /* last IE of octet 3 etc */

	lv[0] = i;
	if (lv_only)
		msgb_lv_put(msg, lv[0], lv+1);
	else
		msgb_tlv_put(msg, GSM48_IE_BEARER_CAP, lv[0], lv+1);

	return 0;
}

/* decode 'call control cap' */
static int decode_cccap(struct gsm_mncc_cccap *ccap, const u_int8_t *lv)
{
	u_int8_t in_len = lv[0];

	if (in_len < 1)
		return -EINVAL;

	/* octet 3 */
	ccap->dtmf = lv[1] & 0x01;
	ccap->pcp = (lv[1] & 0x02) >> 1;
	
	return 0;
}

/* decode 'called party BCD number' */
static int decode_called(struct gsm_mncc_number *called,
			 const u_int8_t *lv)
{
	u_int8_t in_len = lv[0];

	if (in_len < 1)
		return -EINVAL;

	/* octet 3 */
	called->plan = lv[1] & 0x0f;
	called->type = (lv[1] & 0x70) >> 4;

	/* octet 4..N */
	decode_bcd_number(called->number, sizeof(called->number), lv, 1);
	
	return 0;
}

/* encode 'called party BCD number' */
static int encode_called(struct msgb *msg,
			 const struct gsm_mncc_number *called)
{
	u_int8_t lv[18];
	int ret;

	/* octet 3 */
	lv[1] = called->plan;
	lv[1] |= called->type << 4;

	/* octet 4..N, octet 2 */
	ret = encode_bcd_number(lv, sizeof(lv), 1, called->number);
	if (ret < 0)
		return ret;

	msgb_tlv_put(msg, GSM48_IE_CALLED_BCD, lv[0], lv+1);

	return 0;
}

/* encode callerid of various IEs */
static int encode_callerid(struct msgb *msg, int ie, 
			   const struct gsm_mncc_number *callerid)
{
	u_int8_t lv[13];
	int h_len = 1;
	int ret;

	/* octet 3 */
	lv[1] = callerid->plan;
	lv[1] |= callerid->type << 4;

	if (callerid->present || callerid->screen) {
		/* octet 3a */
		lv[2] = callerid->screen;
		lv[2] |= callerid->present << 5;
		lv[2] |= 0x80;
		h_len++;
	} else
		lv[1] |= 0x80;

	/* octet 4..N, octet 2 */
	ret = encode_bcd_number(lv, sizeof(lv), h_len, callerid->number);
	if (ret < 0)
		return ret;

	msgb_tlv_put(msg, ie, lv[0], lv+1);

	return 0;
}

/* decode 'cause' */
static int decode_cause(struct gsm_mncc_cause *cause,
			const u_int8_t *lv)
{
	u_int8_t in_len = lv[0];
	int i;

	if (in_len < 2)
		return -EINVAL;

	cause->diag_len = 0;

	/* octet 3 */
	cause->location = lv[1] & 0x0f;
	cause->coding = (lv[1] & 0x60) >> 5;
	
	i = 1;
	if (!(lv[i] & 0x80)) {
		i++; /* octet 3a */
		if (in_len < i+1)
			return 0;
		cause->rec = 1;
		cause->rec_val = lv[i] & 0x7f;
		
	}
	i++;

	/* octet 4 */
	cause->value = lv[i] & 0x7f;
	i++;

	if (in_len < i) /* no diag */
		return 0;

	if (in_len - (i-1) > 32) /* maximum 32 octets */
		return 0;

	/* octet 5-N */
	memcpy(cause->diag, lv + i, in_len - (i-1));
	cause->diag_len = in_len - (i-1);

	return 0;
}

/* encode 'cause' */
static int encode_cause(struct msgb *msg, int lv_only,
			const struct gsm_mncc_cause *cause)
{
	u_int8_t lv[32+4];
	int i;

	if (cause->diag_len > 32)
		return -EINVAL;

	/* octet 3 */
	lv[1] = cause->location;
	lv[1] |= cause->coding << 5;

	i = 1;
	if (cause->rec) {
		i++; /* octet 3a */
		lv[i] = cause->rec_val;
	}
	lv[i] |= 0x80; /* end of octet 3 */

	/* octet 4 */
	i++;
	lv[i] = 0x80 | cause->value;

	/* octet 5-N */
	if (cause->diag_len) {
		memcpy(lv + i, cause->diag, cause->diag_len);
		i += cause->diag_len;
	}

	lv[0] = i;
	if (lv_only)
		msgb_lv_put(msg, lv[0], lv+1);
	else
		msgb_tlv_put(msg, GSM48_IE_CAUSE, lv[0], lv+1);

	return 0;
}

/* encode 'calling number' */
static int encode_calling(struct msgb *msg, 
			  const struct gsm_mncc_number *calling)
{
	return encode_callerid(msg, GSM48_IE_CALLING_BCD, calling);
}

/* encode 'connected number' */
static int encode_connected(struct msgb *msg, 
			    const struct gsm_mncc_number *connected)
{
	return encode_callerid(msg, GSM48_IE_CONN_BCD, connected);
}

/* encode 'redirecting number' */
static int encode_redirecting(struct msgb *msg,
			      const struct gsm_mncc_number *redirecting)
{
	return encode_callerid(msg, GSM48_IE_REDIR_BCD, redirecting);
}

/* decode 'facility' */
static int decode_facility(struct gsm_mncc_facility *facility,
			   const u_int8_t *lv)
{
	u_int8_t in_len = lv[0];

	if (in_len < 1)
		return -EINVAL;

	if (in_len > sizeof(facility->info))
		return -EINVAL;

	memcpy(facility->info, lv+1, in_len);
	facility->len = in_len;

	return 0;
}

/* encode 'facility' */
static int encode_facility(struct msgb *msg, int lv_only,
			   const struct gsm_mncc_facility *facility)
{
	u_int8_t lv[GSM_MAX_FACILITY + 1];

	if (facility->len < 1 || facility->len > GSM_MAX_FACILITY)
		return -EINVAL;

	memcpy(lv+1, facility->info, facility->len);
	lv[0] = facility->len;
	if (lv_only)
		msgb_lv_put(msg, lv[0], lv+1);
	else
		msgb_tlv_put(msg, GSM48_IE_FACILITY, lv[0], lv+1);

	return 0;
}

/* decode 'notify' */
static int decode_notify(int *notify, const u_int8_t *v)
{
	*notify = v[0] & 0x7f;
	
	return 0;
}

/* encode 'notify' */
static int encode_notify(struct msgb *msg, int notify)
{
	msgb_v_put(msg, notify | 0x80);

	return 0;
}

/* encode 'signal' */
static int encode_signal(struct msgb *msg, int signal)
{
	msgb_tv_put(msg, GSM48_IE_SIGNAL, signal);

	return 0;
}

/* decode 'keypad' */
static int decode_keypad(int *keypad, const u_int8_t *lv)
{
	u_int8_t in_len = lv[0];

	if (in_len < 1)
		return -EINVAL;

	*keypad = lv[1] & 0x7f;
	
	return 0;
}

/* encode 'keypad' */
static int encode_keypad(struct msgb *msg, int keypad)
{
	msgb_tv_put(msg, GSM48_IE_KPD_FACILITY, keypad);

	return 0;
}

/* decode 'progress' */
static int decode_progress(struct gsm_mncc_progress *progress,
			   const u_int8_t *lv)
{
	u_int8_t in_len = lv[0];

	if (in_len < 2)
		return -EINVAL;

	progress->coding = (lv[1] & 0x60) >> 5;
	progress->location = lv[1] & 0x0f;
	progress->descr = lv[2] & 0x7f;
	
	return 0;
}

/* encode 'progress' */
static int encode_progress(struct msgb *msg, int lv_only,
			   const struct gsm_mncc_progress *p)
{
	u_int8_t lv[3];

	lv[0] = 2;
	lv[1] = 0x80 | ((p->coding & 0x3) << 5) | (p->location & 0xf);
	lv[2] = 0x80 | (p->descr & 0x7f);
	if (lv_only)
		msgb_lv_put(msg, lv[0], lv+1);
	else
		msgb_tlv_put(msg, GSM48_IE_PROGR_IND, lv[0], lv+1);

	return 0;
}

/* decode 'user-user' */
static int decode_useruser(struct gsm_mncc_useruser *uu,
			   const u_int8_t *lv)
{
	u_int8_t in_len = lv[0];
	char *info = uu->info;
	int info_len = sizeof(uu->info);
	int i;

	if (in_len < 1)
		return -EINVAL;

	uu->proto = lv[1];

	for (i = 2; i <= in_len; i++) {
		info_len--;
		if (info_len <= 1)
			break;
		*info++ = lv[i];
	}
	if (info_len >= 1)
		*info++ = '\0';
	
	return 0;
}

/* encode 'useruser' */
static int encode_useruser(struct msgb *msg, int lv_only,
			   const struct gsm_mncc_useruser *uu)
{
	u_int8_t lv[GSM_MAX_USERUSER + 2];

	if (strlen(uu->info) > GSM_MAX_USERUSER)
		return -EINVAL;

	lv[0] = 1 + strlen(uu->info);
	lv[1] = uu->proto;
	memcpy(lv + 2, uu->info, strlen(uu->info));
	if (lv_only)
		msgb_lv_put(msg, lv[0], lv+1);
	else
		msgb_tlv_put(msg, GSM48_IE_USER_USER, lv[0], lv+1);

	return 0;
}

/* decode 'ss version' */
static int decode_ssversion(struct gsm_mncc_ssversion *ssv,
			    const u_int8_t *lv)
{
	u_int8_t in_len = lv[0];

	if (in_len < 1 || in_len < sizeof(ssv->info))
		return -EINVAL;

	memcpy(ssv->info, lv + 1, in_len);
	ssv->len = in_len;

	return 0;
}

/* encode 'more data' */
static int encode_more(struct msgb *msg)
{
	u_int8_t *ie;

	ie = msgb_put(msg, 1);
	ie[0] = GSM48_IE_MORE_DATA;

	return 0;
}

struct msgb *gsm48_msgb_alloc(void)
{
	return msgb_alloc_headroom(GSM48_ALLOC_SIZE, GSM48_ALLOC_HEADROOM,
				   "GSM 04.08");
}

int gsm48_sendmsg(struct msgb *msg, struct gsm_trans *trans)
{
	struct gsm48_hdr *gh = (struct gsm48_hdr *) msg->data;

	/* if we get passed a transaction reference, do some common
	 * work that the caller no longer has to do */
	if (trans) {
		gh->proto_discr = trans->protocol | (trans->transaction_id << 4);
		msg->lchan = trans->lchan;
	}

	if (msg->lchan) {
		msg->trx = msg->lchan->ts->trx;

		if ((gh->proto_discr & GSM48_PDISC_MASK) == GSM48_PDISC_CC)
			DEBUGP(DCC, "(bts %d trx %d ts %d ti %02x) "
				"Sending '%s' to MS.\n", msg->trx->bts->nr,
				msg->trx->nr, msg->lchan->ts->nr,
				gh->proto_discr & 0xf0,
				cc_msg_names[gh->msg_type & 0x3f]);
		else
			DEBUGP(DCC, "(bts %d trx %d ts %d pd %02x) "
				"Sending 0x%02x to MS.\n", msg->trx->bts->nr,
				msg->trx->nr, msg->lchan->ts->nr,
				gh->proto_discr, gh->msg_type);
	}

	msg->l3h = msg->data;

	return rsl_data_request(msg, 0);
}

/* Chapter 9.2.14 : Send LOCATION UPDATING REJECT */
int gsm0408_loc_upd_rej(struct gsm_lchan *lchan, u_int8_t cause)
{
	struct msgb *msg = gsm48_msgb_alloc();
	struct gsm48_hdr *gh;
	
	msg->lchan = lchan;

	gh = (struct gsm48_hdr *) msgb_put(msg, sizeof(*gh) + 1);
	gh->proto_discr = GSM48_PDISC_MM;
	gh->msg_type = GSM48_MT_MM_LOC_UPD_REJECT;
	gh->data[0] = cause;

	DEBUGP(DMM, "-> LOCATION UPDATING REJECT on channel: %d\n", lchan->nr);
	
	return gsm48_sendmsg(msg, NULL);
}

/* Chapter 9.2.13 : Send LOCATION UPDATE ACCEPT */
int gsm0408_loc_upd_acc(struct gsm_lchan *lchan, u_int32_t tmsi)
{
	struct gsm_bts *bts = lchan->ts->trx->bts;
	struct msgb *msg = gsm48_msgb_alloc();
	struct gsm48_hdr *gh;
	struct gsm48_loc_area_id *lai;
	u_int8_t *mid;
	int ret;
	
	msg->lchan = lchan;

	gh = (struct gsm48_hdr *) msgb_put(msg, sizeof(*gh));
	gh->proto_discr = GSM48_PDISC_MM;
	gh->msg_type = GSM48_MT_MM_LOC_UPD_ACCEPT;

	lai = (struct gsm48_loc_area_id *) msgb_put(msg, sizeof(*lai));
	gsm0408_generate_lai(lai, bts->network->country_code,
		     bts->network->network_code, bts->location_area_code);

	mid = msgb_put(msg, MID_TMSI_LEN);
	generate_mid_from_tmsi(mid, tmsi);

	DEBUGP(DMM, "-> LOCATION UPDATE ACCEPT\n");

	ret = gsm48_sendmsg(msg, NULL);

	ret = gsm48_tx_mm_info(lchan);

	return ret;
}

static char bcd2char(u_int8_t bcd)
{
	if (bcd < 0xa)
		return '0' + bcd;
	else
		return 'A' + (bcd - 0xa);
}

/* Convert Mobile Identity (10.5.1.4) to string */
static int mi_to_string(char *string, int str_len, u_int8_t *mi, int mi_len)
{
	int i;
	u_int8_t mi_type;
	char *str_cur = string;
	u_int32_t tmsi;

	mi_type = mi[0] & GSM_MI_TYPE_MASK;

	switch (mi_type) {
	case GSM_MI_TYPE_NONE:
		break;
	case GSM_MI_TYPE_TMSI:
		/* Table 10.5.4.3, reverse generate_mid_from_tmsi */
		if (mi_len == TMSI_LEN && mi[0] == (0xf0 | GSM_MI_TYPE_TMSI)) {
			memcpy(&tmsi, &mi[1], 4);
			tmsi = ntohl(tmsi);
			return snprintf(string, str_len, "%u", tmsi);
		}
		break;
	case GSM_MI_TYPE_IMSI:
	case GSM_MI_TYPE_IMEI:
	case GSM_MI_TYPE_IMEISV:
		*str_cur++ = bcd2char(mi[0] >> 4);
		
                for (i = 1; i < mi_len; i++) {
			if (str_cur + 2 >= string + str_len)
				return str_cur - string;
			*str_cur++ = bcd2char(mi[i] & 0xf);
			/* skip last nibble in last input byte when GSM_EVEN */
			if( (i != mi_len-1) || (mi[0] & GSM_MI_ODD))
				*str_cur++ = bcd2char(mi[i] >> 4);
		}
		break;
	default:
		break;
	}
	*str_cur++ = '\0';

	return str_cur - string;
}

/* Transmit Chapter 9.2.10 Identity Request */
static int mm_tx_identity_req(struct gsm_lchan *lchan, u_int8_t id_type)
{
	struct msgb *msg = gsm48_msgb_alloc();
	struct gsm48_hdr *gh;

	msg->lchan = lchan;

	gh = (struct gsm48_hdr *) msgb_put(msg, sizeof(*gh) + 1);
	gh->proto_discr = GSM48_PDISC_MM;
	gh->msg_type = GSM48_MT_MM_ID_REQ;
	gh->data[0] = id_type;

	return gsm48_sendmsg(msg, NULL);
}

#define MI_SIZE 32

/* Parse Chapter 9.2.11 Identity Response */
static int mm_rx_id_resp(struct msgb *msg)
{
	struct gsm48_hdr *gh = msgb_l3(msg);
	struct gsm_lchan *lchan = msg->lchan;
	struct gsm_bts *bts = lchan->ts->trx->bts;
	struct gsm_network *net = bts->network;
	u_int8_t mi_type = gh->data[1] & GSM_MI_TYPE_MASK;
	char mi_string[MI_SIZE];

	mi_to_string(mi_string, sizeof(mi_string), &gh->data[1], gh->data[0]);
	DEBUGP(DMM, "IDENTITY RESPONSE: mi_type=0x%02x MI(%s)\n",
		mi_type, mi_string);

	switch (mi_type) {
	case GSM_MI_TYPE_IMSI:
		if (!lchan->subscr)
			lchan->subscr = db_create_subscriber(net, mi_string);
		if (lchan->loc_operation)
			lchan->loc_operation->waiting_for_imsi = 0;
		break;
	case GSM_MI_TYPE_IMEI:
	case GSM_MI_TYPE_IMEISV:
		/* update subscribe <-> IMEI mapping */
		if (lchan->subscr)
			db_subscriber_assoc_imei(lchan->subscr, mi_string);
		if (lchan->loc_operation)
			lchan->loc_operation->waiting_for_imei = 0;
		break;
	}

	/* Check if we can let the mobile station enter */
	return gsm0408_authorize(lchan, msg);
}


static void loc_upd_rej_cb(void *data)
{
	struct gsm_lchan *lchan = data;

	release_loc_updating_req(lchan);
	gsm0408_loc_upd_rej(lchan, reject_cause);
	lchan_auto_release(lchan);
}

static void schedule_reject(struct gsm_lchan *lchan)
{
	lchan->loc_operation->updating_timer.cb = loc_upd_rej_cb;
	lchan->loc_operation->updating_timer.data = lchan;
	bsc_schedule_timer(&lchan->loc_operation->updating_timer, 5, 0);
}

static const char *lupd_name(u_int8_t type)
{
	switch (type) {
	case GSM48_LUPD_NORMAL:
		return "NORMAL";
	case GSM48_LUPD_PERIODIC:
		return "PEROIDOC";
	case GSM48_LUPD_IMSI_ATT:
		return "IMSI ATTACH";
	default:
		return "UNKNOWN";
	}
}

#define MI_SIZE 32
/* Chapter 9.2.15: Receive Location Updating Request */
static int mm_rx_loc_upd_req(struct msgb *msg)
{
	struct gsm48_hdr *gh = msgb_l3(msg);
	struct gsm48_loc_upd_req *lu;
	struct gsm_subscriber *subscr = NULL;
	struct gsm_lchan *lchan = msg->lchan;
	struct gsm_bts *bts = lchan->ts->trx->bts;
	u_int8_t mi_type;
	char mi_string[MI_SIZE];
	int rc;

 	lu = (struct gsm48_loc_upd_req *) gh->data;

	mi_type = lu->mi[0] & GSM_MI_TYPE_MASK;

	mi_to_string(mi_string, sizeof(mi_string), lu->mi, lu->mi_len);

	DEBUGPC(DMM, "mi_type=0x%02x MI(%s) type=%s ", mi_type, mi_string,
		lupd_name(lu->type));

	/*
	 * Pseudo Spoof detection: Just drop a second/concurrent
	 * location updating request.
	 */
	if (lchan->loc_operation) {
		DEBUGPC(DMM, "ignoring request due an existing one: %p.\n",
			lchan->loc_operation);
		gsm0408_loc_upd_rej(lchan, GSM48_REJECT_PROTOCOL_ERROR);
		return 0;
	}

	allocate_loc_updating_req(lchan);

	switch (mi_type) {
	case GSM_MI_TYPE_IMSI:
		DEBUGPC(DMM, "\n");
		/* we always want the IMEI, too */
		rc = mm_tx_identity_req(lchan, GSM_MI_TYPE_IMEI);
		lchan->loc_operation->waiting_for_imei = 1;

		/* look up subscriber based on IMSI */
		subscr = db_create_subscriber(bts->network, mi_string);
		break;
	case GSM_MI_TYPE_TMSI:
		DEBUGPC(DMM, "\n");
		/* we always want the IMEI, too */
		rc = mm_tx_identity_req(lchan, GSM_MI_TYPE_IMEI);
		lchan->loc_operation->waiting_for_imei = 1;

		/* look up the subscriber based on TMSI, request IMSI if it fails */
		subscr = subscr_get_by_tmsi(bts->network, mi_string);
		if (!subscr) {
			/* send IDENTITY REQUEST message to get IMSI */
			rc = mm_tx_identity_req(lchan, GSM_MI_TYPE_IMSI);
			lchan->loc_operation->waiting_for_imsi = 1;
		}
		break;
	case GSM_MI_TYPE_IMEI:
	case GSM_MI_TYPE_IMEISV:
		/* no sim card... FIXME: what to do ? */
		DEBUGPC(DMM, "unimplemented mobile identity type\n");
		break;
	default:	
		DEBUGPC(DMM, "unknown mobile identity type\n");
		break;
	}

	/* schedule the reject timer */
	schedule_reject(lchan);

	if (!subscr) {
		DEBUGPC(DRR, "<- Can't find any subscriber for this ID\n");
		/* FIXME: request id? close channel? */
		return -EINVAL;
	}

	lchan->subscr = subscr;

	/* check if we can let the subscriber into our network immediately
	 * or if we need to wait for identity responses. */
	return gsm0408_authorize(lchan, msg);
}

/* 9.1.5 Channel mode modify */
int gsm48_tx_chan_mode_modify(struct gsm_lchan *lchan, u_int8_t mode)
{
	struct msgb *msg = gsm48_msgb_alloc();
	struct gsm48_hdr *gh = (struct gsm48_hdr *) msgb_put(msg, sizeof(*gh));
	struct gsm48_chan_mode_modify *cmm =
		(struct gsm48_chan_mode_modify *) msgb_put(msg, sizeof(*cmm));
	u_int16_t arfcn = lchan->ts->trx->arfcn & 0x3ff;

	DEBUGP(DRR, "-> CHANNEL MODE MODIFY mode=0x%02x\n", mode);

	lchan->tch_mode = mode;
	msg->lchan = lchan;
	gh->proto_discr = GSM48_PDISC_RR;
	gh->msg_type = GSM48_MT_RR_CHAN_MODE_MODIF;

	/* fill the channel information element, this code
	 * should probably be shared with rsl_rx_chan_rqd() */
	cmm->chan_desc.chan_nr = lchan2chan_nr(lchan);
	cmm->chan_desc.h0.tsc = lchan->ts->trx->bts->tsc;
	cmm->chan_desc.h0.h = 0;
	cmm->chan_desc.h0.arfcn_high = arfcn >> 8;
	cmm->chan_desc.h0.arfcn_low = arfcn & 0xff;
	cmm->mode = mode;

	return gsm48_sendmsg(msg, NULL);
}

#if 0
static u_int8_t to_bcd8(u_int8_t val)
{
       return ((val / 10) << 4) | (val % 10);
}
#endif

/* Section 9.2.15a */
int gsm48_tx_mm_info(struct gsm_lchan *lchan)
{
	struct msgb *msg = gsm48_msgb_alloc();
	struct gsm48_hdr *gh;
	struct gsm_network *net = lchan->ts->trx->bts->network;
	u_int8_t *ptr8;
	u_int16_t *ptr16;
	int name_len;
	int i;
#if 0
	time_t cur_t;
	struct tm* cur_time;
	int tz15min;
#endif

	msg->lchan = lchan;

	gh = (struct gsm48_hdr *) msgb_put(msg, sizeof(*gh));
	gh->proto_discr = GSM48_PDISC_MM;
	gh->msg_type = GSM48_MT_MM_INFO;

	if (net->name_long) {
		name_len = strlen(net->name_long);
		/* 10.5.3.5a */
		ptr8 = msgb_put(msg, 3);
		ptr8[0] = GSM48_IE_NAME_LONG;
		ptr8[1] = name_len*2 +1;
		ptr8[2] = 0x90; /* UCS2, no spare bits, no CI */

		ptr16 = (u_int16_t *) msgb_put(msg, name_len*2);
		for (i = 0; i < name_len; i++)
			ptr16[i] = htons(net->name_long[i]);

		/* FIXME: Use Cell Broadcast, not UCS-2, since
		 * UCS-2 is only supported by later revisions of the spec */
	}

	if (net->name_short) {
		name_len = strlen(net->name_short);
		/* 10.5.3.5a */
		ptr8 = (u_int8_t *) msgb_put(msg, 3);
		ptr8[0] = GSM48_IE_NAME_SHORT;
		ptr8[1] = name_len*2 + 1;
		ptr8[2] = 0x90; /* UCS2, no spare bits, no CI */

		ptr16 = (u_int16_t *) msgb_put(msg, name_len*2);
		for (i = 0; i < name_len; i++)
			ptr16[i] = htons(net->name_short[i]);
	}

#if 0
	/* Section 10.5.3.9 */
	cur_t = time(NULL);
	cur_time = gmtime(&cur_t);
	ptr8 = msgb_put(msg, 8);
	ptr8[0] = GSM48_IE_NET_TIME_TZ;
	ptr8[1] = to_bcd8(cur_time->tm_year % 100);
	ptr8[2] = to_bcd8(cur_time->tm_mon);
	ptr8[3] = to_bcd8(cur_time->tm_mday);
	ptr8[4] = to_bcd8(cur_time->tm_hour);
	ptr8[5] = to_bcd8(cur_time->tm_min);
	ptr8[6] = to_bcd8(cur_time->tm_sec);
	/* 02.42: coded as BCD encoded signed value in units of 15 minutes */
	tz15min = (cur_time->tm_gmtoff)/(60*15);
	ptr8[7] = to_bcd8(tz15min);
	if (tz15min < 0)
		ptr8[7] |= 0x80;
#endif

	return gsm48_sendmsg(msg, NULL);
}

static int gsm48_tx_mm_serv_ack(struct gsm_lchan *lchan)
{
	DEBUGP(DMM, "-> CM SERVICE ACK\n");
	return gsm48_tx_simple(lchan, GSM48_PDISC_MM, GSM48_MT_MM_CM_SERV_ACC);
}

/* 9.2.6 CM service reject */
static int gsm48_tx_mm_serv_rej(struct gsm_lchan *lchan,
				enum gsm48_reject_value value)
{
	struct msgb *msg = gsm48_msgb_alloc();
	struct gsm48_hdr *gh;

	gh = (struct gsm48_hdr *) msgb_put(msg, sizeof(*gh) + 1);

	msg->lchan = lchan;
	use_lchan(lchan);

	gh->proto_discr = GSM48_PDISC_MM;
	gh->msg_type = GSM48_MT_MM_CM_SERV_REJ;
	gh->data[0] = value;
	DEBUGP(DMM, "-> CM SERVICE Reject cause: %d\n", value);

	return gsm48_sendmsg(msg, NULL);
}


/*
 * Handle CM Service Requests
 * a) Verify that the packet is long enough to contain the information
 *    we require otherwsie reject with INCORRECT_MESSAGE
 * b) Try to parse the TMSI. If we do not have one reject
 * c) Check that we know the subscriber with the TMSI otherwise reject
 *    with a HLR cause
 * d) Set the subscriber on the gsm_lchan and accept
 */
static int gsm48_rx_mm_serv_req(struct msgb *msg)
{
	u_int8_t mi_type;
	char mi_string[MI_SIZE];

	struct gsm_bts *bts = msg->lchan->ts->trx->bts;
	struct gsm_subscriber *subscr;
	struct gsm48_hdr *gh = msgb_l3(msg);
	struct gsm48_service_request *req =
			(struct gsm48_service_request *)gh->data;
	/* unfortunately in Phase1 the classmar2 length is variable */
	u_int8_t classmark2_len = gh->data[1];
	u_int8_t *classmark2 = gh->data+2;
	u_int8_t mi_len = *(classmark2 + classmark2_len);
	u_int8_t *mi = (classmark2 + classmark2_len + 1);

	DEBUGP(DMM, "<- CM SERVICE REQUEST ");
	if (msg->data_len < sizeof(struct gsm48_service_request*)) {
		DEBUGPC(DMM, "wrong sized message\n");
		return gsm48_tx_mm_serv_rej(msg->lchan,
					    GSM48_REJECT_INCORRECT_MESSAGE);
	}

	if (msg->data_len < req->mi_len + 6) {
		DEBUGPC(DMM, "does not fit in packet\n");
		return gsm48_tx_mm_serv_rej(msg->lchan,
					    GSM48_REJECT_INCORRECT_MESSAGE);
	}

	mi_type = mi[0] & GSM_MI_TYPE_MASK;
	if (mi_type != GSM_MI_TYPE_TMSI) {
		DEBUGPC(DMM, "mi_type is not TMSI: %d\n", mi_type);
		return gsm48_tx_mm_serv_rej(msg->lchan,
					    GSM48_REJECT_INCORRECT_MESSAGE);
	}

	mi_to_string(mi_string, sizeof(mi_string), mi, mi_len);
	DEBUGPC(DMM, "serv_type=0x%02x mi_type=0x%02x M(%s)\n",
		req->cm_service_type, mi_type, mi_string);

	subscr = subscr_get_by_tmsi(bts->network, mi_string);

	/* FIXME: if we don't know the TMSI, inquire abit IMSI and allocate new TMSI */
	if (!subscr)
		return gsm48_tx_mm_serv_rej(msg->lchan,
					    GSM48_REJECT_IMSI_UNKNOWN_IN_HLR);

	if (!msg->lchan->subscr)
		msg->lchan->subscr = subscr;
	else if (msg->lchan->subscr != subscr) {
		DEBUGP(DMM, "<- CM Channel already owned by someone else?\n");
		subscr_put(subscr);
	}

	subscr->equipment.classmark2_len = classmark2_len;
	memcpy(subscr->equipment.classmark2, classmark2, classmark2_len);
	db_sync_equipment(&subscr->equipment);

	return gsm48_tx_mm_serv_ack(msg->lchan);
}

static int gsm48_rx_mm_imsi_detach_ind(struct msgb *msg)
{
	struct gsm_bts *bts = msg->lchan->ts->trx->bts;
	struct gsm48_hdr *gh = msgb_l3(msg);
	struct gsm48_imsi_detach_ind *idi =
				(struct gsm48_imsi_detach_ind *) gh->data;
	u_int8_t mi_type = idi->mi[0] & GSM_MI_TYPE_MASK;
	char mi_string[MI_SIZE];
	struct gsm_subscriber *subscr = NULL;

	mi_to_string(mi_string, sizeof(mi_string), idi->mi, idi->mi_len);
	DEBUGP(DMM, "IMSI DETACH INDICATION: mi_type=0x%02x MI(%s): ",
		mi_type, mi_string);

	switch (mi_type) {
	case GSM_MI_TYPE_TMSI:
		subscr = subscr_get_by_tmsi(bts->network, mi_string);
		break;
	case GSM_MI_TYPE_IMSI:
		subscr = subscr_get_by_imsi(bts->network, mi_string);
		break;
	case GSM_MI_TYPE_IMEI:
	case GSM_MI_TYPE_IMEISV:
		/* no sim card... FIXME: what to do ? */
		DEBUGPC(DMM, "unimplemented mobile identity type\n");
		break;
	default:	
		DEBUGPC(DMM, "unknown mobile identity type\n");
		break;
	}

	if (subscr) {
		subscr_update(subscr, msg->trx->bts,
				GSM_SUBSCRIBER_UPDATE_DETACHED);
		DEBUGP(DMM, "Subscriber: %s\n",
		       subscr->name ? subscr->name : subscr->imsi);
		subscr_put(subscr);
	} else
		DEBUGP(DMM, "Unknown Subscriber ?!?\n");

	return 0;
}

static int gsm48_rx_mm_status(struct msgb *msg)
{
	struct gsm48_hdr *gh = msgb_l3(msg);

	DEBUGP(DMM, "MM STATUS (reject cause 0x%02x)\n", gh->data[0]);

	return 0;
}

/* Receive a GSM 04.08 Mobility Management (MM) message */
static int gsm0408_rcv_mm(struct msgb *msg)
{
	struct gsm48_hdr *gh = msgb_l3(msg);
	int rc = 0;

	switch (gh->msg_type & 0xbf) {
	case GSM48_MT_MM_LOC_UPD_REQUEST:
		DEBUGP(DMM, "LOCATION UPDATING REQUEST: ");
		rc = mm_rx_loc_upd_req(msg);
		break;
	case GSM48_MT_MM_ID_RESP:
		rc = mm_rx_id_resp(msg);
		break;
	case GSM48_MT_MM_CM_SERV_REQ:
		rc = gsm48_rx_mm_serv_req(msg);
		break;
	case GSM48_MT_MM_STATUS:
		rc = gsm48_rx_mm_status(msg);
		break;
	case GSM48_MT_MM_TMSI_REALL_COMPL:
		DEBUGP(DMM, "TMSI Reallocation Completed. Subscriber: %s\n",
		       msg->lchan->subscr ?
				msg->lchan->subscr->imsi :
				"unknown subscriber");
		break;
	case GSM48_MT_MM_IMSI_DETACH_IND:
		rc = gsm48_rx_mm_imsi_detach_ind(msg);
		break;
	case GSM48_MT_MM_CM_REEST_REQ:
		DEBUGP(DMM, "CM REESTABLISH REQUEST: Not implemented\n");
		break;
	case GSM48_MT_MM_AUTH_RESP:
		DEBUGP(DMM, "AUTHENTICATION RESPONSE: Not implemented\n");
		break;
	default:
		fprintf(stderr, "Unknown GSM 04.08 MM msg type 0x%02x\n",
			gh->msg_type);
		break;
	}

	return rc;
}

/* Receive a PAGING RESPONSE message from the MS */
static int gsm48_rr_rx_pag_resp(struct msgb *msg)
{
	struct gsm_bts *bts = msg->lchan->ts->trx->bts;
	struct gsm48_hdr *gh = msgb_l3(msg);
	u_int8_t *classmark2_lv = gh->data + 1;
	u_int8_t *mi_lv = gh->data + 2 + *classmark2_lv;
	u_int8_t mi_type = mi_lv[1] & GSM_MI_TYPE_MASK;
	char mi_string[MI_SIZE];
	struct gsm_subscriber *subscr = NULL;
	struct paging_signal_data sig_data;
	int rc = 0;

	mi_to_string(mi_string, sizeof(mi_string), mi_lv+1, *mi_lv);
	DEBUGP(DRR, "PAGING RESPONSE: mi_type=0x%02x MI(%s)\n",
		mi_type, mi_string);
	switch (mi_type) {
	case GSM_MI_TYPE_TMSI:
		subscr = subscr_get_by_tmsi(bts->network, mi_string);
		break;
	case GSM_MI_TYPE_IMSI:
		subscr = subscr_get_by_imsi(bts->network, mi_string);
		break;
	}

	if (!subscr) {
		DEBUGP(DRR, "<- Can't find any subscriber for this ID\n");
		/* FIXME: request id? close channel? */
		return -EINVAL;
	}
	DEBUGP(DRR, "<- Channel was requested by %s\n",
		subscr->name ? subscr->name : subscr->imsi);

	subscr->equipment.classmark2_len = *classmark2_lv;
	memcpy(subscr->equipment.classmark2, classmark2_lv+1, *classmark2_lv);
	db_sync_equipment(&subscr->equipment);

	if (!msg->lchan->subscr) {
		msg->lchan->subscr = subscr;
	} else if (msg->lchan->subscr != subscr) {
		DEBUGP(DRR, "<- Channel already owned by someone else?\n");
		subscr_put(subscr);
		return -EINVAL;
	} else {
		DEBUGP(DRR, "<- Channel already owned by us\n");
		subscr_put(subscr);
		subscr = msg->lchan->subscr;
	}

	sig_data.subscr = subscr;
	sig_data.bts	= msg->lchan->ts->trx->bts;
	sig_data.lchan	= msg->lchan;

	dispatch_signal(SS_PAGING, S_PAGING_COMPLETED, &sig_data);

	/* Stop paging on the bts we received the paging response */
	paging_request_stop(msg->trx->bts, subscr, msg->lchan);

	/* FIXME: somehow signal the completion of the PAGING to
	 * the entity that requested the paging */

	return rc;
}

static int gsm48_rx_rr_classmark(struct msgb *msg)
{
	struct gsm48_hdr *gh = msgb_l3(msg);
	struct gsm_subscriber *subscr = msg->lchan->subscr;
	unsigned int payload_len = msgb_l3len(msg) - sizeof(*gh);
	u_int8_t cm2_len, cm3_len = 0;
	u_int8_t *cm2, *cm3 = NULL;

	DEBUGP(DRR, "CLASSMARK CHANGE ");

	/* classmark 2 */
	cm2_len = gh->data[0];
	cm2 = &gh->data[1];
	DEBUGPC(DRR, "CM2(len=%u) ", cm2_len);

	if (payload_len > cm2_len + 1) {
		/* we must have a classmark3 */
		if (gh->data[cm2_len+1] != 0x20) {
			DEBUGPC(DRR, "ERR CM3 TAG\n");
			return -EINVAL;
		}
		if (cm2_len > 3) {
			DEBUGPC(DRR, "CM2 too long!\n");
			return -EINVAL;
		}
		
		cm3_len = gh->data[cm2_len+2];
		cm3 = &gh->data[cm2_len+3];
		if (cm3_len > 14) {
			DEBUGPC(DRR, "CM3 len %u too long!\n", cm3_len);
			return -EINVAL;
		}
		DEBUGPC(DRR, "CM3(len=%u)\n", cm3_len);
	}
	if (subscr) {
		subscr->equipment.classmark2_len = cm2_len;
		memcpy(subscr->equipment.classmark2, cm2, cm2_len);
		if (cm3) {
			subscr->equipment.classmark3_len = cm3_len;
			memcpy(subscr->equipment.classmark3, cm3, cm3_len);
		}
		db_sync_equipment(&subscr->equipment);
	}

	return 0;
}

static int gsm48_rx_rr_status(struct msgb *msg)
{
	struct gsm48_hdr *gh = msgb_l3(msg);

	DEBUGP(DRR, "STATUS rr_cause = %s\n", 
		rr_cause_name(gh->data[0]));

	return 0;
}

static int gsm48_rx_rr_meas_rep(struct msgb *msg)
{
	struct gsm48_hdr *gh = msgb_l3(msg);
	unsigned int payload_len = msgb_l3len(msg) - sizeof(*gh);
	static struct gsm_meas_rep meas_rep;

	DEBUGP(DMEAS, "MEASUREMENT REPORT ");
	parse_meas_rep(&meas_rep, gh->data, payload_len);
	if (meas_rep.flags & MEAS_REP_F_DTX)
		DEBUGPC(DMEAS, "DTX ");
	if (meas_rep.flags & MEAS_REP_F_BA1)
		DEBUGPC(DMEAS, "BA1 ");
	if (!(meas_rep.flags & MEAS_REP_F_VALID))
		DEBUGPC(DMEAS, "NOT VALID ");
	else
		DEBUGPC(DMEAS, "FULL(lev=%u, qual=%u) SUB(lev=%u, qual=%u) ",
		meas_rep.rxlev_full, meas_rep.rxqual_full, meas_rep.rxlev_sub,
		meas_rep.rxqual_sub);

	DEBUGPC(DMEAS, "NUM_NEIGH=%u\n", meas_rep.num_cell);

	/* FIXME: put the results somwhere */

	return 0;
}

/* Receive a GSM 04.08 Radio Resource (RR) message */
static int gsm0408_rcv_rr(struct msgb *msg)
{
	struct gsm48_hdr *gh = msgb_l3(msg);
	int rc = 0;

	switch (gh->msg_type) {
	case GSM48_MT_RR_CLSM_CHG:
		rc = gsm48_rx_rr_classmark(msg);
		break;
	case GSM48_MT_RR_GPRS_SUSP_REQ:
		DEBUGP(DRR, "GRPS SUSPEND REQUEST\n");
		break;
	case GSM48_MT_RR_PAG_RESP:
		rc = gsm48_rr_rx_pag_resp(msg);
		break;
	case GSM48_MT_RR_CHAN_MODE_MODIF_ACK:
		DEBUGP(DRR, "CHANNEL MODE MODIFY ACK\n");
		rc = rsl_chan_mode_modify_req(msg->lchan);
		break;
	case GSM48_MT_RR_STATUS:
		rc = gsm48_rx_rr_status(msg);
		break;
	case GSM48_MT_RR_MEAS_REP:
		rc = gsm48_rx_rr_meas_rep(msg);
		break;
	default:
		fprintf(stderr, "Unimplemented GSM 04.08 RR msg type 0x%02x\n",
			gh->msg_type);
		break;
	}

	return rc;
}

/* 7.1.7 and 9.1.7 Channel release*/
int gsm48_send_rr_release(struct gsm_lchan *lchan)
{
	struct msgb *msg = gsm48_msgb_alloc();
	struct gsm48_hdr *gh = (struct gsm48_hdr *) msgb_put(msg, sizeof(*gh));
	u_int8_t *cause;

	msg->lchan = lchan;
	gh->proto_discr = GSM48_PDISC_RR;
	gh->msg_type = GSM48_MT_RR_CHAN_REL;

	cause = msgb_put(msg, 1);
	cause[0] = GSM48_RR_CAUSE_NORMAL;

	DEBUGP(DRR, "Sending Channel Release: Chan: Number: %d Type: %d\n",
		lchan->nr, lchan->type);

	/* Send actual release request to MS */
	gsm48_sendmsg(msg, NULL);

	/* Deactivate the SACCH on the BTS side */
	return rsl_deact_sacch(lchan);
}

/* Call Control */

/* The entire call control code is written in accordance with Figure 7.10c
 * for 'very early assignment', i.e. we allocate a TCH/F during IMMEDIATE
 * ASSIGN, then first use that TCH/F for signalling and later MODE MODIFY
 * it for voice */

static void new_cc_state(struct gsm_trans *trans, int state)
{
	if (state > 31 || state < 0)
		return;

	DEBUGP(DCC, "new state %s -> %s\n",
		cc_state_names[trans->cc.state], cc_state_names[state]);

	trans->cc.state = state;
}

static int gsm48_cc_tx_status(struct gsm_trans *trans, void *arg)
{
	struct msgb *msg = gsm48_msgb_alloc();
	struct gsm48_hdr *gh = (struct gsm48_hdr *) msgb_put(msg, sizeof(*gh));
	u_int8_t *cause, *call_state;

	gh->msg_type = GSM48_MT_CC_STATUS;

	cause = msgb_put(msg, 3);
	cause[0] = 2;
	cause[1] = GSM48_CAUSE_CS_GSM | GSM48_CAUSE_LOC_USER;
	cause[2] = 0x80 | 30;	/* response to status inquiry */

	call_state = msgb_put(msg, 1);
	call_state[0] = 0xc0 | 0x00;

	return gsm48_sendmsg(msg, trans);
}

static int gsm48_tx_simple(struct gsm_lchan *lchan,
			   u_int8_t pdisc, u_int8_t msg_type)
{
	struct msgb *msg = gsm48_msgb_alloc();
	struct gsm48_hdr *gh = (struct gsm48_hdr *) msgb_put(msg, sizeof(*gh));

	msg->lchan = lchan;

	gh->proto_discr = pdisc;
	gh->msg_type = msg_type;

	return gsm48_sendmsg(msg, NULL);
}

static void gsm48_stop_cc_timer(struct gsm_trans *trans)
{
	if (bsc_timer_pending(&trans->cc.timer)) {
		DEBUGP(DCC, "stopping pending timer T%x\n", trans->cc.Tcurrent);
		bsc_del_timer(&trans->cc.timer);
		trans->cc.Tcurrent = 0;
	}
}
 
static int mncc_recvmsg(struct gsm_network *net, struct gsm_trans *trans,
			int msg_type, struct gsm_mncc *mncc)
{
	struct msgb *msg;

	if (trans)
		if (trans->lchan)
			DEBUGP(DCC, "(bts %d trx %d ts %d ti %x sub %s) "
				"Sending '%s' to MNCC.\n",
				trans->lchan->ts->trx->bts->nr,
				trans->lchan->ts->trx->nr,
				trans->lchan->ts->nr, trans->transaction_id,
				(trans->subscr)?(trans->subscr->extension):"-",
				get_mncc_name(msg_type));
		else
			DEBUGP(DCC, "(bts - trx - ts - ti -- sub %s) "
				"Sending '%s' to MNCC.\n",
				(trans->subscr)?(trans->subscr->extension):"-",
				get_mncc_name(msg_type));
	else
		DEBUGP(DCC, "(bts - trx - ts - ti -- sub -) "
			"Sending '%s' to MNCC.\n", get_mncc_name(msg_type));

	mncc->msg_type = msg_type;
	
	msg = msgb_alloc(sizeof(struct gsm_mncc), "MNCC");
	if (!msg)
		return -ENOMEM;
	memcpy(msg->data, mncc, sizeof(struct gsm_mncc));
	msgb_enqueue(&net->upqueue, msg);

	return 0;
}

int mncc_release_ind(struct gsm_network *net, struct gsm_trans *trans,
		     u_int32_t callref, int location, int value)
{
	struct gsm_mncc rel;

	memset(&rel, 0, sizeof(rel));
	rel.callref = callref;
	mncc_set_cause(&rel, location, value);
	return mncc_recvmsg(net, trans, MNCC_REL_IND, &rel);
}

/* Call Control Specific transaction release.
 * gets called by trans_free, DO NOT CALL YOURSELF! */
void _gsm48_cc_trans_free(struct gsm_trans *trans)
{
	gsm48_stop_cc_timer(trans);

	/* send release to L4, if callref still exists */
	if (trans->callref) {
		/* Ressource unavailable */
		mncc_release_ind(trans->subscr->net, trans, trans->callref,
				 GSM48_CAUSE_LOC_PRN_S_LU,
				 GSM48_CC_CAUSE_RESOURCE_UNAVAIL);
	}
	if (trans->cc.state != GSM_CSTATE_NULL)
		new_cc_state(trans, GSM_CSTATE_NULL);
	if (trans->lchan)
		trau_mux_unmap(&trans->lchan->ts->e1_link, trans->callref);
}

static int gsm48_cc_tx_setup(struct gsm_trans *trans, void *arg);
 
/* call-back from paging the B-end of the connection */
static int setup_trig_pag_evt(unsigned int hooknum, unsigned int event,
			      struct msgb *msg, void *_lchan, void *param)
{
	struct gsm_lchan *lchan = _lchan;
	struct gsm_subscriber *subscr = param;
	struct gsm_trans *transt, *tmp;
	struct gsm_network *net;

	if (hooknum != GSM_HOOK_RR_PAGING)
		return -EINVAL;
  
	if (!subscr)
		return -EINVAL;
	net = subscr->net;
	if (!net) {
		DEBUGP(DCC, "Error Network not set!\n");
		return -EINVAL;
	}

	/* check all tranactions (without lchan) for subscriber */
	llist_for_each_entry_safe(transt, tmp, &net->trans_list, entry) {
		if (transt->subscr != subscr || transt->lchan)
			continue;
		switch (event) {
		case GSM_PAGING_SUCCEEDED:
			if (!lchan) // paranoid
				break;
			DEBUGP(DCC, "Paging subscr %s succeeded!\n",
				subscr->extension);
			/* Assign lchan */
			if (!transt->lchan) {
				transt->lchan = lchan;
				use_lchan(lchan);
			}
			/* send SETUP request to called party */
			gsm48_cc_tx_setup(transt, &transt->cc.msg);
			if (is_ipaccess_bts(lchan->ts->trx->bts))
				rsl_ipacc_bind(lchan);
			break;
		case GSM_PAGING_EXPIRED:
			DEBUGP(DCC, "Paging subscr %s expired!\n",
				subscr->extension);
			/* Temporarily out of order */
			mncc_release_ind(transt->subscr->net, transt,
					 transt->callref,
					 GSM48_CAUSE_LOC_PRN_S_LU,
					 GSM48_CC_CAUSE_DEST_OOO);
			transt->callref = 0;
			trans_free(transt);
			break;
		}
	}
	return 0;
}

/* map two ipaccess RTP streams onto each other */
static int tch_map(struct gsm_lchan *lchan, struct gsm_lchan *remote_lchan)
{
	struct gsm_bts *bts = lchan->ts->trx->bts;
	struct gsm_bts *remote_bts = remote_lchan->ts->trx->bts;
	struct gsm_bts_trx_ts *ts;

	DEBUGP(DCC, "Setting up TCH map between (bts=%u,trx=%u,ts=%u) and (bts=%u,trx=%u,ts=%u)\n",
		bts->nr, lchan->ts->trx->nr, lchan->ts->nr,
		remote_bts->nr, remote_lchan->ts->trx->nr, remote_lchan->ts->nr);

	if (bts->type != remote_bts->type) {
		DEBUGP(DCC, "Cannot switch calls between different BTS types yet\n");
		return -EINVAL;
	}
	
	switch (bts->type) {
	case GSM_BTS_TYPE_NANOBTS_900:
	case GSM_BTS_TYPE_NANOBTS_1800:
		ts = remote_lchan->ts;
		rsl_ipacc_connect(lchan, ts->abis_ip.bound_ip,
				  ts->abis_ip.bound_port,
				  lchan->ts->abis_ip.conn_id,
				  ts->abis_ip.rtp_payload2);
	
		ts = lchan->ts;
		rsl_ipacc_connect(remote_lchan, ts->abis_ip.bound_ip,
				  ts->abis_ip.bound_port,
				  remote_lchan->ts->abis_ip.conn_id,
				  ts->abis_ip.rtp_payload2);
		break;
	case GSM_BTS_TYPE_BS11:
		trau_mux_map_lchan(lchan, remote_lchan);
		break;
	default:
		DEBUGP(DCC, "Unknown BTS type %u\n", bts->type);
		break;
	}

	return 0;
}

/* bridge channels of two transactions */
static int tch_bridge(struct gsm_network *net, u_int32_t *refs)
{
	struct gsm_trans *trans1 = trans_find_by_callref(net, refs[0]);
	struct gsm_trans *trans2 = trans_find_by_callref(net, refs[1]);

	if (!trans1 || !trans2)
		return -EIO;

	if (!trans1->lchan || !trans2->lchan)
		return -EIO;

	/* through-connect channel */
	return tch_map(trans1->lchan, trans2->lchan);
}

/* enable receive of channels to upqueue */
static int tch_recv(struct gsm_network *net, struct gsm_mncc *data, int enable)
{
	struct gsm_trans *trans;

	/* Find callref */
	trans = trans_find_by_callref(net, data->callref);
	if (!trans)
		return -EIO;
	if (!trans->lchan)
		return 0;

	// todo IPACCESS
	if (enable)
		return trau_recv_lchan(trans->lchan, data->callref);
	return trau_mux_unmap(NULL, data->callref);
}

/* send a frame to channel */
static int tch_frame(struct gsm_network *net, struct gsm_trau_frame *frame)
{
	struct gsm_trans *trans;

	/* Find callref */
	trans = trans_find_by_callref(net, frame->callref);
	if (!trans)
		return -EIO;
	if (!trans->lchan)
		return 0;
	if (trans->lchan->type != GSM_LCHAN_TCH_F &&
	    trans->lchan->type != GSM_LCHAN_TCH_H)
		return 0;

	// todo IPACCESS
	return trau_send_lchan(trans->lchan, 
				(struct decoded_trau_frame *)frame->data);
}


static int gsm48_cc_rx_status_enq(struct gsm_trans *trans, struct msgb *msg)
{
	DEBUGP(DCC, "-> STATUS ENQ\n");
	return gsm48_cc_tx_status(trans, msg);
}

static int gsm48_cc_tx_release(struct gsm_trans *trans, void *arg);
static int gsm48_cc_tx_disconnect(struct gsm_trans *trans, void *arg);

static void gsm48_cc_timeout(void *arg)
{
	struct gsm_trans *trans = arg;
	int disconnect = 0, release = 0;
	int mo_cause = GSM48_CC_CAUSE_RECOVERY_TIMER;
	int mo_location = GSM48_CAUSE_LOC_USER;
	int l4_cause = GSM48_CC_CAUSE_NORMAL_UNSPEC;
	int l4_location = GSM48_CAUSE_LOC_PRN_S_LU;
	struct gsm_mncc mo_rel, l4_rel;

	memset(&mo_rel, 0, sizeof(struct gsm_mncc));
	mo_rel.callref = trans->callref;
	memset(&l4_rel, 0, sizeof(struct gsm_mncc));
	l4_rel.callref = trans->callref;

	switch(trans->cc.Tcurrent) {
	case 0x303:
		release = 1;
		l4_cause = GSM48_CC_CAUSE_USER_NOTRESPOND;
		break;
	case 0x310:
		disconnect = 1;
		l4_cause = GSM48_CC_CAUSE_USER_NOTRESPOND;
		break;
	case 0x313:
		disconnect = 1;
		/* unknown, did not find it in the specs */
		break;
	case 0x301:
		disconnect = 1;
		l4_cause = GSM48_CC_CAUSE_USER_NOTRESPOND;
		break;
	case 0x308:
		if (!trans->cc.T308_second) {
			/* restart T308 a second time */
			gsm48_cc_tx_release(trans, &trans->cc.msg);
			trans->cc.T308_second = 1;
			break; /* stay in release state */
		}
		trans_free(trans);
		return;
//		release = 1;
//		l4_cause = 14;
//		break;
	case 0x306:
		release = 1;
		mo_cause = trans->cc.msg.cause.value;
		mo_location = trans->cc.msg.cause.location;
		break;
	case 0x323:
		disconnect = 1;
		break;
	default:
		release = 1;
	}

	if (release && trans->callref) {
		/* process release towards layer 4 */
		mncc_release_ind(trans->subscr->net, trans, trans->callref,
				 l4_location, l4_cause);
		trans->callref = 0;
	}

	if (disconnect && trans->callref) {
		/* process disconnect towards layer 4 */
		mncc_set_cause(&l4_rel, l4_location, l4_cause);
		mncc_recvmsg(trans->subscr->net, trans, MNCC_DISC_IND, &l4_rel);
	}

	/* process disconnect towards mobile station */
	if (disconnect || release) {
		mncc_set_cause(&mo_rel, mo_location, mo_cause);
		mo_rel.cause.diag[0] = ((trans->cc.Tcurrent & 0xf00) >> 8) + '0';
		mo_rel.cause.diag[1] = ((trans->cc.Tcurrent & 0x0f0) >> 4) + '0';
		mo_rel.cause.diag[2] = (trans->cc.Tcurrent & 0x00f) + '0';
		mo_rel.cause.diag_len = 3;

		if (disconnect)
			gsm48_cc_tx_disconnect(trans, &mo_rel);
		if (release)
			gsm48_cc_tx_release(trans, &mo_rel);
	}

}

static void gsm48_start_cc_timer(struct gsm_trans *trans, int current,
				 int sec, int micro)
{
	DEBUGP(DCC, "starting timer T%x with %d seconds\n", current, sec);
	trans->cc.timer.cb = gsm48_cc_timeout;
	trans->cc.timer.data = trans;
	bsc_schedule_timer(&trans->cc.timer, sec, micro);
	trans->cc.Tcurrent = current;
}

static int gsm48_cc_rx_setup(struct gsm_trans *trans, struct msgb *msg)
{
	struct gsm48_hdr *gh = msgb_l3(msg);
	u_int8_t msg_type = gh->msg_type & 0xbf;
	unsigned int payload_len = msgb_l3len(msg) - sizeof(*gh);
	struct tlv_parsed tp;
	struct gsm_mncc setup;

	memset(&setup, 0, sizeof(struct gsm_mncc));
	setup.callref = trans->callref;
	tlv_parse(&tp, &rsl_att_tlvdef, gh->data, payload_len, 0, 0);
	/* emergency setup is identified by msg_type */
	if (msg_type == GSM48_MT_CC_EMERG_SETUP)
		setup.emergency = 1;

	/* use subscriber as calling party number */
	if (trans->subscr) {
		setup.fields |= MNCC_F_CALLING;
		strncpy(setup.calling.number, trans->subscr->extension,
			sizeof(setup.calling.number)-1);
		strncpy(setup.imsi, trans->subscr->imsi,
			sizeof(setup.imsi)-1);
	}
	/* bearer capability */
	if (TLVP_PRESENT(&tp, GSM48_IE_BEARER_CAP)) {
		setup.fields |= MNCC_F_BEARER_CAP;
		decode_bearer_cap(&setup.bearer_cap,
				  TLVP_VAL(&tp, GSM48_IE_BEARER_CAP)-1);
	}
	/* facility */
	if (TLVP_PRESENT(&tp, GSM48_IE_FACILITY)) {
		setup.fields |= MNCC_F_FACILITY;
		decode_facility(&setup.facility,
				TLVP_VAL(&tp, GSM48_IE_FACILITY)-1);
	}
	/* called party bcd number */
	if (TLVP_PRESENT(&tp, GSM48_IE_CALLED_BCD)) {
		setup.fields |= MNCC_F_CALLED;
		decode_called(&setup.called,
			      TLVP_VAL(&tp, GSM48_IE_CALLED_BCD)-1);
	}
	/* user-user */
	if (TLVP_PRESENT(&tp, GSM48_IE_USER_USER)) {
		setup.fields |= MNCC_F_USERUSER;
		decode_useruser(&setup.useruser,
				TLVP_VAL(&tp, GSM48_IE_USER_USER)-1);
	}
	/* ss-version */
	if (TLVP_PRESENT(&tp, GSM48_IE_SS_VERS)) {
		setup.fields |= MNCC_F_SSVERSION;
		decode_ssversion(&setup.ssversion,
				 TLVP_VAL(&tp, GSM48_IE_SS_VERS)-1);
	}
	/* CLIR suppression */
	if (TLVP_PRESENT(&tp, GSM48_IE_CLIR_SUPP))
		setup.clir.sup = 1;
	/* CLIR invocation */
	if (TLVP_PRESENT(&tp, GSM48_IE_CLIR_INVOC))
		setup.clir.inv = 1;
	/* cc cap */
	if (TLVP_PRESENT(&tp, GSM48_IE_CC_CAP)) {
		setup.fields |= MNCC_F_CCCAP;
		decode_cccap(&setup.cccap,
			     TLVP_VAL(&tp, GSM48_IE_CC_CAP)-1);
	}

	if (is_ipaccess_bts(msg->trx->bts))
		rsl_ipacc_bind(msg->lchan);

	new_cc_state(trans, GSM_CSTATE_INITIATED);

	/* indicate setup to MNCC */
	mncc_recvmsg(trans->subscr->net, trans, MNCC_SETUP_IND, &setup);

	return 0;
}

static int gsm48_cc_tx_setup(struct gsm_trans *trans, void *arg)
{
	struct msgb *msg = gsm48_msgb_alloc();
	struct gsm48_hdr *gh;
	struct gsm_mncc *setup = arg;
	struct gsm_trans *transt;
	u_int16_t trans_id_mask = 0;
	int rc, i;

	gh = (struct gsm48_hdr *) msgb_put(msg, sizeof(*gh));

	/* transaction id must not be assigned */
	if (trans->transaction_id != 0xff) { /* unasssigned */
		DEBUGP(DCC, "TX Setup with assigned transaction. "
			"This is not allowed!\n");
		/* Temporarily out of order */
		rc = mncc_release_ind(trans->subscr->net, trans, trans->callref,
				      GSM48_CAUSE_LOC_PRN_S_LU,
				      GSM48_CC_CAUSE_RESOURCE_UNAVAIL);
		trans->callref = 0;
		trans_free(trans);
		return rc;
	}
	
	/* Get free transaction_id */
	llist_for_each_entry(transt, &trans->subscr->net->trans_list, entry) {
		/* Transaction of our lchan? */
		if (transt->lchan == trans->lchan &&
		    transt->transaction_id != 0xff)
			trans_id_mask |= (1 << transt->transaction_id);
	}
	/* Assign free transaction ID */
	if ((trans_id_mask & 0x007f) == 0x7f) {
		/* no free transaction ID */
		rc = mncc_release_ind(trans->subscr->net, trans, trans->callref,
				      GSM48_CAUSE_LOC_PRN_S_LU,
				      GSM48_CC_CAUSE_RESOURCE_UNAVAIL);
		trans->callref = 0;
		trans_free(trans);
		return rc;
	}
	for (i = 0; i < 7; i++) {
		if ((trans_id_mask & (1 << i)) == 0) {
			trans->transaction_id = i; /* flag = 0 */
			break;
		}
	}

	gh->msg_type = GSM48_MT_CC_SETUP;

	gsm48_start_cc_timer(trans, 0x303, GSM48_T303);

	/* bearer capability */
	if (setup->fields & MNCC_F_BEARER_CAP)
		encode_bearer_cap(msg, 0, &setup->bearer_cap);
	/* facility */
	if (setup->fields & MNCC_F_FACILITY)
		encode_facility(msg, 0, &setup->facility);
	/* progress */
	if (setup->fields & MNCC_F_PROGRESS)
		encode_progress(msg, 0, &setup->progress);
	/* calling party BCD number */
	if (setup->fields & MNCC_F_CALLING)
		encode_calling(msg, &setup->calling);
	/* called party BCD number */
	if (setup->fields & MNCC_F_CALLED)
		encode_called(msg, &setup->called);
	/* user-user */
	if (setup->fields & MNCC_F_USERUSER)
		encode_useruser(msg, 0, &setup->useruser);
	/* redirecting party BCD number */
	if (setup->fields & MNCC_F_REDIRECTING)
		encode_redirecting(msg, &setup->redirecting);
	/* signal */
	if (setup->fields & MNCC_F_SIGNAL)
		encode_signal(msg, setup->signal);
	
	new_cc_state(trans, GSM_CSTATE_CALL_PRESENT);

	return gsm48_sendmsg(msg, trans);
}

static int gsm48_cc_rx_call_conf(struct gsm_trans *trans, struct msgb *msg)
{
	struct gsm48_hdr *gh = msgb_l3(msg);
	unsigned int payload_len = msgb_l3len(msg) - sizeof(*gh);
	struct tlv_parsed tp;
	struct gsm_mncc call_conf;

	gsm48_stop_cc_timer(trans);
	gsm48_start_cc_timer(trans, 0x310, GSM48_T310);

	memset(&call_conf, 0, sizeof(struct gsm_mncc));
	call_conf.callref = trans->callref;
	tlv_parse(&tp, &rsl_att_tlvdef, gh->data, payload_len, 0, 0);
#if 0
	/* repeat */
	if (TLVP_PRESENT(&tp, GSM48_IE_REPEAT_CIR))
		call_conf.repeat = 1;
	if (TLVP_PRESENT(&tp, GSM48_IE_REPEAT_SEQ))
		call_conf.repeat = 2;
#endif
	/* bearer capability */
	if (TLVP_PRESENT(&tp, GSM48_IE_BEARER_CAP)) {
		call_conf.fields |= MNCC_F_BEARER_CAP;
		decode_bearer_cap(&call_conf.bearer_cap,
				  TLVP_VAL(&tp, GSM48_IE_BEARER_CAP)-1);
	}
	/* cause */
	if (TLVP_PRESENT(&tp, GSM48_IE_CAUSE)) {
		call_conf.fields |= MNCC_F_CAUSE;
		decode_cause(&call_conf.cause,
			     TLVP_VAL(&tp, GSM48_IE_CAUSE)-1);
	}
	/* cc cap */
	if (TLVP_PRESENT(&tp, GSM48_IE_CC_CAP)) {
		call_conf.fields |= MNCC_F_CCCAP;
		decode_cccap(&call_conf.cccap,
			     TLVP_VAL(&tp, GSM48_IE_CC_CAP)-1);
	}

	new_cc_state(trans, GSM_CSTATE_MO_TERM_CALL_CONF);

	return mncc_recvmsg(trans->subscr->net, trans, MNCC_CALL_CONF_IND,
			    &call_conf);
}

static int gsm48_cc_tx_call_proc(struct gsm_trans *trans, void *arg)
{
	struct gsm_mncc *proceeding = arg;
	struct msgb *msg = gsm48_msgb_alloc();
	struct gsm48_hdr *gh = (struct gsm48_hdr *) msgb_put(msg, sizeof(*gh));

	gh->msg_type = GSM48_MT_CC_CALL_PROC;

	new_cc_state(trans, GSM_CSTATE_MO_CALL_PROC);

	/* bearer capability */
	if (proceeding->fields & MNCC_F_BEARER_CAP)
		encode_bearer_cap(msg, 0, &proceeding->bearer_cap);
	/* facility */
	if (proceeding->fields & MNCC_F_FACILITY)
		encode_facility(msg, 0, &proceeding->facility);
	/* progress */
	if (proceeding->fields & MNCC_F_PROGRESS)
		encode_progress(msg, 0, &proceeding->progress);

	return gsm48_sendmsg(msg, trans);
}

static int gsm48_cc_rx_alerting(struct gsm_trans *trans, struct msgb *msg)
{
	struct gsm48_hdr *gh = msgb_l3(msg);
	unsigned int payload_len = msgb_l3len(msg) - sizeof(*gh);
	struct tlv_parsed tp;
	struct gsm_mncc alerting;
	
	gsm48_stop_cc_timer(trans);
	gsm48_start_cc_timer(trans, 0x301, GSM48_T301);

	memset(&alerting, 0, sizeof(struct gsm_mncc));
	alerting.callref = trans->callref;
	tlv_parse(&tp, &rsl_att_tlvdef, gh->data, payload_len, 0, 0);
	/* facility */
	if (TLVP_PRESENT(&tp, GSM48_IE_FACILITY)) {
		alerting.fields |= MNCC_F_FACILITY;
		decode_facility(&alerting.facility,
				TLVP_VAL(&tp, GSM48_IE_FACILITY)-1);
	}

	/* progress */
	if (TLVP_PRESENT(&tp, GSM48_IE_PROGR_IND)) {
		alerting.fields |= MNCC_F_PROGRESS;
		decode_progress(&alerting.progress,
				TLVP_VAL(&tp, GSM48_IE_PROGR_IND)-1);
	}
	/* ss-version */
	if (TLVP_PRESENT(&tp, GSM48_IE_SS_VERS)) {
		alerting.fields |= MNCC_F_SSVERSION;
		decode_ssversion(&alerting.ssversion,
				 TLVP_VAL(&tp, GSM48_IE_SS_VERS)-1);
	}

	new_cc_state(trans, GSM_CSTATE_CALL_RECEIVED);

	return mncc_recvmsg(trans->subscr->net, trans, MNCC_ALERT_IND,
			    &alerting);
}

static int gsm48_cc_tx_alerting(struct gsm_trans *trans, void *arg)
{
	struct gsm_mncc *alerting = arg;
	struct msgb *msg = gsm48_msgb_alloc();
	struct gsm48_hdr *gh = (struct gsm48_hdr *) msgb_put(msg, sizeof(*gh));

	gh->msg_type = GSM48_MT_CC_ALERTING;

	/* facility */
	if (alerting->fields & MNCC_F_FACILITY)
		encode_facility(msg, 0, &alerting->facility);
	/* progress */
	if (alerting->fields & MNCC_F_PROGRESS)
		encode_progress(msg, 0, &alerting->progress);
	/* user-user */
	if (alerting->fields & MNCC_F_USERUSER)
		encode_useruser(msg, 0, &alerting->useruser);

	new_cc_state(trans, GSM_CSTATE_CALL_DELIVERED);
	
	return gsm48_sendmsg(msg, trans);
}

static int gsm48_cc_tx_progress(struct gsm_trans *trans, void *arg)
{
	struct gsm_mncc *progress = arg;
	struct msgb *msg = gsm48_msgb_alloc();
	struct gsm48_hdr *gh = (struct gsm48_hdr *) msgb_put(msg, sizeof(*gh));

	gh->msg_type = GSM48_MT_CC_PROGRESS;

	/* progress */
	encode_progress(msg, 1, &progress->progress);
	/* user-user */
	if (progress->fields & MNCC_F_USERUSER)
		encode_useruser(msg, 0, &progress->useruser);

	return gsm48_sendmsg(msg, trans);
}

static int gsm48_cc_tx_connect(struct gsm_trans *trans, void *arg)
{
	struct gsm_mncc *connect = arg;
	struct msgb *msg = gsm48_msgb_alloc();
	struct gsm48_hdr *gh = (struct gsm48_hdr *) msgb_put(msg, sizeof(*gh));

	gh->msg_type = GSM48_MT_CC_CONNECT;

	gsm48_stop_cc_timer(trans);
	gsm48_start_cc_timer(trans, 0x313, GSM48_T313);

	/* facility */
	if (connect->fields & MNCC_F_FACILITY)
		encode_facility(msg, 0, &connect->facility);
	/* progress */
	if (connect->fields & MNCC_F_PROGRESS)
		encode_progress(msg, 0, &connect->progress);
	/* connected number */
	if (connect->fields & MNCC_F_CONNECTED)
		encode_connected(msg, &connect->connected);
	/* user-user */
	if (connect->fields & MNCC_F_USERUSER)
		encode_useruser(msg, 0, &connect->useruser);

	new_cc_state(trans, GSM_CSTATE_CONNECT_IND);

	return gsm48_sendmsg(msg, trans);
}

static int gsm48_cc_rx_connect(struct gsm_trans *trans, struct msgb *msg)
{
	struct gsm48_hdr *gh = msgb_l3(msg);
	unsigned int payload_len = msgb_l3len(msg) - sizeof(*gh);
	struct tlv_parsed tp;
	struct gsm_mncc connect;

	gsm48_stop_cc_timer(trans);

	memset(&connect, 0, sizeof(struct gsm_mncc));
	connect.callref = trans->callref;
	tlv_parse(&tp, &rsl_att_tlvdef, gh->data, payload_len, 0, 0);
	/* use subscriber as connected party number */
	if (trans->subscr) {
		connect.fields |= MNCC_F_CONNECTED;
		strncpy(connect.connected.number, trans->subscr->extension,
			sizeof(connect.connected.number)-1);
		strncpy(connect.imsi, trans->subscr->imsi,
			sizeof(connect.imsi)-1);
	}
	/* facility */
	if (TLVP_PRESENT(&tp, GSM48_IE_FACILITY)) {
		connect.fields |= MNCC_F_FACILITY;
		decode_facility(&connect.facility,
				TLVP_VAL(&tp, GSM48_IE_FACILITY)-1);
	}
	/* user-user */
	if (TLVP_PRESENT(&tp, GSM48_IE_USER_USER)) {
		connect.fields |= MNCC_F_USERUSER;
		decode_useruser(&connect.useruser,
				TLVP_VAL(&tp, GSM48_IE_USER_USER)-1);
	}
	/* ss-version */
	if (TLVP_PRESENT(&tp, GSM48_IE_SS_VERS)) {
		connect.fields |= MNCC_F_SSVERSION;
		decode_ssversion(&connect.ssversion,
				 TLVP_VAL(&tp, GSM48_IE_SS_VERS)-1);
	}

	new_cc_state(trans, GSM_CSTATE_CONNECT_REQUEST);

	return mncc_recvmsg(trans->subscr->net, trans, MNCC_SETUP_CNF, &connect);
}


static int gsm48_cc_rx_connect_ack(struct gsm_trans *trans, struct msgb *msg)
{
	struct gsm_mncc connect_ack;

	gsm48_stop_cc_timer(trans);

	new_cc_state(trans, GSM_CSTATE_ACTIVE);
	
	memset(&connect_ack, 0, sizeof(struct gsm_mncc));
	connect_ack.callref = trans->callref;
	return mncc_recvmsg(trans->subscr->net, trans, MNCC_SETUP_COMPL_IND,
			    &connect_ack);
}

static int gsm48_cc_tx_connect_ack(struct gsm_trans *trans, void *arg)
{
	struct msgb *msg = gsm48_msgb_alloc();
	struct gsm48_hdr *gh = (struct gsm48_hdr *) msgb_put(msg, sizeof(*gh));

	gh->msg_type = GSM48_MT_CC_CONNECT_ACK;

	new_cc_state(trans, GSM_CSTATE_ACTIVE);

	return gsm48_sendmsg(msg, trans);
}

static int gsm48_cc_rx_disconnect(struct gsm_trans *trans, struct msgb *msg)
{
	struct gsm48_hdr *gh = msgb_l3(msg);
	unsigned int payload_len = msgb_l3len(msg) - sizeof(*gh);
	struct tlv_parsed tp;
	struct gsm_mncc disc;

	gsm48_stop_cc_timer(trans);

	new_cc_state(trans, GSM_CSTATE_DISCONNECT_REQ);

	memset(&disc, 0, sizeof(struct gsm_mncc));
	disc.callref = trans->callref;
	tlv_parse(&tp, &rsl_att_tlvdef, gh->data, payload_len, GSM48_IE_CAUSE, 0);
	/* cause */
	if (TLVP_PRESENT(&tp, GSM48_IE_CAUSE)) {
		disc.fields |= MNCC_F_CAUSE;
		decode_cause(&disc.cause,
			     TLVP_VAL(&tp, GSM48_IE_CAUSE)-1);
	}
	/* facility */
	if (TLVP_PRESENT(&tp, GSM48_IE_FACILITY)) {
		disc.fields |= MNCC_F_FACILITY;
		decode_facility(&disc.facility,
				TLVP_VAL(&tp, GSM48_IE_FACILITY)-1);
	}
	/* user-user */
	if (TLVP_PRESENT(&tp, GSM48_IE_USER_USER)) {
		disc.fields |= MNCC_F_USERUSER;
		decode_useruser(&disc.useruser,
				TLVP_VAL(&tp, GSM48_IE_USER_USER)-1);
	}
	/* ss-version */
	if (TLVP_PRESENT(&tp, GSM48_IE_SS_VERS)) {
		disc.fields |= MNCC_F_SSVERSION;
		decode_ssversion(&disc.ssversion,
				 TLVP_VAL(&tp, GSM48_IE_SS_VERS)-1);
	}

	return mncc_recvmsg(trans->subscr->net, trans, MNCC_DISC_IND, &disc);

}

static struct gsm_mncc_cause default_cause = {
	.location	= GSM48_CAUSE_LOC_PRN_S_LU,
	.coding		= 0,
	.rec		= 0,
	.rec_val	= 0,
	.value		= GSM48_CC_CAUSE_NORMAL_UNSPEC,
	.diag_len	= 0,
	.diag		= { 0 },
};

static int gsm48_cc_tx_disconnect(struct gsm_trans *trans, void *arg)
{
	struct gsm_mncc *disc = arg;
	struct msgb *msg = gsm48_msgb_alloc();
	struct gsm48_hdr *gh = (struct gsm48_hdr *) msgb_put(msg, sizeof(*gh));

	gh->msg_type = GSM48_MT_CC_DISCONNECT;

	gsm48_stop_cc_timer(trans);
	gsm48_start_cc_timer(trans, 0x306, GSM48_T306);

	/* cause */
	if (disc->fields & MNCC_F_CAUSE)
		encode_cause(msg, 1, &disc->cause);
	else
		encode_cause(msg, 1, &default_cause);

	/* facility */
	if (disc->fields & MNCC_F_FACILITY)
		encode_facility(msg, 0, &disc->facility);
	/* progress */
	if (disc->fields & MNCC_F_PROGRESS)
		encode_progress(msg, 0, &disc->progress);
	/* user-user */
	if (disc->fields & MNCC_F_USERUSER)
		encode_useruser(msg, 0, &disc->useruser);

	/* store disconnect cause for T306 expiry */
	memcpy(&trans->cc.msg, disc, sizeof(struct gsm_mncc));

	new_cc_state(trans, GSM_CSTATE_DISCONNECT_IND);

	return gsm48_sendmsg(msg, trans);
}

static int gsm48_cc_rx_release(struct gsm_trans *trans, struct msgb *msg)
{
	struct gsm48_hdr *gh = msgb_l3(msg);
	unsigned int payload_len = msgb_l3len(msg) - sizeof(*gh);
	struct tlv_parsed tp;
	struct gsm_mncc rel;
	int rc;

	gsm48_stop_cc_timer(trans);

	memset(&rel, 0, sizeof(struct gsm_mncc));
	rel.callref = trans->callref;
	tlv_parse(&tp, &rsl_att_tlvdef, gh->data, payload_len, 0, 0);
	/* cause */
	if (TLVP_PRESENT(&tp, GSM48_IE_CAUSE)) {
		rel.fields |= MNCC_F_CAUSE;
		decode_cause(&rel.cause,
			     TLVP_VAL(&tp, GSM48_IE_CAUSE)-1);
	}
	/* facility */
	if (TLVP_PRESENT(&tp, GSM48_IE_FACILITY)) {
		rel.fields |= MNCC_F_FACILITY;
		decode_facility(&rel.facility,
				TLVP_VAL(&tp, GSM48_IE_FACILITY)-1);
	}
	/* user-user */
	if (TLVP_PRESENT(&tp, GSM48_IE_USER_USER)) {
		rel.fields |= MNCC_F_USERUSER;
		decode_useruser(&rel.useruser,
				TLVP_VAL(&tp, GSM48_IE_USER_USER)-1);
	}
	/* ss-version */
	if (TLVP_PRESENT(&tp, GSM48_IE_SS_VERS)) {
		rel.fields |= MNCC_F_SSVERSION;
		decode_ssversion(&rel.ssversion,
				 TLVP_VAL(&tp, GSM48_IE_SS_VERS)-1);
	}

	if (trans->cc.state == GSM_CSTATE_RELEASE_REQ) {
		/* release collision 5.4.5 */
		rc = mncc_recvmsg(trans->subscr->net, trans, MNCC_REL_CNF, &rel);
	} else {
		rc = gsm48_tx_simple(msg->lchan,
<<<<<<< HEAD
				     GSM48_PDISC_CC | trans->transaction_id,
=======
				     GSM48_PDISC_CC | (trans->transaction_id << 4),
>>>>>>> 6f5aee07
				     GSM48_MT_CC_RELEASE_COMPL);
		rc = mncc_recvmsg(trans->subscr->net, trans, MNCC_REL_IND, &rel);
	}

	new_cc_state(trans, GSM_CSTATE_NULL);

	trans->callref = 0;
	trans_free(trans);

	return rc;
}

static int gsm48_cc_tx_release(struct gsm_trans *trans, void *arg)
{
	struct gsm_mncc *rel = arg;
	struct msgb *msg = gsm48_msgb_alloc();
	struct gsm48_hdr *gh = (struct gsm48_hdr *) msgb_put(msg, sizeof(*gh));

	gh->msg_type = GSM48_MT_CC_RELEASE;

	trans->callref = 0;
	
	gsm48_stop_cc_timer(trans);
	gsm48_start_cc_timer(trans, 0x308, GSM48_T308);

	/* cause */
	if (rel->fields & MNCC_F_CAUSE)
		encode_cause(msg, 0, &rel->cause);
	/* facility */
	if (rel->fields & MNCC_F_FACILITY)
		encode_facility(msg, 0, &rel->facility);
	/* user-user */
	if (rel->fields & MNCC_F_USERUSER)
		encode_useruser(msg, 0, &rel->useruser);

	trans->cc.T308_second = 0;
	memcpy(&trans->cc.msg, rel, sizeof(struct gsm_mncc));

	if (trans->cc.state != GSM_CSTATE_RELEASE_REQ)
		new_cc_state(trans, GSM_CSTATE_RELEASE_REQ);

	return gsm48_sendmsg(msg, trans);
}

static int gsm48_cc_rx_release_compl(struct gsm_trans *trans, struct msgb *msg)
{
	struct gsm48_hdr *gh = msgb_l3(msg);
	unsigned int payload_len = msgb_l3len(msg) - sizeof(*gh);
	struct tlv_parsed tp;
	struct gsm_mncc rel;
	int rc = 0;

	gsm48_stop_cc_timer(trans);

	memset(&rel, 0, sizeof(struct gsm_mncc));
	rel.callref = trans->callref;
	tlv_parse(&tp, &rsl_att_tlvdef, gh->data, payload_len, 0, 0);
	/* cause */
	if (TLVP_PRESENT(&tp, GSM48_IE_CAUSE)) {
		rel.fields |= MNCC_F_CAUSE;
		decode_cause(&rel.cause,
			     TLVP_VAL(&tp, GSM48_IE_CAUSE)-1);
	}
	/* facility */
	if (TLVP_PRESENT(&tp, GSM48_IE_FACILITY)) {
		rel.fields |= MNCC_F_FACILITY;
		decode_facility(&rel.facility,
				TLVP_VAL(&tp, GSM48_IE_FACILITY)-1);
	}
	/* user-user */
	if (TLVP_PRESENT(&tp, GSM48_IE_USER_USER)) {
		rel.fields |= MNCC_F_USERUSER;
		decode_useruser(&rel.useruser,
				TLVP_VAL(&tp, GSM48_IE_USER_USER)-1);
	}
	/* ss-version */
	if (TLVP_PRESENT(&tp, GSM48_IE_SS_VERS)) {
		rel.fields |= MNCC_F_SSVERSION;
		decode_ssversion(&rel.ssversion,
				 TLVP_VAL(&tp, GSM48_IE_SS_VERS)-1);
	}

	if (trans->callref) {
		switch (trans->cc.state) {
		case GSM_CSTATE_CALL_PRESENT:
			rc = mncc_recvmsg(trans->subscr->net, trans,
					  MNCC_REJ_IND, &rel);
			break;
		case GSM_CSTATE_RELEASE_REQ:
			rc = mncc_recvmsg(trans->subscr->net, trans,
					  MNCC_REL_CNF, &rel);
			break;
		default:
			rc = mncc_recvmsg(trans->subscr->net, trans,
					  MNCC_REL_IND, &rel);
		}
	}

	trans->callref = 0;
	trans_free(trans);

	return rc;
}

static int gsm48_cc_tx_release_compl(struct gsm_trans *trans, void *arg)
{
	struct gsm_mncc *rel = arg;
	struct msgb *msg = gsm48_msgb_alloc();
	struct gsm48_hdr *gh = (struct gsm48_hdr *) msgb_put(msg, sizeof(*gh));

	gh->msg_type = GSM48_MT_CC_RELEASE_COMPL;

	trans->callref = 0;
	
	gsm48_stop_cc_timer(trans);

	/* cause */
	if (rel->fields & MNCC_F_CAUSE)
		encode_cause(msg, 0, &rel->cause);
	/* facility */
	if (rel->fields & MNCC_F_FACILITY)
		encode_facility(msg, 0, &rel->facility);
	/* user-user */
	if (rel->fields & MNCC_F_USERUSER)
		encode_useruser(msg, 0, &rel->useruser);

	trans_free(trans);

	return gsm48_sendmsg(msg, trans);
}

static int gsm48_cc_rx_facility(struct gsm_trans *trans, struct msgb *msg)
{
	struct gsm48_hdr *gh = msgb_l3(msg);
	unsigned int payload_len = msgb_l3len(msg) - sizeof(*gh);
	struct tlv_parsed tp;
	struct gsm_mncc fac;

	memset(&fac, 0, sizeof(struct gsm_mncc));
	fac.callref = trans->callref;
	tlv_parse(&tp, &rsl_att_tlvdef, gh->data, payload_len, GSM48_IE_FACILITY, 0);
	/* facility */
	if (TLVP_PRESENT(&tp, GSM48_IE_FACILITY)) {
		fac.fields |= MNCC_F_FACILITY;
		decode_facility(&fac.facility,
				TLVP_VAL(&tp, GSM48_IE_FACILITY)-1);
	}
	/* ss-version */
	if (TLVP_PRESENT(&tp, GSM48_IE_SS_VERS)) {
		fac.fields |= MNCC_F_SSVERSION;
		decode_ssversion(&fac.ssversion,
				 TLVP_VAL(&tp, GSM48_IE_SS_VERS)-1);
	}

	return mncc_recvmsg(trans->subscr->net, trans, MNCC_FACILITY_IND, &fac);
}

static int gsm48_cc_tx_facility(struct gsm_trans *trans, void *arg)
{
	struct gsm_mncc *fac = arg;
	struct msgb *msg = gsm48_msgb_alloc();
	struct gsm48_hdr *gh = (struct gsm48_hdr *) msgb_put(msg, sizeof(*gh));

	gh->msg_type = GSM48_MT_CC_FACILITY;

	/* facility */
	encode_facility(msg, 1, &fac->facility);

	return gsm48_sendmsg(msg, trans);
}

static int gsm48_cc_rx_hold(struct gsm_trans *trans, struct msgb *msg)
{
	struct gsm_mncc hold;

	memset(&hold, 0, sizeof(struct gsm_mncc));
	hold.callref = trans->callref;
	return mncc_recvmsg(trans->subscr->net, trans, MNCC_HOLD_IND, &hold);
}

static int gsm48_cc_tx_hold_ack(struct gsm_trans *trans, void *arg)
{
	struct msgb *msg = gsm48_msgb_alloc();
	struct gsm48_hdr *gh = (struct gsm48_hdr *) msgb_put(msg, sizeof(*gh));

	gh->msg_type = GSM48_MT_CC_HOLD_ACK;

	return gsm48_sendmsg(msg, trans);
}

static int gsm48_cc_tx_hold_rej(struct gsm_trans *trans, void *arg)
{
	struct gsm_mncc *hold_rej = arg;
	struct msgb *msg = gsm48_msgb_alloc();
	struct gsm48_hdr *gh = (struct gsm48_hdr *) msgb_put(msg, sizeof(*gh));

	gh->msg_type = GSM48_MT_CC_HOLD_REJ;

	/* cause */
	if (hold_rej->fields & MNCC_F_CAUSE)
		encode_cause(msg, 1, &hold_rej->cause);
	else
		encode_cause(msg, 1, &default_cause);

	return gsm48_sendmsg(msg, trans);
}

static int gsm48_cc_rx_retrieve(struct gsm_trans *trans, struct msgb *msg)
{
	struct gsm_mncc retrieve;

	memset(&retrieve, 0, sizeof(struct gsm_mncc));
	retrieve.callref = trans->callref;
	return mncc_recvmsg(trans->subscr->net, trans, MNCC_RETRIEVE_IND,
			    &retrieve);
}

static int gsm48_cc_tx_retrieve_ack(struct gsm_trans *trans, void *arg)
{
	struct msgb *msg = gsm48_msgb_alloc();
	struct gsm48_hdr *gh = (struct gsm48_hdr *) msgb_put(msg, sizeof(*gh));

	gh->msg_type = GSM48_MT_CC_RETR_ACK;

	return gsm48_sendmsg(msg, trans);
}

static int gsm48_cc_tx_retrieve_rej(struct gsm_trans *trans, void *arg)
{
	struct gsm_mncc *retrieve_rej = arg;
	struct msgb *msg = gsm48_msgb_alloc();
	struct gsm48_hdr *gh = (struct gsm48_hdr *) msgb_put(msg, sizeof(*gh));

	gh->msg_type = GSM48_MT_CC_RETR_REJ;

	/* cause */
	if (retrieve_rej->fields & MNCC_F_CAUSE)
		encode_cause(msg, 1, &retrieve_rej->cause);
	else
		encode_cause(msg, 1, &default_cause);

	return gsm48_sendmsg(msg, trans);
}

static int gsm48_cc_rx_start_dtmf(struct gsm_trans *trans, struct msgb *msg)
{
	struct gsm48_hdr *gh = msgb_l3(msg);
	unsigned int payload_len = msgb_l3len(msg) - sizeof(*gh);
	struct tlv_parsed tp;
	struct gsm_mncc dtmf;

	memset(&dtmf, 0, sizeof(struct gsm_mncc));
	dtmf.callref = trans->callref;
	tlv_parse(&tp, &rsl_att_tlvdef, gh->data, payload_len, 0, 0);
	/* keypad facility */
	if (TLVP_PRESENT(&tp, GSM48_IE_KPD_FACILITY)) {
		dtmf.fields |= MNCC_F_KEYPAD;
		decode_keypad(&dtmf.keypad,
			      TLVP_VAL(&tp, GSM48_IE_KPD_FACILITY)-1);
	}

	return mncc_recvmsg(trans->subscr->net, trans, MNCC_START_DTMF_IND, &dtmf);
}

static int gsm48_cc_tx_start_dtmf_ack(struct gsm_trans *trans, void *arg)
{
	struct gsm_mncc *dtmf = arg;
	struct msgb *msg = gsm48_msgb_alloc();
	struct gsm48_hdr *gh = (struct gsm48_hdr *) msgb_put(msg, sizeof(*gh));

	gh->msg_type = GSM48_MT_CC_START_DTMF_ACK;

	/* keypad */
	if (dtmf->fields & MNCC_F_KEYPAD)
		encode_keypad(msg, dtmf->keypad);

	return gsm48_sendmsg(msg, trans);
}

static int gsm48_cc_tx_start_dtmf_rej(struct gsm_trans *trans, void *arg)
{
	struct gsm_mncc *dtmf = arg;
	struct msgb *msg = gsm48_msgb_alloc();
	struct gsm48_hdr *gh = (struct gsm48_hdr *) msgb_put(msg, sizeof(*gh));

	gh->msg_type = GSM48_MT_CC_START_DTMF_REJ;

	/* cause */
	if (dtmf->fields & MNCC_F_CAUSE)
		encode_cause(msg, 1, &dtmf->cause);
	else
		encode_cause(msg, 1, &default_cause);

	return gsm48_sendmsg(msg, trans);
}

static int gsm48_cc_tx_stop_dtmf_ack(struct gsm_trans *trans, void *arg)
{
	struct msgb *msg = gsm48_msgb_alloc();
	struct gsm48_hdr *gh = (struct gsm48_hdr *) msgb_put(msg, sizeof(*gh));

	gh->msg_type = GSM48_MT_CC_STOP_DTMF_ACK;

	return gsm48_sendmsg(msg, trans);
}

static int gsm48_cc_rx_stop_dtmf(struct gsm_trans *trans, struct msgb *msg)
{
	struct gsm_mncc dtmf;

	memset(&dtmf, 0, sizeof(struct gsm_mncc));
	dtmf.callref = trans->callref;

	return mncc_recvmsg(trans->subscr->net, trans, MNCC_STOP_DTMF_IND, &dtmf);
}

static int gsm48_cc_rx_modify(struct gsm_trans *trans, struct msgb *msg)
{
	struct gsm48_hdr *gh = msgb_l3(msg);
	unsigned int payload_len = msgb_l3len(msg) - sizeof(*gh);
	struct tlv_parsed tp;
	struct gsm_mncc modify;

	memset(&modify, 0, sizeof(struct gsm_mncc));
	modify.callref = trans->callref;
	tlv_parse(&tp, &rsl_att_tlvdef, gh->data, payload_len, GSM48_IE_BEARER_CAP, 0);
	/* bearer capability */
	if (TLVP_PRESENT(&tp, GSM48_IE_BEARER_CAP)) {
		modify.fields |= MNCC_F_BEARER_CAP;
		decode_bearer_cap(&modify.bearer_cap,
				  TLVP_VAL(&tp, GSM48_IE_BEARER_CAP)-1);
	}

	new_cc_state(trans, GSM_CSTATE_MO_ORIG_MODIFY);

	return mncc_recvmsg(trans->subscr->net, trans, MNCC_MODIFY_IND, &modify);
}

static int gsm48_cc_tx_modify(struct gsm_trans *trans, void *arg)
{
	struct gsm_mncc *modify = arg;
	struct msgb *msg = gsm48_msgb_alloc();
	struct gsm48_hdr *gh = (struct gsm48_hdr *) msgb_put(msg, sizeof(*gh));

	gh->msg_type = GSM48_MT_CC_MODIFY;

	gsm48_start_cc_timer(trans, 0x323, GSM48_T323);

	/* bearer capability */
	encode_bearer_cap(msg, 1, &modify->bearer_cap);

	new_cc_state(trans, GSM_CSTATE_MO_TERM_MODIFY);

	return gsm48_sendmsg(msg, trans);
}

static int gsm48_cc_rx_modify_complete(struct gsm_trans *trans, struct msgb *msg)
{
	struct gsm48_hdr *gh = msgb_l3(msg);
	unsigned int payload_len = msgb_l3len(msg) - sizeof(*gh);
	struct tlv_parsed tp;
	struct gsm_mncc modify;

	gsm48_stop_cc_timer(trans);

	memset(&modify, 0, sizeof(struct gsm_mncc));
	modify.callref = trans->callref;
	tlv_parse(&tp, &rsl_att_tlvdef, gh->data, payload_len, GSM48_IE_BEARER_CAP, 0);
	/* bearer capability */
	if (TLVP_PRESENT(&tp, GSM48_IE_BEARER_CAP)) {
		modify.fields |= MNCC_F_BEARER_CAP;
		decode_bearer_cap(&modify.bearer_cap,
				  TLVP_VAL(&tp, GSM48_IE_BEARER_CAP)-1);
	}

	new_cc_state(trans, GSM_CSTATE_ACTIVE);

	return mncc_recvmsg(trans->subscr->net, trans, MNCC_MODIFY_CNF, &modify);
}

static int gsm48_cc_tx_modify_complete(struct gsm_trans *trans, void *arg)
{
	struct gsm_mncc *modify = arg;
	struct msgb *msg = gsm48_msgb_alloc();
	struct gsm48_hdr *gh = (struct gsm48_hdr *) msgb_put(msg, sizeof(*gh));

	gh->msg_type = GSM48_MT_CC_MODIFY_COMPL;

	/* bearer capability */
	encode_bearer_cap(msg, 1, &modify->bearer_cap);

	new_cc_state(trans, GSM_CSTATE_ACTIVE);

	return gsm48_sendmsg(msg, trans);
}

static int gsm48_cc_rx_modify_reject(struct gsm_trans *trans, struct msgb *msg)
{
	struct gsm48_hdr *gh = msgb_l3(msg);
	unsigned int payload_len = msgb_l3len(msg) - sizeof(*gh);
	struct tlv_parsed tp;
	struct gsm_mncc modify;

	gsm48_stop_cc_timer(trans);

	memset(&modify, 0, sizeof(struct gsm_mncc));
	modify.callref = trans->callref;
	tlv_parse(&tp, &rsl_att_tlvdef, gh->data, payload_len, GSM48_IE_BEARER_CAP, GSM48_IE_CAUSE);
	/* bearer capability */
	if (TLVP_PRESENT(&tp, GSM48_IE_BEARER_CAP)) {
		modify.fields |= GSM48_IE_BEARER_CAP;
		decode_bearer_cap(&modify.bearer_cap,
				  TLVP_VAL(&tp, GSM48_IE_BEARER_CAP)-1);
	}
	/* cause */
	if (TLVP_PRESENT(&tp, GSM48_IE_CAUSE)) {
		modify.fields |= MNCC_F_CAUSE;
		decode_cause(&modify.cause,
			     TLVP_VAL(&tp, GSM48_IE_CAUSE)-1);
	}

	new_cc_state(trans, GSM_CSTATE_ACTIVE);

	return mncc_recvmsg(trans->subscr->net, trans, MNCC_MODIFY_REJ, &modify);
}

static int gsm48_cc_tx_modify_reject(struct gsm_trans *trans, void *arg)
{
	struct gsm_mncc *modify = arg;
	struct msgb *msg = gsm48_msgb_alloc();
	struct gsm48_hdr *gh = (struct gsm48_hdr *) msgb_put(msg, sizeof(*gh));

	gh->msg_type = GSM48_MT_CC_MODIFY_REJECT;

	/* bearer capability */
	encode_bearer_cap(msg, 1, &modify->bearer_cap);
	/* cause */
	encode_cause(msg, 1, &modify->cause);

	new_cc_state(trans, GSM_CSTATE_ACTIVE);

	return gsm48_sendmsg(msg, trans);
}

static int gsm48_cc_tx_notify(struct gsm_trans *trans, void *arg)
{
	struct gsm_mncc *notify = arg;
	struct msgb *msg = gsm48_msgb_alloc();
	struct gsm48_hdr *gh = (struct gsm48_hdr *) msgb_put(msg, sizeof(*gh));

	gh->msg_type = GSM48_MT_CC_NOTIFY;

	/* notify */
	encode_notify(msg, notify->notify);

	return gsm48_sendmsg(msg, trans);
}

static int gsm48_cc_rx_notify(struct gsm_trans *trans, struct msgb *msg)
{
	struct gsm48_hdr *gh = msgb_l3(msg);
	unsigned int payload_len = msgb_l3len(msg) - sizeof(*gh);
//	struct tlv_parsed tp;
	struct gsm_mncc notify;

	memset(&notify, 0, sizeof(struct gsm_mncc));
	notify.callref = trans->callref;
//	tlv_parse(&tp, &rsl_att_tlvdef, gh->data, payload_len);
	if (payload_len >= 1)
		decode_notify(&notify.notify, gh->data);

	return mncc_recvmsg(trans->subscr->net, trans, MNCC_NOTIFY_IND, &notify);
}

static int gsm48_cc_tx_userinfo(struct gsm_trans *trans, void *arg)
{
	struct gsm_mncc *user = arg;
	struct msgb *msg = gsm48_msgb_alloc();
	struct gsm48_hdr *gh = (struct gsm48_hdr *) msgb_put(msg, sizeof(*gh));

	gh->msg_type = GSM48_MT_CC_USER_INFO;

	/* user-user */
	if (user->fields & MNCC_F_USERUSER)
		encode_useruser(msg, 1, &user->useruser);
	/* more data */
	if (user->more)
		encode_more(msg);

	return gsm48_sendmsg(msg, trans);
}

static int gsm48_cc_rx_userinfo(struct gsm_trans *trans, struct msgb *msg)
{
	struct gsm48_hdr *gh = msgb_l3(msg);
	unsigned int payload_len = msgb_l3len(msg) - sizeof(*gh);
	struct tlv_parsed tp;
	struct gsm_mncc user;

	memset(&user, 0, sizeof(struct gsm_mncc));
	user.callref = trans->callref;
	tlv_parse(&tp, &rsl_att_tlvdef, gh->data, payload_len, GSM48_IE_USER_USER, 0);
	/* user-user */
	if (TLVP_PRESENT(&tp, GSM48_IE_USER_USER)) {
		user.fields |= MNCC_F_USERUSER;
		decode_useruser(&user.useruser,
				TLVP_VAL(&tp, GSM48_IE_USER_USER)-1);
	}
	/* more data */
	if (TLVP_PRESENT(&tp, GSM48_IE_MORE_DATA))
		user.more = 1;

	return mncc_recvmsg(trans->subscr->net, trans, MNCC_USERINFO_IND, &user);
}

static int gsm48_lchan_modify(struct gsm_trans *trans, void *arg)
{
	struct gsm_mncc *mode = arg;

	return gsm48_tx_chan_mode_modify(trans->lchan, mode->lchan_mode);
}

static struct downstate {
	u_int32_t	states;
	int		type;
	int		(*rout) (struct gsm_trans *trans, void *arg);
} downstatelist[] = {
	/* mobile originating call establishment */
	{SBIT(GSM_CSTATE_INITIATED), /* 5.2.1.2 */
	 MNCC_CALL_PROC_REQ, gsm48_cc_tx_call_proc},
	{SBIT(GSM_CSTATE_INITIATED) | SBIT(GSM_CSTATE_MO_CALL_PROC), /* 5.2.1.2 | 5.2.1.5 */
	 MNCC_ALERT_REQ, gsm48_cc_tx_alerting},
	{SBIT(GSM_CSTATE_INITIATED) | SBIT(GSM_CSTATE_MO_CALL_PROC) | SBIT(GSM_CSTATE_CALL_DELIVERED), /* 5.2.1.2 | 5.2.1.6 | 5.2.1.6 */
	 MNCC_SETUP_RSP, gsm48_cc_tx_connect},
	{SBIT(GSM_CSTATE_MO_CALL_PROC), /* 5.2.1.4.2 */
	 MNCC_PROGRESS_REQ, gsm48_cc_tx_progress},
	/* mobile terminating call establishment */
	{SBIT(GSM_CSTATE_NULL), /* 5.2.2.1 */
	 MNCC_SETUP_REQ, gsm48_cc_tx_setup},
	{SBIT(GSM_CSTATE_CONNECT_REQUEST),
	 MNCC_SETUP_COMPL_REQ, gsm48_cc_tx_connect_ack},
	 /* signalling during call */
	{SBIT(GSM_CSTATE_ACTIVE),
	 MNCC_NOTIFY_REQ, gsm48_cc_tx_notify},
	{ALL_STATES - SBIT(GSM_CSTATE_NULL) - SBIT(GSM_CSTATE_RELEASE_REQ),
	 MNCC_FACILITY_REQ, gsm48_cc_tx_facility},
	{ALL_STATES,
	 MNCC_START_DTMF_RSP, gsm48_cc_tx_start_dtmf_ack},
	{ALL_STATES,
	 MNCC_START_DTMF_REJ, gsm48_cc_tx_start_dtmf_rej},
	{ALL_STATES,
	 MNCC_STOP_DTMF_RSP, gsm48_cc_tx_stop_dtmf_ack},
	{SBIT(GSM_CSTATE_ACTIVE),
	 MNCC_HOLD_CNF, gsm48_cc_tx_hold_ack},
	{SBIT(GSM_CSTATE_ACTIVE),
	 MNCC_HOLD_REJ, gsm48_cc_tx_hold_rej},
	{SBIT(GSM_CSTATE_ACTIVE),
	 MNCC_RETRIEVE_CNF, gsm48_cc_tx_retrieve_ack},
	{SBIT(GSM_CSTATE_ACTIVE),
	 MNCC_RETRIEVE_REJ, gsm48_cc_tx_retrieve_rej},
	{SBIT(GSM_CSTATE_ACTIVE),
	 MNCC_MODIFY_REQ, gsm48_cc_tx_modify},
	{SBIT(GSM_CSTATE_MO_ORIG_MODIFY),
	 MNCC_MODIFY_RSP, gsm48_cc_tx_modify_complete},
	{SBIT(GSM_CSTATE_MO_ORIG_MODIFY),
	 MNCC_MODIFY_REJ, gsm48_cc_tx_modify_reject},
	{SBIT(GSM_CSTATE_ACTIVE),
	 MNCC_USERINFO_REQ, gsm48_cc_tx_userinfo},
	/* clearing */
	{SBIT(GSM_CSTATE_INITIATED),
	 MNCC_REJ_REQ, gsm48_cc_tx_release_compl},
	{ALL_STATES - SBIT(GSM_CSTATE_NULL) - SBIT(GSM_CSTATE_DISCONNECT_IND) - SBIT(GSM_CSTATE_RELEASE_REQ) - SBIT(GSM_CSTATE_DISCONNECT_REQ), /* 5.4.4 */
	 MNCC_DISC_REQ, gsm48_cc_tx_disconnect},
	{ALL_STATES - SBIT(GSM_CSTATE_NULL) - SBIT(GSM_CSTATE_RELEASE_REQ), /* 5.4.3.2 */
	 MNCC_REL_REQ, gsm48_cc_tx_release},
	/* special */
	{ALL_STATES,
	 MNCC_LCHAN_MODIFY, gsm48_lchan_modify},
};

#define DOWNSLLEN \
	(sizeof(downstatelist) / sizeof(struct downstate))


int mncc_send(struct gsm_network *net, int msg_type, void *arg)
{
	int i, j, k, l, rc = 0;
	struct gsm_trans *trans = NULL, *transt;
	struct gsm_subscriber *subscr;
	struct gsm_lchan *lchan = NULL, *lchant;
	struct gsm_bts *bts = NULL;
	struct gsm_bts_trx *trx;
	struct gsm_bts_trx_ts *ts;
	struct gsm_mncc *data = arg, rel;

	/* handle special messages */
	switch(msg_type) {
	case MNCC_BRIDGE:
		return tch_bridge(net, arg);
	case MNCC_FRAME_DROP:
		return tch_recv(net, arg, 0);
	case MNCC_FRAME_RECV:
		return tch_recv(net, arg, 1);
	case GSM_TRAU_FRAME:
		return tch_frame(net, arg);
	}

	memset(&rel, 0, sizeof(struct gsm_mncc));
	rel.callref = data->callref;

	/* Find callref */
	trans = trans_find_by_callref(net, data->callref);

	/* Callref unknown */
	if (!trans) {
		if (msg_type != MNCC_SETUP_REQ) {
			DEBUGP(DCC, "(bts - trx - ts - ti -- sub %s) "
				"Received '%s' from MNCC with "
				"unknown callref %d\n", data->called.number,
				get_mncc_name(msg_type), data->callref);
			/* Invalid call reference */
			return mncc_release_ind(net, NULL, data->callref,
						GSM48_CAUSE_LOC_PRN_S_LU,
						GSM48_CC_CAUSE_INVAL_TRANS_ID);
		}
		if (!data->called.number[0] && !data->imsi[0]) {
			DEBUGP(DCC, "(bts - trx - ts - ti) "
				"Received '%s' from MNCC with "
				"no number or IMSI\n", get_mncc_name(msg_type));
			/* Invalid number */
			return mncc_release_ind(net, NULL, data->callref,
						GSM48_CAUSE_LOC_PRN_S_LU,
						GSM48_CC_CAUSE_INV_NR_FORMAT);
		}
		/* New transaction due to setup, find subscriber */
		if (data->called.number[0])
			subscr = subscr_get_by_extension(net,
							data->called.number);
		else
			subscr = subscr_get_by_imsi(net, data->imsi);
		/* If subscriber is not found */
		if (!subscr) {
			DEBUGP(DCC, "(bts - trx - ts - ti -- sub %s) "
				"Received '%s' from MNCC with "
				"unknown subscriber %s\n", data->called.number,
				get_mncc_name(msg_type), data->called.number);
			/* Unknown subscriber */
			return mncc_release_ind(net, NULL, data->callref,
						GSM48_CAUSE_LOC_PRN_S_LU,
						GSM48_CC_CAUSE_UNASSIGNED_NR);
		}
		/* If subscriber is not "attached" */
		if (!subscr->lac) {
			DEBUGP(DCC, "(bts - trx - ts - ti -- sub %s) "
				"Received '%s' from MNCC with "
				"detached subscriber %s\n", data->called.number,
				get_mncc_name(msg_type), data->called.number);
			subscr_put(subscr);
			/* Temporarily out of order */
			return mncc_release_ind(net, NULL, data->callref,
						GSM48_CAUSE_LOC_PRN_S_LU,
						GSM48_CC_CAUSE_DEST_OOO);
		}
		/* Create transaction */
		trans = trans_alloc(subscr, GSM48_PDISC_CC, 0xff, data->callref);
		if (!trans) {
			DEBUGP(DCC, "No memory for trans.\n");
			subscr_put(subscr);
			/* Ressource unavailable */
			mncc_release_ind(net, NULL, data->callref,
					 GSM48_CAUSE_LOC_PRN_S_LU,
					 GSM48_CC_CAUSE_RESOURCE_UNAVAIL);
			return -ENOMEM;
		}
		/* Find lchan */
		for (i = 0; i < net->num_bts; i++) {
			bts = gsm_bts_num(net, i);
			for (j = 0; j < bts->num_trx; j++) {
				trx = gsm_bts_trx_num(bts, j);
				for (k = 0; k < TRX_NR_TS; k++) {
					ts = &trx->ts[k];
					for (l = 0; l < TS_MAX_LCHAN; l++) {
						lchant = &ts->lchan[l];
						if (lchant->subscr == subscr) {
							lchan = lchant;
							break;
						}
					}
				}
			}
		}

		/* If subscriber has no lchan */
		if (!lchan) {
			/* find transaction with this subscriber already paging */
			llist_for_each_entry(transt, &net->trans_list, entry) {
				/* Transaction of our lchan? */
				if (transt == trans ||
				    transt->subscr != subscr)
					continue;
				DEBUGP(DCC, "(bts %d trx - ts - ti -- sub %s) "
					"Received '%s' from MNCC with "
					"unallocated channel, paging already "
					"started.\n", bts->nr,
					data->called.number,
					get_mncc_name(msg_type));
				return 0;
			}
			/* store setup informations until paging was successfull */
			memcpy(&trans->cc.msg, data, sizeof(struct gsm_mncc));
			/* start paging subscriber on all BTS with her location */
			subscr->net = net;
			bts = NULL;
			do {
				bts = gsm_bts_by_lac(net, subscr->lac, bts);
				if (!bts)
					break;
				DEBUGP(DCC, "(bts %d trx - ts - ti -- sub %s) "
					"Received '%s' from MNCC with "
					"unallocated channel, paging.\n",
					bts->nr, data->called.number,
					get_mncc_name(msg_type));
				/* Trigger paging */
				paging_request(net, subscr, RSL_CHANNEED_TCH_F,
						setup_trig_pag_evt, subscr);
			} while (1);
			return 0;
		}
		/* Assign lchan */
		trans->lchan = lchan;
		use_lchan(lchan);
	}
	lchan = trans->lchan;

	/* if paging did not respond yet */
	if (!lchan) {
		DEBUGP(DCC, "(bts - trx - ts - ti -- sub %s) "
			"Received '%s' from MNCC in paging state\n", 
			(trans->subscr)?(trans->subscr->extension):"-",
			get_mncc_name(msg_type));
		mncc_set_cause(&rel, GSM48_CAUSE_LOC_PRN_S_LU,
				GSM48_CC_CAUSE_NORM_CALL_CLEAR);
		if (msg_type == MNCC_REL_REQ)
			rc = mncc_recvmsg(net, trans, MNCC_REL_CNF, &rel);
		else
			rc = mncc_recvmsg(net, trans, MNCC_REL_IND, &rel);
		trans->callref = 0;
		trans_free(trans);
		return rc;
	}

	DEBUGP(DCC, "(bts %d trx %d ts %d ti %02x sub %s) "
		"Received '%s' from MNCC in state %d (%s)\n",
		lchan->ts->trx->bts->nr, lchan->ts->trx->nr, lchan->ts->nr,
		trans->transaction_id,
		(lchan->subscr)?(lchan->subscr->extension):"-",
		get_mncc_name(msg_type), trans->cc.state,
		cc_state_names[trans->cc.state]);

	/* Find function for current state and message */
	for (i = 0; i < DOWNSLLEN; i++)
		if ((msg_type == downstatelist[i].type)
		 && ((1 << trans->cc.state) & downstatelist[i].states))
			break;
	if (i == DOWNSLLEN) {
		DEBUGP(DCC, "Message unhandled at this state.\n");
		return 0;
	}

	rc = downstatelist[i].rout(trans, arg);

	return rc;
}


static struct datastate {
	u_int32_t	states;
	int		type;
	int		(*rout) (struct gsm_trans *trans, struct msgb *msg);
} datastatelist[] = {
	/* mobile originating call establishment */
	{SBIT(GSM_CSTATE_NULL), /* 5.2.1.2 */
	 GSM48_MT_CC_SETUP, gsm48_cc_rx_setup},
	{SBIT(GSM_CSTATE_NULL), /* 5.2.1.2 */
	 GSM48_MT_CC_EMERG_SETUP, gsm48_cc_rx_setup},
	{SBIT(GSM_CSTATE_CONNECT_IND), /* 5.2.1.2 */
	 GSM48_MT_CC_CONNECT_ACK, gsm48_cc_rx_connect_ack},
	/* mobile terminating call establishment */
	{SBIT(GSM_CSTATE_CALL_PRESENT), /* 5.2.2.3.2 */
	 GSM48_MT_CC_CALL_CONF, gsm48_cc_rx_call_conf},
	{SBIT(GSM_CSTATE_CALL_PRESENT) | SBIT(GSM_CSTATE_MO_TERM_CALL_CONF), /* ???? | 5.2.2.3.2 */
	 GSM48_MT_CC_ALERTING, gsm48_cc_rx_alerting},
	{SBIT(GSM_CSTATE_CALL_PRESENT) | SBIT(GSM_CSTATE_MO_TERM_CALL_CONF) | SBIT(GSM_CSTATE_CALL_RECEIVED), /* (5.2.2.6) | 5.2.2.6 | 5.2.2.6 */  
	 GSM48_MT_CC_CONNECT, gsm48_cc_rx_connect},
	 /* signalling during call */
	{ALL_STATES - SBIT(GSM_CSTATE_NULL),
	 GSM48_MT_CC_FACILITY, gsm48_cc_rx_facility},
	{SBIT(GSM_CSTATE_ACTIVE),
	 GSM48_MT_CC_NOTIFY, gsm48_cc_rx_notify},
	{ALL_STATES,
	 GSM48_MT_CC_START_DTMF, gsm48_cc_rx_start_dtmf},
	{ALL_STATES,
	 GSM48_MT_CC_STOP_DTMF, gsm48_cc_rx_stop_dtmf},
	{ALL_STATES,
	 GSM48_MT_CC_STATUS_ENQ, gsm48_cc_rx_status_enq},
	{SBIT(GSM_CSTATE_ACTIVE),
	 GSM48_MT_CC_HOLD, gsm48_cc_rx_hold},
	{SBIT(GSM_CSTATE_ACTIVE),
	 GSM48_MT_CC_RETR, gsm48_cc_rx_retrieve},
	{SBIT(GSM_CSTATE_ACTIVE),
	 GSM48_MT_CC_MODIFY, gsm48_cc_rx_modify},
	{SBIT(GSM_CSTATE_MO_TERM_MODIFY),
	 GSM48_MT_CC_MODIFY_COMPL, gsm48_cc_rx_modify_complete},
	{SBIT(GSM_CSTATE_MO_TERM_MODIFY),
	 GSM48_MT_CC_MODIFY_REJECT, gsm48_cc_rx_modify_reject},
	{SBIT(GSM_CSTATE_ACTIVE),
	 GSM48_MT_CC_USER_INFO, gsm48_cc_rx_userinfo},
	/* clearing */
	{ALL_STATES - SBIT(GSM_CSTATE_NULL) - SBIT(GSM_CSTATE_RELEASE_REQ), /* 5.4.3.2 */
	 GSM48_MT_CC_DISCONNECT, gsm48_cc_rx_disconnect},
	{ALL_STATES - SBIT(GSM_CSTATE_NULL), /* 5.4.4.1.2.2 */
	 GSM48_MT_CC_RELEASE, gsm48_cc_rx_release},
	{ALL_STATES, /* 5.4.3.4 */
	 GSM48_MT_CC_RELEASE_COMPL, gsm48_cc_rx_release_compl},
};

#define DATASLLEN \
	(sizeof(datastatelist) / sizeof(struct datastate))

static int gsm0408_rcv_cc(struct msgb *msg)
{
	struct gsm48_hdr *gh = msgb_l3(msg);
	u_int8_t msg_type = gh->msg_type & 0xbf;
	u_int8_t transaction_id = ((gh->proto_discr & 0xf0) ^ 0x80) >> 4; /* flip */
	struct gsm_lchan *lchan = msg->lchan;
	struct gsm_trans *trans = NULL;
	int i, rc = 0;

	if (msg_type & 0x80) {
		DEBUGP(DCC, "MSG 0x%2x not defined for PD error\n", msg_type);
		return -EINVAL;
	}
	
	/* Find transaction */
	trans = trans_find_by_id(lchan, transaction_id);

<<<<<<< HEAD
	DEBUGP(DCC, "(bts %d trx %d ts %d ti %02x sub %s) "
=======
	DEBUGP(DCC, "(bts %d trx %d ts %d ti %x sub %s) "
>>>>>>> 6f5aee07
		"Received '%s' from MS in state %d (%s)\n",
		lchan->ts->trx->bts->nr, lchan->ts->trx->nr, lchan->ts->nr,
		transaction_id, (lchan->subscr)?(lchan->subscr->extension):"-",
		cc_msg_names[msg_type], trans?(trans->cc.state):0,
		cc_state_names[trans?(trans->cc.state):0]);

	/* Create transaction */
	if (!trans) {
		DEBUGP(DCC, "Unknown transaction ID %x, "
			"creating new trans.\n", transaction_id);
		/* Create transaction */
		trans = trans_alloc(lchan->subscr, GSM48_PDISC_CC,
				    transaction_id, new_callref++);
		if (!trans) {
			DEBUGP(DCC, "No memory for trans.\n");
			rc = gsm48_tx_simple(msg->lchan,
					     GSM48_PDISC_CC | (transaction_id << 4),
					     GSM48_MT_CC_RELEASE_COMPL);
			return -ENOMEM;
		}
		/* Assign transaction */
		trans->lchan = lchan;
		use_lchan(lchan);
	}

	/* find function for current state and message */
	for (i = 0; i < DATASLLEN; i++)
		if ((msg_type == datastatelist[i].type)
		 && ((1 << trans->cc.state) & datastatelist[i].states))
			break;
	if (i == DATASLLEN) {
		DEBUGP(DCC, "Message unhandled at this state.\n");
		return 0;
	}

	rc = datastatelist[i].rout(trans, msg);

	return rc;
}

/* here we pass in a msgb from the RSL->RLL.  We expect the l3 pointer to be set */
int gsm0408_rcvmsg(struct msgb *msg)
{
	struct gsm48_hdr *gh = msgb_l3(msg);
	u_int8_t pdisc = gh->proto_discr & 0x0f;
	int rc = 0;
	
	switch (pdisc) {
	case GSM48_PDISC_CC:
		rc = gsm0408_rcv_cc(msg);
		break;
	case GSM48_PDISC_MM:
		rc = gsm0408_rcv_mm(msg);
		break;
	case GSM48_PDISC_RR:
		rc = gsm0408_rcv_rr(msg);
		break;
	case GSM48_PDISC_SMS:
		rc = gsm0411_rcv_sms(msg);
		break;
	case GSM48_PDISC_MM_GPRS:
	case GSM48_PDISC_SM_GPRS:
		fprintf(stderr, "Unimplemented GSM 04.08 discriminator 0x%02d\n",
			pdisc);
		break;
	default:
		fprintf(stderr, "Unknown GSM 04.08 discriminator 0x%02d\n",
			pdisc);
		break;
	}

	return rc;
}

/* Section 9.1.8 / Table 9.9 */
struct chreq {
	u_int8_t val;
	u_int8_t mask;
	enum chreq_type type;
};

/* If SYSTEM INFORMATION TYPE 4 NECI bit == 1 */
static const struct chreq chreq_type_neci1[] = {
	{ 0xa0, 0xe0, CHREQ_T_EMERG_CALL },
	{ 0xc0, 0xe0, CHREQ_T_CALL_REEST_TCH_F },
	{ 0x68, 0xfc, CHREQ_T_CALL_REEST_TCH_H },
	{ 0x6c, 0xfc, CHREQ_T_CALL_REEST_TCH_H_DBL },
	{ 0xe0, 0xe0, CHREQ_T_SDCCH },
	{ 0x40, 0xf0, CHREQ_T_VOICE_CALL_TCH_H },
	{ 0x50, 0xf0, CHREQ_T_DATA_CALL_TCH_H },
	{ 0x00, 0xf0, CHREQ_T_LOCATION_UPD },
	{ 0x10, 0xf0, CHREQ_T_SDCCH },
	{ 0x80, 0xe0, CHREQ_T_PAG_R_ANY },
	{ 0x20, 0xf0, CHREQ_T_PAG_R_TCH_F },
	{ 0x30, 0xf0, CHREQ_T_PAG_R_TCH_FH },
};

/* If SYSTEM INFORMATION TYPE 4 NECI bit == 0 */
static const struct chreq chreq_type_neci0[] = {
	{ 0xa0, 0xe0, CHREQ_T_EMERG_CALL },
	{ 0xc0, 0xe0, CHREQ_T_CALL_REEST_TCH_H },
	{ 0xe0, 0xe0, CHREQ_T_TCH_F },
	{ 0x50, 0xf0, CHREQ_T_DATA_CALL_TCH_H },
	{ 0x00, 0xe0, CHREQ_T_LOCATION_UPD },
	{ 0x80, 0xe0, CHREQ_T_PAG_R_ANY },
	{ 0x20, 0xf0, CHREQ_T_PAG_R_TCH_F },
	{ 0x30, 0xf0, CHREQ_T_PAG_R_TCH_FH },
};

static const enum gsm_chan_t ctype_by_chreq[] = {
	[CHREQ_T_EMERG_CALL]		= GSM_LCHAN_TCH_F,
	[CHREQ_T_CALL_REEST_TCH_F]	= GSM_LCHAN_TCH_F,
	[CHREQ_T_CALL_REEST_TCH_H]	= GSM_LCHAN_TCH_H,
	[CHREQ_T_CALL_REEST_TCH_H_DBL]	= GSM_LCHAN_TCH_H,
	[CHREQ_T_SDCCH]			= GSM_LCHAN_SDCCH,
	[CHREQ_T_TCH_F]			= GSM_LCHAN_TCH_F,
	[CHREQ_T_VOICE_CALL_TCH_H]	= GSM_LCHAN_TCH_H,
	[CHREQ_T_DATA_CALL_TCH_H]	= GSM_LCHAN_TCH_H,
	[CHREQ_T_LOCATION_UPD]		= GSM_LCHAN_SDCCH,
	[CHREQ_T_PAG_R_ANY]		= GSM_LCHAN_SDCCH,
	[CHREQ_T_PAG_R_TCH_F]		= GSM_LCHAN_TCH_F,
	[CHREQ_T_PAG_R_TCH_FH]		= GSM_LCHAN_TCH_F,
};

static const enum gsm_chreq_reason_t reason_by_chreq[] = {
	[CHREQ_T_EMERG_CALL]		= GSM_CHREQ_REASON_EMERG,
	[CHREQ_T_CALL_REEST_TCH_F]	= GSM_CHREQ_REASON_CALL,
	[CHREQ_T_CALL_REEST_TCH_H]	= GSM_CHREQ_REASON_CALL,
	[CHREQ_T_CALL_REEST_TCH_H_DBL]	= GSM_CHREQ_REASON_CALL,
	[CHREQ_T_SDCCH]			= GSM_CHREQ_REASON_OTHER,
	[CHREQ_T_TCH_F]			= GSM_CHREQ_REASON_OTHER,
	[CHREQ_T_VOICE_CALL_TCH_H]	= GSM_CHREQ_REASON_OTHER,
	[CHREQ_T_DATA_CALL_TCH_H]	= GSM_CHREQ_REASON_OTHER,
	[CHREQ_T_LOCATION_UPD]		= GSM_CHREQ_REASON_LOCATION_UPD,
	[CHREQ_T_PAG_R_ANY]		= GSM_CHREQ_REASON_PAG,
	[CHREQ_T_PAG_R_TCH_F]		= GSM_CHREQ_REASON_PAG,
	[CHREQ_T_PAG_R_TCH_FH]		= GSM_CHREQ_REASON_PAG,
};

enum gsm_chan_t get_ctype_by_chreq(struct gsm_bts *bts, u_int8_t ra)
{
	int i;
	/* FIXME: determine if we set NECI = 0 in the BTS SI4 */

	for (i = 0; i < ARRAY_SIZE(chreq_type_neci0); i++) {
		const struct chreq *chr = &chreq_type_neci0[i];
		if ((ra & chr->mask) == chr->val)
			return ctype_by_chreq[chr->type];
	}
	fprintf(stderr, "Unknown CHANNEL REQUEST RQD 0x%02x\n", ra);
	return GSM_LCHAN_SDCCH;
}

enum gsm_chreq_reason_t get_reason_by_chreq(struct gsm_bts *bts, u_int8_t ra)
{
	int i;
	/* FIXME: determine if we set NECI = 0 in the BTS SI4 */

	for (i = 0; i < ARRAY_SIZE(chreq_type_neci0); i++) {
		const struct chreq *chr = &chreq_type_neci0[i];
		if ((ra & chr->mask) == chr->val)
			return reason_by_chreq[chr->type];
	}
	fprintf(stderr, "Unknown CHANNEL REQUEST REASON 0x%02x\n", ra);
	return GSM_CHREQ_REASON_OTHER;
}

/* dequeue messages to layer 4 */
int bsc_upqueue(struct gsm_network *net)
{
	struct gsm_mncc *mncc;
	struct msgb *msg;
	int work = 0;

	if (net)
		while ((msg = msgb_dequeue(&net->upqueue))) {
			mncc = (struct gsm_mncc *)msg->data;
			if (net->mncc_recv)
				net->mncc_recv(net, mncc->msg_type, mncc);
			work = 1; /* work done */
			talloc_free(msg);
		}

	return work;
}
<|MERGE_RESOLUTION|>--- conflicted
+++ resolved
@@ -2712,11 +2712,7 @@
 		rc = mncc_recvmsg(trans->subscr->net, trans, MNCC_REL_CNF, &rel);
 	} else {
 		rc = gsm48_tx_simple(msg->lchan,
-<<<<<<< HEAD
-				     GSM48_PDISC_CC | trans->transaction_id,
-=======
 				     GSM48_PDISC_CC | (trans->transaction_id << 4),
->>>>>>> 6f5aee07
 				     GSM48_MT_CC_RELEASE_COMPL);
 		rc = mncc_recvmsg(trans->subscr->net, trans, MNCC_REL_IND, &rel);
 	}
@@ -3563,11 +3559,7 @@
 	/* Find transaction */
 	trans = trans_find_by_id(lchan, transaction_id);
 
-<<<<<<< HEAD
-	DEBUGP(DCC, "(bts %d trx %d ts %d ti %02x sub %s) "
-=======
 	DEBUGP(DCC, "(bts %d trx %d ts %d ti %x sub %s) "
->>>>>>> 6f5aee07
 		"Received '%s' from MS in state %d (%s)\n",
 		lchan->ts->trx->bts->nr, lchan->ts->trx->nr, lchan->ts->nr,
 		transaction_id, (lchan->subscr)?(lchan->subscr->extension):"-",
