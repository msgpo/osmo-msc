--- conflicted
+++ resolved
@@ -243,12 +243,7 @@
 		 * trigger further action like SMS delivery */
 		subscr_update(lchan->subscr, msg->trx->bts,
 			      GSM_SUBSCRIBER_UPDATE_ATTACHED);
-<<<<<<< HEAD
 		release_loc_updating_req(lchan);
-=======
-		/* try to close channel ASAP */
-		lchan_auto_release(lchan);
->>>>>>> 4f5456c0
 		return rc;
 	}
 
@@ -934,14 +929,8 @@
 	struct gsm_lchan *lchan = data;
 	struct gsm_bts *bts = lchan->ts->trx->bts;
 
-<<<<<<< HEAD
-	gsm0408_loc_upd_rej(lchan, reject_cause);
+	gsm0408_loc_upd_rej(lchan, bts->network->reject_cause);
 	release_loc_updating_req(lchan);
-=======
-	release_loc_updating_req(lchan);
-	gsm0408_loc_upd_rej(lchan, bts->network->reject_cause);
-	lchan_auto_release(lchan);
->>>>>>> 4f5456c0
 }
 
 static void schedule_reject(struct gsm_lchan *lchan)
@@ -1363,8 +1352,6 @@
 	 * imagine an IMSI DETACH happening during an active call! */
 
 	/* subscriber is detached: should we release lchan? */
-	lchan_auto_release(msg->lchan);
-
 	return 0;
 }
 
@@ -1845,30 +1832,6 @@
 
 	switch (signal) {
 	case S_ABISIP_CRCX_ACK:
-<<<<<<< HEAD
-		/* the BTS has successfully bound a TCH to a local ip/port,
-		 * which means we can connect our UDP socket to it */
-		if (lchan->abis_ip.rtp_socket) {
-			rtp_socket_free(lchan->abis_ip.rtp_socket);
-			lchan->abis_ip.rtp_socket = NULL;
-		}
-
-		lchan->abis_ip.rtp_socket = rtp_socket_create();
-		if (!lchan->abis_ip.rtp_socket)
-			goto out_err;
-
-		rc = rtp_socket_connect(lchan->abis_ip.rtp_socket,
-				   lchan->abis_ip.bound_ip,
-				   lchan->abis_ip.bound_port);
-		if (rc < 0)
-			goto out_err;
-		break;
-	case S_ABISIP_DLCX_IND:
-		/* the BTS tells us a RTP stream has been disconnected */
-		if (lchan->abis_ip.rtp_socket) {
-			rtp_socket_free(lchan->abis_ip.rtp_socket);
-			lchan->abis_ip.rtp_socket = NULL;
-=======
 		/* check if any transactions on this lchan still have
 		 * a tch_recv_mncc request pending */
 		net = lchan->ts->trx->bts->network;
@@ -1877,33 +1840,11 @@
 				DEBUGP(DCC, "pending tch_recv_mncc request\n");
 				tch_recv_mncc(net, trans->callref, 1);
 			}
->>>>>>> 4f5456c0
 		}
 		break;
 	}
 
 	return 0;
-<<<<<<< HEAD
-out_err:
-	/* FIXME: do something */
-	return 0;
-}
-
-/* bind rtp proxy to local IP/port and tell BTS to connect to it */
-static int ipacc_connect_proxy_bind(struct gsm_lchan *lchan)
-{
-	struct rtp_socket *rs = lchan->abis_ip.rtp_socket;
-	int rc;
-
-	rc = rsl_ipacc_mdcx(lchan, ntohl(rs->rtp.sin_local.sin_addr.s_addr),
-				ntohs(rs->rtp.sin_local.sin_port),
-				lchan->abis_ip.conn_id, 
-			/* FIXME: use RTP payload of bound socket, not BTS*/
-				lchan->abis_ip.rtp_payload2);
-
-	return rc;
-=======
->>>>>>> 4f5456c0
 }
 
 /* map two ipaccess RTP streams onto each other */
@@ -1940,19 +1881,11 @@
 			/* directly connect TCH RTP streams to each other */
 			rc = rsl_ipacc_mdcx(lchan, remote_lchan->abis_ip.bound_ip,
 						remote_lchan->abis_ip.bound_port,
-<<<<<<< HEAD
-						lchan->abis_ip.conn_id,
-=======
->>>>>>> 4f5456c0
 						remote_lchan->abis_ip.rtp_payload2);
 			if (rc < 0)
 				return rc;
 			rc = rsl_ipacc_mdcx(remote_lchan, lchan->abis_ip.bound_ip,
 						lchan->abis_ip.bound_port,
-<<<<<<< HEAD
-						remote_lchan->abis_ip.conn_id,
-=======
->>>>>>> 4f5456c0
 						lchan->abis_ip.rtp_payload2);
 		}
 		break;
@@ -2760,7 +2693,6 @@
 					  MNCC_REL_CNF, &rel);
 			/* FIXME: in case of multiple calls, we can't simply
 			 * hang up here ! */
-			lchan_auto_release(msg->lchan);
 			break;
 		default:
 			rc = mncc_recvmsg(trans->subscr->net, trans,
