/* The concept of a subscriber as seen by the BSC */

/* (C) 2008 by Harald Welte <laforge@gnumonks.org>
 * (C) 2009 by Holger Hans Peter Freyther <zecke@selfish.org>
 *
 * All Rights Reserved
 *
 * This program is free software; you can redistribute it and/or modify
 * it under the terms of the GNU General Public License as published by
 * the Free Software Foundation; either version 2 of the License, or
 * (at your option) any later version.
 *
 * This program is distributed in the hope that it will be useful,
 * but WITHOUT ANY WARRANTY; without even the implied warranty of
 * MERCHANTABILITY or FITNESS FOR A PARTICULAR PURPOSE.  See the
 * GNU General Public License for more details.
 *
 * You should have received a copy of the GNU General Public License along
 * with this program; if not, write to the Free Software Foundation, Inc.,
 * 51 Franklin Street, Fifth Floor, Boston, MA 02110-1301 USA.
 *
 */

#include <unistd.h>
#include <stdlib.h>
#include <stdio.h>
#include <string.h>
#include <assert.h>

#include <osmocore/talloc.h>
#include <openbsc/gsm_subscriber.h>
#include <openbsc/paging.h>
#include <openbsc/debug.h>
#include <openbsc/chan_alloc.h>

LLIST_HEAD(active_subscribers);
void *tall_subscr_ctx;
void *tall_sub_req_ctx;

/* for the gsm_subscriber.c */
struct llist_head *subscr_bsc_active_subscriber(void)
{
	return &active_subscribers;
}

/*
 * Struct for pending channel requests. This is managed in the
 * llist_head requests of each subscriber. The reference counting
 * should work in such a way that a subscriber with a pending request
 * remains in memory.
 */
struct subscr_request {
	struct llist_head entry;

	/* back reference */
	struct gsm_subscriber *subscr;

	/* the requested channel type */
	int channel_type;

	/* the callback data */
	gsm_cbfn *cbfn;
	void *param;
};

/*
 * We got the channel assigned and can now hand this channel
 * over to one of our callbacks.
 */
static int subscr_paging_cb(unsigned int hooknum, unsigned int event,
			     struct msgb *msg, void *data, void *param)
{
	struct subscr_request *request;
	struct gsm_subscriber *subscr = (struct gsm_subscriber *)param;

	/* There is no request anymore... */
	if (llist_empty(&subscr->requests))
		return -1;

	/*
	 * FIXME: What to do with paging requests coming during
	 * this callback? We must be sure to not start paging when
	 * we have an active connection to a subscriber and to make
	 * the subscr_put_channel work as required...
	 */
	request = (struct subscr_request *)subscr->requests.next;
	llist_del(&request->entry);
	subscr->in_callback = 1;
	request->cbfn(hooknum, event, msg, data, request->param);
	subscr->in_callback = 0;

	subscr_put(request->subscr);
	talloc_free(request);
	return 0;
}

static void subscr_send_paging_request(struct gsm_subscriber *subscr)
{
	struct subscr_request *request;
	int rc;

	assert(!llist_empty(&subscr->requests));

	request = (struct subscr_request *)subscr->requests.next;
	rc = paging_request(subscr->net, subscr, request->channel_type,
			    subscr_paging_cb, subscr);

	/* paging failed, quit now */
	if (rc <= 0) {
		subscr_paging_cb(GSM_HOOK_RR_PAGING, GSM_PAGING_EXPIRED,
				 NULL, NULL, request->param);
	}
}

struct gsm_subscriber *subscr_alloc(void)
{
	struct gsm_subscriber *s;

	s = talloc_zero(tall_subscr_ctx, struct gsm_subscriber);
	if (!s)
		return NULL;

	llist_add_tail(&s->entry, &active_subscribers);
	s->use_count = 1;
	s->tmsi = GSM_RESERVED_TMSI;

	INIT_LLIST_HEAD(&s->requests);

	return s;
}

static void subscr_free(struct gsm_subscriber *subscr)
{
	llist_del(&subscr->entry);
	talloc_free(subscr);
}

struct gsm_subscriber *subscr_get(struct gsm_subscriber *subscr)
{
	subscr->use_count++;
	DEBUGP(DREF, "subscr %s usage increases usage to: %d\n",
			subscr->extension, subscr->use_count);
	return subscr;
}

struct gsm_subscriber *subscr_put(struct gsm_subscriber *subscr)
{
	subscr->use_count--;
	DEBUGP(DREF, "subscr %s usage decreased usage to: %d\n",
			subscr->extension, subscr->use_count);
	if (subscr->use_count <= 0)
		subscr_free(subscr);
	return NULL;
}

void subscr_get_channel(struct gsm_subscriber *subscr,
			int type, gsm_cbfn *cbfn, void *param)
{
	struct subscr_request *request;

	request = talloc(tall_sub_req_ctx, struct subscr_request);
	if (!request) {
		if (cbfn)
			cbfn(GSM_HOOK_RR_PAGING, GSM_PAGING_OOM,
				NULL, NULL, param);
		return;
	}

	memset(request, 0, sizeof(*request));
	request->subscr = subscr_get(subscr);
	request->channel_type = type;
	request->cbfn = cbfn;
	request->param = param;

	/*
	 * FIXME: We might be able to assign more than one
	 * channel, e.g. voice and SMS submit at the same
	 * time.
	 */
	if (!subscr->in_callback && llist_empty(&subscr->requests)) {
		/* add to the list, send a request */
		llist_add_tail(&request->entry, &subscr->requests);
		subscr_send_paging_request(subscr);
	} else {
		/* this will be picked up later, from subscr_put_channel */
		llist_add_tail(&request->entry, &subscr->requests);
	}
}

void subscr_put_channel(struct gsm_lchan *lchan)
{
	struct gsm_subscriber_connection *conn = &lchan->conn;
	/*
	 * FIXME: Continue with other requests now... by checking
	 * the gsm_subscriber inside the gsm_lchan. Drop the ref count
	 * of the lchan after having asked the next requestee to handle
	 * the channel.
	 */
	/*
	 * FIXME: is the lchan is of a different type we could still
	 * issue an immediate assignment for another channel and then
	 * close this one.
	 */
	/*
	 * Currently we will drop the last ref of the lchan which
	 * will result in a channel release on RSL and we will start
	 * the paging. This should work most of the time as the MS
	 * will listen to the paging requests before we timeout
	 */

<<<<<<< HEAD
	put_lchan(lchan, 0);
=======
	put_subscr_con(conn);
>>>>>>> 3c71232b

	if (lchan->conn.subscr && !llist_empty(&lchan->conn.subscr->requests))
		subscr_send_paging_request(lchan->conn.subscr);
}

struct gsm_subscriber *subscr_get_or_create(struct gsm_network *net,
					    const char *imsi)
{
	struct gsm_subscriber *subscr;

	llist_for_each_entry(subscr, subscr_bsc_active_subscriber(), entry) {
		if (strcmp(subscr->imsi, imsi) == 0 && subscr->net == net)
			return subscr_get(subscr);
	}

	subscr = subscr_alloc();
	if (!subscr)
		return NULL;

	strcpy(subscr->imsi, imsi);
	subscr->net = net;
	return subscr;
}
<|MERGE_RESOLUTION|>--- conflicted
+++ resolved
@@ -208,11 +208,7 @@
 	 * will listen to the paging requests before we timeout
 	 */
 
-<<<<<<< HEAD
-	put_lchan(lchan, 0);
-=======
-	put_subscr_con(conn);
->>>>>>> 3c71232b
+	put_subscr_con(conn, 0);
 
 	if (lchan->conn.subscr && !llist_empty(&lchan->conn.subscr->requests))
 		subscr_send_paging_request(lchan->conn.subscr);
