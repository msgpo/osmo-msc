INCLUDES = $(all_includes) -I$(top_srcdir)/include
AM_CFLAGS=-Wall $(LIBOSMOCORE_CFLAGS)
AM_LDFLAGS = $(LIBOSMOCORE_LIBS)

sbin_PROGRAMS = bsc_hack bs11_config ipaccess-find ipaccess-config \
                isdnsync bsc_mgcp ipaccess-proxy
noinst_LIBRARIES = libbsc.a libmsc.a libvty.a
noinst_HEADERS = vty/cardshell.h

bscdir = $(libdir)
bsc_LIBRARIES = libsccp.a

libbsc_a_SOURCES = abis_rsl.c abis_nm.c gsm_data.c gsm_04_08_utils.c \
		chan_alloc.c debug.c \
		gsm_subscriber_base.c subchan_demux.c bsc_rll.c transaction.c \
		trau_frame.c trau_mux.c paging.c e1_config.c e1_input.c \
		input/misdn.c input/ipaccess.c \
		talloc_ctx.c system_information.c rest_octets.c \
		rtp_proxy.c bts_siemens_bs11.c bts_ipaccess_nanobts.c \
		bts_unknown.c

libmsc_a_SOURCES = gsm_subscriber.c db.c telnet_interface.c \
		mncc.c gsm_04_08.c gsm_04_11.c transaction.c \
		token_auth.c rrlp.c gsm_04_80.c ussd.c silent_call.c \
		handover_logic.c handover_decision.c meas_rep.c

libvty_a_SOURCES = vty/buffer.c vty/command.c vty/vector.c vty/vty.c

libsccp_a_SOURCES = sccp/sccp.c

bsc_hack_SOURCES = bsc_hack.c bsc_init.c vty_interface.c vty_interface_layer3.c
bsc_hack_LDADD = libmsc.a libbsc.a libmsc.a libvty.a -ldl -ldbi $(LIBCRYPT)

bs11_config_SOURCES = bs11_config.c abis_nm.c gsm_data.c debug.c \
		      rs232.c bts_siemens_bs11.c

ipaccess_find_SOURCES = ipaccess/ipaccess-find.c

ipaccess_config_SOURCES = ipaccess/ipaccess-config.c ipaccess/ipaccess-firmware.c
ipaccess_config_LDADD = libbsc.a libmsc.a libbsc.a libvty.a -ldl -ldbi $(LIBCRYPT)

isdnsync_SOURCES = isdnsync.c

<<<<<<< HEAD
bsc_mgcp_SOURCES = mgcp/mgcp_main.c mgcp/mgcp_protocol.c mgcp/mgcp_network.c mgcp/mgcp_vty.c \
		   msgb.c talloc.c debug.c select.c timer.c telnet_interface.c
=======
bsc_mgcp_SOURCES = mgcp/mgcp_main.c mgcp/mgcp_protocol.c debug.c telnet_interface.c
>>>>>>> 140f6e9b
bsc_mgcp_LDADD = libvty.a

ipaccess_proxy_SOURCES = ipaccess/ipaccess-proxy.c debug.c<|MERGE_RESOLUTION|>--- conflicted
+++ resolved
@@ -41,12 +41,8 @@
 
 isdnsync_SOURCES = isdnsync.c
 
-<<<<<<< HEAD
 bsc_mgcp_SOURCES = mgcp/mgcp_main.c mgcp/mgcp_protocol.c mgcp/mgcp_network.c mgcp/mgcp_vty.c \
-		   msgb.c talloc.c debug.c select.c timer.c telnet_interface.c
-=======
-bsc_mgcp_SOURCES = mgcp/mgcp_main.c mgcp/mgcp_protocol.c debug.c telnet_interface.c
->>>>>>> 140f6e9b
+		   debug.c telnet_interface.c
 bsc_mgcp_LDADD = libvty.a
 
 ipaccess_proxy_SOURCES = ipaccess/ipaccess-proxy.c debug.c