--- conflicted
+++ resolved
@@ -3,44 +3,27 @@
 AM_LDFLAGS = $(LIBOSMOCORE_LIBS)
 
 sbin_PROGRAMS = bsc_hack bs11_config ipaccess-find ipaccess-config \
-<<<<<<< HEAD
-                isdnsync bsc_mgcp bsc_msc_ip bsc_nat
-noinst_LIBRARIES = libbsc.a libmsc.a libvty.a libsccp.a
-=======
-                isdnsync bsc_mgcp ipaccess-proxy
+                isdnsync bsc_mgcp ipaccess-proxy \
+                bsc_msc_ip bsc_nat
 noinst_LIBRARIES = libbsc.a libmsc.a libvty.a
->>>>>>> 61b4232c
 noinst_HEADERS = vty/cardshell.h
 
 bscdir = $(libdir)
 bsc_LIBRARIES = libsccp.a
 
 libbsc_a_SOURCES = abis_rsl.c abis_nm.c gsm_data.c gsm_04_08_utils.c \
-<<<<<<< HEAD
-		msgb.c select.c chan_alloc.c timer.c debug.c \
-		gsm_subscriber_base.c subchan_demux.c bsc_rll.c transaction.c \
-		trau_frame.c trau_mux.c paging.c e1_config.c e1_input.c tlv_parser.c \
-		input/misdn.c input/ipaccess.c signal.c gsm_utils.c talloc.c \
-		talloc_ctx.c system_information.c bitvec.c rest_octets.c \
-		rtp_proxy.c telnet_interface.c
-=======
 		chan_alloc.c debug.c \
 		gsm_subscriber_base.c subchan_demux.c bsc_rll.c transaction.c \
 		trau_frame.c trau_mux.c paging.c e1_config.c e1_input.c \
 		input/misdn.c input/ipaccess.c \
 		talloc_ctx.c system_information.c rest_octets.c \
 		rtp_proxy.c bts_siemens_bs11.c bts_ipaccess_nanobts.c \
-		bts_unknown.c
->>>>>>> 61b4232c
+		bts_unknown.c telnet_interface.c meas_rep.c
 
 libmsc_a_SOURCES = gsm_subscriber.c db.c \
 		mncc.c gsm_04_08.c gsm_04_11.c transaction.c \
 		token_auth.c rrlp.c gsm_04_80.c ussd.c silent_call.c \
-<<<<<<< HEAD
-                handover_logic.c handover_decision.c meas_rep.c
-=======
-		handover_logic.c handover_decision.c meas_rep.c
->>>>>>> 61b4232c
+		handover_logic.c handover_decision.c
 
 libvty_a_SOURCES = vty/buffer.c vty/command.c vty/vector.c vty/vty.c
 
@@ -49,17 +32,12 @@
 bsc_hack_SOURCES = bsc_hack.c bsc_init.c vty_interface.c vty_interface_layer3.c
 bsc_hack_LDADD = libmsc.a libbsc.a libmsc.a libvty.a -ldl -ldbi $(LIBCRYPT)
 
-<<<<<<< HEAD
+bs11_config_SOURCES = bs11_config.c abis_nm.c gsm_data.c debug.c \
+		      rs232.c bts_siemens_bs11.c
 bsc_msc_ip_SOURCES = bssap.c bsc_msc_ip.c bsc_init.c vty_interface.c vty_interface_bsc.c \
 		bsc_msc.c
 bsc_msc_ip_LDADD = libbsc.a libvty.a libsccp.a
 
-bs11_config_SOURCES = bs11_config.c abis_nm.c gsm_data.c msgb.c debug.c \
-		      select.c timer.c rs232.c tlv_parser.c signal.c talloc.c
-=======
-bs11_config_SOURCES = bs11_config.c abis_nm.c gsm_data.c debug.c \
-		      rs232.c bts_siemens_bs11.c
->>>>>>> 61b4232c
 
 ipaccess_find_SOURCES = ipaccess/ipaccess-find.c
 
@@ -68,16 +46,11 @@
 
 isdnsync_SOURCES = isdnsync.c
 
-<<<<<<< HEAD
-bsc_mgcp_SOURCES = bsc_mgcp.c msgb.c talloc.c debug.c select.c timer.c telnet_interface.c
-bsc_mgcp_LDADD = libvty.a
-
-bsc_nat_SOURCES = nat/bsc_nat.c nat/bsc_filter.c nat/bsc_nat_vty.c bsc_msc.c bssap.c
-bsc_nat_LDADD = libvty.a libbsc.a libsccp.a
-=======
 bsc_mgcp_SOURCES = mgcp/mgcp_main.c mgcp/mgcp_protocol.c mgcp/mgcp_network.c mgcp/mgcp_vty.c \
 		   debug.c telnet_interface.c
 bsc_mgcp_LDADD = libvty.a
 
 ipaccess_proxy_SOURCES = ipaccess/ipaccess-proxy.c debug.c
->>>>>>> 61b4232c
+
+bsc_nat_SOURCES = nat/bsc_nat.c nat/bsc_filter.c nat/bsc_nat_vty.c bsc_msc.c bssap.c
+bsc_nat_LDADD = libvty.a libbsc.a libsccp.a