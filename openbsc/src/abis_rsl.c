/* GSM Radio Signalling Link messages on the A-bis interface 
 * 3GPP TS 08.58 version 8.6.0 Release 1999 / ETSI TS 100 596 V8.6.0 */

/* (C) 2008-2010 by Harald Welte <laforge@gnumonks.org>
 *
 * All Rights Reserved
 *
 * This program is free software; you can redistribute it and/or modify
 * it under the terms of the GNU General Public License as published by
 * the Free Software Foundation; either version 2 of the License, or
 * (at your option) any later version.
 *
 * This program is distributed in the hope that it will be useful,
 * but WITHOUT ANY WARRANTY; without even the implied warranty of
 * MERCHANTABILITY or FITNESS FOR A PARTICULAR PURPOSE.  See the
 * GNU General Public License for more details.
 *
 * You should have received a copy of the GNU General Public License along
 * with this program; if not, write to the Free Software Foundation, Inc.,
 * 51 Franklin Street, Fifth Floor, Boston, MA 02110-1301 USA.
 *
 */

#include <stdio.h>
#include <stdlib.h>
#include <errno.h>
#include <sys/types.h>
#include <netinet/in.h>
#include <arpa/inet.h>

#include <openbsc/gsm_data.h>
#include <openbsc/gsm_04_08.h>
#include <osmocore/gsm_utils.h>
#include <openbsc/abis_rsl.h>
#include <openbsc/chan_alloc.h>
#include <openbsc/bsc_rll.h>
#include <openbsc/debug.h>
#include <osmocore/tlv.h>
#include <openbsc/paging.h>
#include <openbsc/signal.h>
#include <openbsc/meas_rep.h>
#include <openbsc/rtp_proxy.h>
#include <osmocore/rsl.h>

#define RSL_ALLOC_SIZE		1024
#define RSL_ALLOC_HEADROOM	128

#define MAX(a, b) (a) >= (b) ? (a) : (b)

static u_int8_t mdisc_by_msgtype(u_int8_t msg_type)
{
	/* mask off the transparent bit ? */
	msg_type &= 0xfe;

	if ((msg_type & 0xf0) == 0x00)
		return ABIS_RSL_MDISC_RLL;
	if ((msg_type & 0xf0) == 0x10) {
		if (msg_type >= 0x19 && msg_type <= 0x22)
			return ABIS_RSL_MDISC_TRX;
		else
			return ABIS_RSL_MDISC_COM_CHAN;
	}
	if ((msg_type & 0xe0) == 0x20)
		return ABIS_RSL_MDISC_DED_CHAN;
	
	return ABIS_RSL_MDISC_LOC;
}

static inline void init_dchan_hdr(struct abis_rsl_dchan_hdr *dh,
				  u_int8_t msg_type)
{
	dh->c.msg_discr = mdisc_by_msgtype(msg_type);
	dh->c.msg_type = msg_type;
	dh->ie_chan = RSL_IE_CHAN_NR;
}

/* determine logical channel based on TRX and channel number IE */
struct gsm_lchan *lchan_lookup(struct gsm_bts_trx *trx, u_int8_t chan_nr)
{
	struct gsm_lchan *lchan;
	u_int8_t ts_nr = chan_nr & 0x07;
	u_int8_t cbits = chan_nr >> 3;
	u_int8_t lch_idx;
	struct gsm_bts_trx_ts *ts = &trx->ts[ts_nr];

	if (cbits == 0x01) {
		lch_idx = 0;	/* TCH/F */	
		if (ts->pchan != GSM_PCHAN_TCH_F &&
		    ts->pchan != GSM_PCHAN_PDCH &&
		    ts->pchan != GSM_PCHAN_TCH_F_PDCH)
			LOGP(DRSL, LOGL_ERROR, "chan_nr=0x%02x but pchan=%u\n",
				chan_nr, ts->pchan);
	} else if ((cbits & 0x1e) == 0x02) {
		lch_idx = cbits & 0x1;	/* TCH/H */
		if (ts->pchan != GSM_PCHAN_TCH_H)
			LOGP(DRSL, LOGL_ERROR, "chan_nr=0x%02x but pchan=%u\n",
				chan_nr, ts->pchan);
	} else if ((cbits & 0x1c) == 0x04) {
		lch_idx = cbits & 0x3;	/* SDCCH/4 */
		if (ts->pchan != GSM_PCHAN_CCCH_SDCCH4)
			LOGP(DRSL, LOGL_ERROR, "chan_nr=0x%02x but pchan=%u\n",
				chan_nr, ts->pchan);
	} else if ((cbits & 0x18) == 0x08) {
		lch_idx = cbits & 0x7;	/* SDCCH/8 */
		if (ts->pchan != GSM_PCHAN_SDCCH8_SACCH8C)
			LOGP(DRSL, LOGL_ERROR, "chan_nr=0x%02x but pchan=%u\n",
				chan_nr, ts->pchan);
	} else if (cbits == 0x10 || cbits == 0x11 || cbits == 0x12) {
		lch_idx = 0;
		if (ts->pchan != GSM_PCHAN_CCCH &&
		    ts->pchan != GSM_PCHAN_CCCH_SDCCH4)
			LOGP(DRSL, LOGL_ERROR, "chan_nr=0x%02x but pchan=%u\n",
				chan_nr, ts->pchan);
		/* FIXME: we should not return first sdcch4 !!! */
	} else {
		LOGP(DRSL, LOGL_ERROR, "unknown chan_nr=0x%02x\n", chan_nr);
		return NULL;
	}

	lchan = &ts->lchan[lch_idx];
	debug_set_context(BSC_CTX_LCHAN, lchan);
	debug_set_context(BSC_CTX_SUBSCR, lchan->subscr);

	return lchan;
}

/* See Table 10.5.25 of GSM04.08 */
u_int8_t lchan2chan_nr(const struct gsm_lchan *lchan)
{
	struct gsm_bts_trx_ts *ts = lchan->ts;
	u_int8_t cbits, chan_nr;

	switch (ts->pchan) {
	case GSM_PCHAN_TCH_F:
	case GSM_PCHAN_PDCH:
	case GSM_PCHAN_TCH_F_PDCH:
		cbits = 0x01;
		break;
	case GSM_PCHAN_TCH_H:
		cbits = 0x02;
		cbits += lchan->nr;
		break;
	case GSM_PCHAN_CCCH_SDCCH4:
		cbits = 0x04;
		cbits += lchan->nr;
		break;
	case GSM_PCHAN_SDCCH8_SACCH8C:
		cbits = 0x08;
		cbits += lchan->nr;
		break;
	default:
	case GSM_PCHAN_CCCH:
		cbits = 0x10;
		break;
	}

	chan_nr = (cbits << 3) | (ts->nr & 0x7);

	return chan_nr;
}

/* As per TS 03.03 Section 2.2, the IMSI has 'not more than 15 digits' */
u_int64_t str_to_imsi(const char *imsi_str)
{
	u_int64_t ret;

	ret = strtoull(imsi_str, NULL, 10);

	return ret;
}

/* Table 5 Clause 7 TS 05.02 */
unsigned int n_pag_blocks(int bs_ccch_sdcch_comb, unsigned int bs_ag_blks_res)
{
	if (!bs_ccch_sdcch_comb)
		return 9 - bs_ag_blks_res;
	else
		return 3 - bs_ag_blks_res;
}

/* Chapter 6.5.2 of TS 05.02 */
unsigned int get_ccch_group(u_int64_t imsi, unsigned int bs_cc_chans,
			    unsigned int n_pag_blocks)
{
	return (imsi % 1000) % (bs_cc_chans * n_pag_blocks) / n_pag_blocks;
}

/* Chapter 6.5.2 of TS 05.02 */
unsigned int get_paging_group(u_int64_t imsi, unsigned int bs_cc_chans,
			      int n_pag_blocks)
{
	return (imsi % 1000) % (bs_cc_chans * n_pag_blocks) % n_pag_blocks;
}

static struct msgb *rsl_msgb_alloc(void)
{
	return msgb_alloc_headroom(RSL_ALLOC_SIZE, RSL_ALLOC_HEADROOM,
				   "RSL");
}

#define MACBLOCK_SIZE	23
static void pad_macblock(u_int8_t *out, const u_int8_t *in, int len)
{
	memcpy(out, in, len);

	if (len < MACBLOCK_SIZE)
		memset(out+len, 0x2b, MACBLOCK_SIZE-len);
}

/* Chapter 9.3.7: Encryption Information */
static int build_encr_info(u_int8_t *out, struct gsm_lchan *lchan)
{
	*out++ = lchan->encr.alg_id & 0xff;
	if (lchan->encr.key_len)
		memcpy(out, lchan->encr.key, lchan->encr.key_len);
	return lchan->encr.key_len + 1;
}

static void print_rsl_cause(int lvl, const u_int8_t *cause_v, u_int8_t cause_len)
{
	int i;

	LOGPC(DRSL, lvl, "CAUSE=0x%02x(%s) ",
		cause_v[0], rsl_err_name(cause_v[0]));
	for (i = 1; i < cause_len-1; i++) 
		LOGPC(DRSL, lvl, "%02x ", cause_v[i]);
}

/* Send a BCCH_INFO message as per Chapter 8.5.1 */
int rsl_bcch_info(struct gsm_bts_trx *trx, u_int8_t type,
		  const u_int8_t *data, int len)
{
	struct abis_rsl_dchan_hdr *dh;
	struct msgb *msg = rsl_msgb_alloc();

	dh = (struct abis_rsl_dchan_hdr *) msgb_put(msg, sizeof*dh);
	init_dchan_hdr(dh, RSL_MT_BCCH_INFO);
	dh->chan_nr = RSL_CHAN_BCCH;

	msgb_tv_put(msg, RSL_IE_SYSINFO_TYPE, type);
	msgb_tlv_put(msg, RSL_IE_FULL_BCCH_INFO, len, data);

	msg->trx = trx;

	return abis_rsl_sendmsg(msg);
}

int rsl_sacch_filling(struct gsm_bts_trx *trx, u_int8_t type, 
		      const u_int8_t *data, int len)
{
	struct abis_rsl_common_hdr *ch;
	struct msgb *msg = rsl_msgb_alloc();

	ch = (struct abis_rsl_common_hdr *) msgb_put(msg, sizeof(*ch));
	ch->msg_discr = ABIS_RSL_MDISC_TRX;
	ch->msg_type = RSL_MT_SACCH_FILL;

	msgb_tv_put(msg, RSL_IE_SYSINFO_TYPE, type);
	msgb_tl16v_put(msg, RSL_IE_L3_INFO, len, data);

	msg->trx = trx;

	return abis_rsl_sendmsg(msg);
}

int rsl_chan_bs_power_ctrl(struct gsm_lchan *lchan, unsigned int fpc, int db)
{
	struct abis_rsl_dchan_hdr *dh;
	struct msgb *msg;
	u_int8_t chan_nr = lchan2chan_nr(lchan);

	db = abs(db);
	if (db > 30)
		return -EINVAL;

	msg = rsl_msgb_alloc();

	lchan->bs_power = db/2;
	if (fpc)
		lchan->bs_power |= 0x10;
	
	dh = (struct abis_rsl_dchan_hdr *) msgb_put(msg, sizeof(*dh));
	init_dchan_hdr(dh, RSL_MT_BS_POWER_CONTROL);
	dh->chan_nr = chan_nr;

	msgb_tv_put(msg, RSL_IE_BS_POWER, lchan->bs_power);

	msg->trx = lchan->ts->trx;

	return abis_rsl_sendmsg(msg);
}

int rsl_chan_ms_power_ctrl(struct gsm_lchan *lchan, unsigned int fpc, int dbm)
{
	struct abis_rsl_dchan_hdr *dh;
	struct msgb *msg;
	u_int8_t chan_nr = lchan2chan_nr(lchan);
	int ctl_lvl;

	ctl_lvl = ms_pwr_ctl_lvl(lchan->ts->trx->bts->band, dbm);
	if (ctl_lvl < 0)
		return ctl_lvl;

	msg = rsl_msgb_alloc();

	lchan->ms_power = ctl_lvl;

	if (fpc)
		lchan->ms_power |= 0x20;
	
	dh = (struct abis_rsl_dchan_hdr *) msgb_put(msg, sizeof(*dh));
	init_dchan_hdr(dh, RSL_MT_MS_POWER_CONTROL);
	dh->chan_nr = chan_nr;

	msgb_tv_put(msg, RSL_IE_MS_POWER, lchan->ms_power);

	msg->trx = lchan->ts->trx;

	return abis_rsl_sendmsg(msg);
}

static int channel_mode_from_lchan(struct rsl_ie_chan_mode *cm,
				   struct gsm_lchan *lchan)
{
	memset(cm, 0, sizeof(cm));

	/* FIXME: what to do with data calls ? */
	cm->dtx_dtu = 0x00;

	/* set TCH Speech/Data */
	cm->spd_ind = lchan->rsl_cmode;

	if (lchan->rsl_cmode == RSL_CMOD_SPD_SIGN &&
	    lchan->tch_mode != GSM48_CMODE_SIGN)
		LOGP(DRSL, LOGL_ERROR, "unsupported: rsl_mode == signalling, "
			"but tch_mode != signalling\n");

	switch (lchan->type) {
	case GSM_LCHAN_SDCCH:
		cm->chan_rt = RSL_CMOD_CRT_SDCCH;
		break;
	case GSM_LCHAN_TCH_F:
		cm->chan_rt = RSL_CMOD_CRT_TCH_Bm;
		break;
	case GSM_LCHAN_TCH_H:
		cm->chan_rt = RSL_CMOD_CRT_TCH_Lm;
		break;
	case GSM_LCHAN_NONE:
	case GSM_LCHAN_UNKNOWN:
	default:
		return -EINVAL;
	}

	switch (lchan->tch_mode) {
	case GSM48_CMODE_SIGN:
		cm->chan_rate = 0;
		break;
	case GSM48_CMODE_SPEECH_V1:
		cm->chan_rate = RSL_CMOD_SP_GSM1;
		break;
	case GSM48_CMODE_SPEECH_EFR:
		cm->chan_rate = RSL_CMOD_SP_GSM2;
		break;
	case GSM48_CMODE_SPEECH_AMR:
		cm->chan_rate = RSL_CMOD_SP_GSM3;
		break;
	case GSM48_CMODE_DATA_14k5:
		cm->chan_rate = RSL_CMOD_SP_NT_14k5;
		break;
	case GSM48_CMODE_DATA_12k0:
		cm->chan_rate = RSL_CMOD_SP_NT_12k0;
		break;
	case GSM48_CMODE_DATA_6k0:
		cm->chan_rate = RSL_CMOD_SP_NT_6k0;
		break;
	default:
		return -EINVAL;
	}

	return 0;
}

/* Chapter 8.4.1 */
#if 0
int rsl_chan_activate(struct gsm_bts_trx *trx, u_int8_t chan_nr,
		      u_int8_t act_type,
		      struct rsl_ie_chan_mode *chan_mode,
		      struct rsl_ie_chan_ident *chan_ident,
		      u_int8_t bs_power, u_int8_t ms_power,
		      u_int8_t ta)
{
	struct abis_rsl_dchan_hdr *dh;
	struct msgb *msg = rsl_msgb_alloc();

	dh = (struct abis_rsl_dchan_hdr *) msgb_put(msg, sizeof(*dh));
	init_dchan_hdr(dh, RSL_MT_CHAN_ACTIV);
	dh->chan_nr = chan_nr;

	msgb_tv_put(msg, RSL_IE_ACT_TYPE, act_type);
	/* For compatibility with Phase 1 */
	msgb_tlv_put(msg, RSL_IE_CHAN_MODE, sizeof(*chan_mode),
		     (u_int8_t *) chan_mode);
	msgb_tlv_put(msg, RSL_IE_CHAN_IDENT, 4,
		     (u_int8_t *) chan_ident);
#if 0
	msgb_tlv_put(msg, RSL_IE_ENCR_INFO, 1,
		     (u_int8_t *) &encr_info);
#endif
	msgb_tv_put(msg, RSL_IE_BS_POWER, bs_power);
	msgb_tv_put(msg, RSL_IE_MS_POWER, ms_power);
	msgb_tv_put(msg, RSL_IE_TIMING_ADVANCE, ta);

	msg->trx = trx;

	return abis_rsl_sendmsg(msg);
}
#endif

int rsl_chan_activate_lchan(struct gsm_lchan *lchan, u_int8_t act_type, 
			    u_int8_t ta, u_int8_t ho_ref)
{
	struct abis_rsl_dchan_hdr *dh;
	struct msgb *msg;
	int rc;

	u_int8_t chan_nr = lchan2chan_nr(lchan);
	u_int16_t arfcn = lchan->ts->trx->arfcn;
	struct rsl_ie_chan_mode cm;
	struct rsl_ie_chan_ident ci;

	rc = channel_mode_from_lchan(&cm, lchan);
	if (rc < 0)
		return rc;

	memset(&ci, 0, sizeof(ci));
	ci.chan_desc.iei = 0x64;
	ci.chan_desc.chan_nr = chan_nr;
	ci.chan_desc.oct3 = (lchan->ts->trx->bts->tsc << 5) | ((arfcn & 0x3ff) >> 8);
	ci.chan_desc.oct4 = arfcn & 0xff;

	msg = rsl_msgb_alloc();
	dh = (struct abis_rsl_dchan_hdr *) msgb_put(msg, sizeof(*dh));
	init_dchan_hdr(dh, RSL_MT_CHAN_ACTIV);
	dh->chan_nr = chan_nr;

	msgb_tv_put(msg, RSL_IE_ACT_TYPE, act_type);
	msgb_tlv_put(msg, RSL_IE_CHAN_MODE, sizeof(cm),
		     (u_int8_t *) &cm);
	/* For compatibility with Phase 1 */
	msgb_tlv_put(msg, RSL_IE_CHAN_IDENT, 4,
		     (u_int8_t *) &ci);

	if (lchan->encr.alg_id > RSL_ENC_ALG_A5(0)) {
		u_int8_t encr_info[MAX_A5_KEY_LEN+2];
		rc = build_encr_info(encr_info, lchan);
		if (rc > 0)
			msgb_tlv_put(msg, RSL_IE_ENCR_INFO, rc, encr_info);
	}

	switch (act_type) {
	case RSL_ACT_INTER_ASYNC:
	case RSL_ACT_INTER_SYNC:
		msgb_tv_put(msg, RSL_IE_HANDO_REF, ho_ref);
		break;
	default:
		break;
	}

	msgb_tv_put(msg, RSL_IE_BS_POWER, lchan->bs_power);
	msgb_tv_put(msg, RSL_IE_MS_POWER, lchan->ms_power);
	msgb_tv_put(msg, RSL_IE_TIMING_ADVANCE, ta);

	if (lchan->tch_mode == GSM48_CMODE_SPEECH_AMR)
		msgb_tlv_put(msg, RSL_IE_MR_CONFIG, sizeof(lchan->mr_conf),
			     (u_int8_t *) &lchan->mr_conf);

	msg->trx = lchan->ts->trx;

	return abis_rsl_sendmsg(msg);
}

/* Chapter 8.4.9: Modify channel mode on BTS side */
int rsl_chan_mode_modify_req(struct gsm_lchan *lchan)
{
	struct abis_rsl_dchan_hdr *dh;
	struct msgb *msg;
	int rc;

	u_int8_t chan_nr = lchan2chan_nr(lchan);
	struct rsl_ie_chan_mode cm;

	rc = channel_mode_from_lchan(&cm, lchan);
	if (rc < 0)
		return rc;

	msg = rsl_msgb_alloc();
	dh = (struct abis_rsl_dchan_hdr *) msgb_put(msg, sizeof(*dh));
	init_dchan_hdr(dh, RSL_MT_MODE_MODIFY_REQ);
	dh->chan_nr = chan_nr;

	msgb_tlv_put(msg, RSL_IE_CHAN_MODE, sizeof(cm),
		     (u_int8_t *) &cm);

	if (lchan->encr.alg_id > RSL_ENC_ALG_A5(0)) {
		u_int8_t encr_info[MAX_A5_KEY_LEN+2];
		rc = build_encr_info(encr_info, lchan);
		if (rc > 0)
			msgb_tlv_put(msg, RSL_IE_ENCR_INFO, rc, encr_info);
	}

	if (lchan->tch_mode == GSM48_CMODE_SPEECH_AMR) {
		msgb_tlv_put(msg, RSL_IE_MR_CONFIG, sizeof(lchan->mr_conf),
			     (u_int8_t *) &lchan->mr_conf);
	}

	msg->trx = lchan->ts->trx;

	return abis_rsl_sendmsg(msg);
}

/* Chapter 8.4.6: Send the encryption command with given L3 info */
int rsl_encryption_cmd(struct msgb *msg)
{
	struct abis_rsl_dchan_hdr *dh;
	struct gsm_lchan *lchan = msg->lchan;
	u_int8_t chan_nr = lchan2chan_nr(lchan);
	u_int8_t encr_info[MAX_A5_KEY_LEN+2];
	u_int8_t l3_len = msg->len;
	int rc;

	/* First push the L3 IE tag and length */
	msgb_tv16_push(msg, RSL_IE_L3_INFO, l3_len);

	/* then the link identifier (SAPI0, main sign link) */
	msgb_tv_push(msg, RSL_IE_LINK_IDENT, 0);

	/* then encryption information */
	rc = build_encr_info(encr_info, lchan);
	if (rc <= 0)
		return rc;
	msgb_tlv_push(msg, RSL_IE_ENCR_INFO, rc, encr_info);

	/* and finally the DCHAN header */
	dh = (struct abis_rsl_dchan_hdr *) msgb_push(msg, sizeof(*dh));
	init_dchan_hdr(dh, RSL_MT_ENCR_CMD);
	dh->chan_nr = chan_nr;

	msg->trx = lchan->ts->trx;

	return abis_rsl_sendmsg(msg);
}

/* Chapter 8.4.5 / 4.6: Deactivate the SACCH after 04.08 RR CHAN RELEASE */
int rsl_deact_sacch(struct gsm_lchan *lchan)
{
	struct abis_rsl_dchan_hdr *dh;
	struct msgb *msg = rsl_msgb_alloc();

	dh = (struct abis_rsl_dchan_hdr *) msgb_put(msg, sizeof(*dh));
	init_dchan_hdr(dh, RSL_MT_DEACTIVATE_SACCH);
	dh->chan_nr = lchan2chan_nr(lchan);

	msg->lchan = lchan;
	msg->trx = lchan->ts->trx;

	DEBUGP(DRSL, "%s DEACTivate SACCH CMD\n", gsm_lchan_name(lchan));

	return abis_rsl_sendmsg(msg);
}

/* Chapter 8.4.14 / 4.7: Tell BTS to release the radio channel */
int rsl_rf_chan_release(struct gsm_lchan *lchan)
{
	struct abis_rsl_dchan_hdr *dh;
	struct msgb *msg = rsl_msgb_alloc();

	dh = (struct abis_rsl_dchan_hdr *) msgb_put(msg, sizeof(*dh));
	init_dchan_hdr(dh, RSL_MT_RF_CHAN_REL);
	dh->chan_nr = lchan2chan_nr(lchan);

	msg->lchan = lchan;
	msg->trx = lchan->ts->trx;

	DEBUGP(DRSL, "%s RF Channel Release CMD\n", gsm_lchan_name(lchan));

	/* BTS will respond by RF CHAN REL ACK */
	return abis_rsl_sendmsg(msg);
}

int rsl_paging_cmd(struct gsm_bts *bts, u_int8_t paging_group, u_int8_t len,
		   u_int8_t *ms_ident, u_int8_t chan_needed)
{
	struct abis_rsl_dchan_hdr *dh;
	struct msgb *msg = rsl_msgb_alloc();

	dh = (struct abis_rsl_dchan_hdr *) msgb_put(msg, sizeof(*dh));
	init_dchan_hdr(dh, RSL_MT_PAGING_CMD);
	dh->chan_nr = RSL_CHAN_PCH_AGCH;

	msgb_tv_put(msg, RSL_IE_PAGING_GROUP, paging_group);
	msgb_tlv_put(msg, RSL_IE_MS_IDENTITY, len-2, ms_ident+2);
	msgb_tv_put(msg, RSL_IE_CHAN_NEEDED, chan_needed);

	msg->trx = bts->c0;

	return abis_rsl_sendmsg(msg);
}

int rsl_paging_cmd_subscr(struct gsm_bts *bts, u_int8_t chan_need,
			  struct gsm_subscriber *subscr)
{
#if 0
	u_int8_t mi[128];
	unsigned int mi_len;
	u_int8_t paging_group;
#endif

	return -1;
}

int imsi_str2bcd(u_int8_t *bcd_out, const char *str_in)
{
	int i, len = strlen(str_in);

	for (i = 0; i < len; i++) {
		int num = str_in[i] - 0x30;
		if (num < 0 || num > 9)
			return -1;
		if (i % 2 == 0)
			bcd_out[i/2] = num;
		else
			bcd_out[i/2] |= (num << 4);
	}

	return 0;
}

/* Chapter 8.5.6 */
int rsl_imm_assign_cmd(struct gsm_bts *bts, u_int8_t len, u_int8_t *val)
{
	struct msgb *msg = rsl_msgb_alloc();
	struct abis_rsl_dchan_hdr *dh;
	u_int8_t buf[MACBLOCK_SIZE];

	dh = (struct abis_rsl_dchan_hdr *) msgb_put(msg, sizeof(*dh));
	init_dchan_hdr(dh, RSL_MT_IMMEDIATE_ASSIGN_CMD);
	dh->chan_nr = RSL_CHAN_PCH_AGCH;

	switch (bts->type) {
	case GSM_BTS_TYPE_BS11:
		msgb_tlv_put(msg, RSL_IE_IMM_ASS_INFO, len, val);
		break;
	default:
		/* If phase 2, construct a FULL_IMM_ASS_INFO */
		pad_macblock(buf, val, len);
		msgb_tlv_put(msg, RSL_IE_FULL_IMM_ASS_INFO, MACBLOCK_SIZE, buf);
		break;
	}

	msg->trx = bts->c0;

	return abis_rsl_sendmsg(msg);
}

/* Send Siemens specific MS RF Power Capability Indication */
int rsl_siemens_mrpci(struct gsm_lchan *lchan, struct rsl_mrpci *mrpci)
{
	struct msgb *msg = rsl_msgb_alloc();
	struct abis_rsl_dchan_hdr *dh;

	dh = (struct abis_rsl_dchan_hdr *) msgb_put(msg, sizeof(*dh));
	init_dchan_hdr(dh, RSL_MT_SIEMENS_MRPCI);
	dh->c.msg_discr = ABIS_RSL_MDISC_DED_CHAN;
	dh->chan_nr = lchan2chan_nr(lchan);
	msgb_tv_put(msg, RSL_IE_SIEMENS_MRPCI, *(u_int8_t *)mrpci);

	DEBUGP(DRSL, "%s TX Siemens MRPCI 0x%02x\n",
		gsm_lchan_name(lchan), *(u_int8_t *)mrpci);

	msg->trx = lchan->ts->trx;

	return abis_rsl_sendmsg(msg);
}


/* Send "DATA REQUEST" message with given L3 Info payload */
/* Chapter 8.3.1 */
int rsl_data_request(struct msgb *msg, u_int8_t link_id)
{
	if (msg->lchan == NULL) {
		LOGP(DRSL, LOGL_ERROR, "cannot send DATA REQUEST to unknown lchan\n");
		return -EINVAL;
	}

<<<<<<< HEAD
	if (msg->lchan->use_count <= 0) {
		DEBUGP(DRSL, "BUG: Trying to send data on unused lchan\n");
	}

	/* First push the L3 IE tag and length */
	msgb_tv16_push(msg, RSL_IE_L3_INFO, l3_len);

	/* Then push the RSL header */
	rh = (struct abis_rsl_rll_hdr *) msgb_push(msg, sizeof(*rh));
	init_llm_hdr(rh, RSL_MT_DATA_REQ);
	rh->c.msg_discr |= ABIS_RSL_MDISC_TRANSP;
	rh->chan_nr = lchan2chan_nr(msg->lchan);
	rh->link_id = link_id;
=======
	rsl_rll_push_l3(msg, RSL_MT_DATA_REQ, lchan2chan_nr(msg->lchan),
			link_id, 1);
>>>>>>> 61b4232c

	msg->trx = msg->lchan->ts->trx;

	return abis_rsl_sendmsg(msg);
}

/* Send "ESTABLISH REQUEST" message with given L3 Info payload */
/* Chapter 8.3.1 */
int rsl_establish_request(struct gsm_lchan *lchan, u_int8_t link_id)
{
	struct msgb *msg;

	msg = rsl_rll_simple(RSL_MT_EST_REQ, lchan2chan_nr(lchan),
			     link_id, 0);
	msg->trx = lchan->ts->trx;

	return abis_rsl_sendmsg(msg);
}

/* Chapter 8.3.7 Request the release of multiframe mode of RLL connection.
   This is what higher layers should call.  The BTS then responds with
   RELEASE CONFIRM, which we in turn use to trigger RSL CHANNEL RELEASE,
   which in turn is acknowledged by RSL CHANNEL RELEASE ACK, which calls
   lchan_free() */
int rsl_release_request(struct gsm_lchan *lchan, u_int8_t link_id)
{

	struct msgb *msg;

	msg = rsl_rll_simple(RSL_MT_REL_REQ, lchan2chan_nr(lchan),
			     link_id, 0);
	msgb_tv_put(msg, RSL_IE_RELEASE_MODE, 0);	/* normal release */

	lchan->state = LCHAN_S_REL_REQ;
	/* FIXME: start some timer in case we don't receive a REL ACK ? */

	msg->trx = lchan->ts->trx;

	return abis_rsl_sendmsg(msg);
}

/* Chapter 8.4.2: Channel Activate Acknowledge */
static int rsl_rx_chan_act_ack(struct msgb *msg)
{
	struct abis_rsl_dchan_hdr *rslh = msgb_l2(msg);

	/* BTS has confirmed channel activation, we now need
	 * to assign the activated channel to the MS */
	if (rslh->ie_chan != RSL_IE_CHAN_NR)
		return -EINVAL;

	if (msg->lchan->state != LCHAN_S_ACT_REQ)
		LOGP(DRSL, LOGL_NOTICE, "%s CHAN ACT ACK, but state %s\n",
			gsm_lchan_name(msg->lchan),
			gsm_lchans_name(msg->lchan->state));
	msg->lchan->state = LCHAN_S_ACTIVE;

	dispatch_signal(SS_LCHAN, S_LCHAN_ACTIVATE_ACK, msg->lchan);

	return 0;
}

/* Chapter 8.4.3: Channel Activate NACK */
static int rsl_rx_chan_act_nack(struct msgb *msg)
{
	struct abis_rsl_dchan_hdr *dh = msgb_l2(msg);
	struct tlv_parsed tp;

	LOGP(DRSL, LOGL_ERROR, "%s CHANNEL ACTIVATE NACK",
		gsm_lchan_name(msg->lchan));

	/* BTS has rejected channel activation ?!? */
	if (dh->ie_chan != RSL_IE_CHAN_NR)
		return -EINVAL;

	rsl_tlv_parse(&tp, dh->data, msgb_l2len(msg)-sizeof(*dh));
	if (TLVP_PRESENT(&tp, RSL_IE_CAUSE)) {
		const u_int8_t *cause = TLVP_VAL(&tp, RSL_IE_CAUSE);
		print_rsl_cause(LOGL_ERROR, cause,
				TLVP_LEN(&tp, RSL_IE_CAUSE));
		if (*cause != RSL_ERR_RCH_ALR_ACTV_ALLOC)
			msg->lchan->state = LCHAN_S_NONE;
	} else
		msg->lchan->state = LCHAN_S_NONE;
 
	LOGPC(DRSL, LOGL_ERROR, "\n");

	dispatch_signal(SS_LCHAN, S_LCHAN_ACTIVATE_NACK, msg->lchan);

	lchan_free(msg->lchan);
	return 0;
}

/* Chapter 8.4.4: Connection Failure Indication */
static int rsl_rx_conn_fail(struct msgb *msg)
{
	struct abis_rsl_dchan_hdr *dh = msgb_l2(msg);
	struct tlv_parsed tp;

	/* FIXME: print which channel */
	LOGP(DRSL, LOGL_NOTICE, "%s CONNECTION FAIL: RELEASING ",
	     gsm_lchan_name(msg->lchan));

	rsl_tlv_parse(&tp, dh->data, msgb_l2len(msg)-sizeof(*dh));

	if (TLVP_PRESENT(&tp, RSL_IE_CAUSE))
		print_rsl_cause(LOGL_NOTICE, TLVP_VAL(&tp, RSL_IE_CAUSE),
				TLVP_LEN(&tp, RSL_IE_CAUSE));

	LOGPC(DRSL, LOGL_NOTICE, "\n");
	/* FIXME: only free it after channel release ACK */
	return rsl_rf_chan_release(msg->lchan);
}

static void print_meas_rep_uni(struct gsm_meas_rep_unidir *mru,
				const char *prefix)
{
	DEBUGPC(DMEAS, "RXL-FULL-%s=%3ddBm RXL-SUB-%s=%3ddBm ",
		prefix, rxlev2dbm(mru->full.rx_lev),
		prefix, rxlev2dbm(mru->sub.rx_lev));
	DEBUGPC(DMEAS, "RXQ-FULL-%s=%d RXQ-SUB-%s=%d ",
		prefix, mru->full.rx_qual, prefix, mru->sub.rx_qual);
}

static void print_meas_rep(struct gsm_meas_rep *mr)
{
	int i;

	DEBUGP(DMEAS, "MEASUREMENT RESULT NR=%d ", mr->nr);

	if (mr->flags & MEAS_REP_F_DL_DTX)
		DEBUGPC(DMEAS, "DTXd ");

	print_meas_rep_uni(&mr->ul, "ul");
	DEBUGPC(DMEAS, "BS_POWER=%d ", mr->bs_power);
	if (mr->flags & MEAS_REP_F_MS_TO)
		DEBUGPC(DMEAS, "MS_TO=%d ", mr->ms_timing_offset);

	if (mr->flags & MEAS_REP_F_MS_L1) {
		DEBUGPC(DMEAS, "L1_MS_PWR=%3ddBm ", mr->ms_l1.pwr);
		DEBUGPC(DMEAS, "L1_FPC=%u ",
			mr->flags & MEAS_REP_F_FPC ? 1 : 0);
		DEBUGPC(DMEAS, "L1_TA=%u ", mr->ms_l1.ta);
	}

	if (mr->flags & MEAS_REP_F_UL_DTX)
		DEBUGPC(DMEAS, "DTXu ");
	if (mr->flags & MEAS_REP_F_BA1)
		DEBUGPC(DMEAS, "BA1 ");
	if (!(mr->flags & MEAS_REP_F_DL_VALID))
		DEBUGPC(DMEAS, "NOT VALID ");
	else
		print_meas_rep_uni(&mr->dl, "dl");

	DEBUGPC(DMEAS, "NUM_NEIGH=%u\n", mr->num_cell);
	if (mr->num_cell == 7)
		return;
	for (i = 0; i < mr->num_cell; i++) {
		struct gsm_meas_rep_cell *mrc = &mr->cell[i];
		DEBUGP(DMEAS, "IDX=%u ARFCN=%u BSIC=%u => %d dBm\n",
			mrc->neigh_idx, mrc->arfcn, mrc->bsic, rxlev2dbm(mrc->rxlev));
	}
}

static int rsl_rx_meas_res(struct msgb *msg)
{
	struct abis_rsl_dchan_hdr *dh = msgb_l2(msg);
	struct tlv_parsed tp;
	struct gsm_meas_rep *mr = lchan_next_meas_rep(msg->lchan);
	u_int8_t len;
	const u_int8_t *val;
	int rc;

	/* check if this channel is actually active */
	/* FIXME: maybe this check should be way more generic/centralized */
	if (msg->lchan->state != LCHAN_S_ACTIVE) {
		LOGP(DRSL, LOGL_NOTICE, "%s: MEAS RES for inactive channel\n",
			gsm_lchan_name(msg->lchan));
		return 0;
	}

	memset(mr, 0, sizeof(*mr));
	mr->lchan = msg->lchan;

	rsl_tlv_parse(&tp, dh->data, msgb_l2len(msg)-sizeof(*dh));

	if (!TLVP_PRESENT(&tp, RSL_IE_MEAS_RES_NR) ||
	    !TLVP_PRESENT(&tp, RSL_IE_UPLINK_MEAS) ||
	    !TLVP_PRESENT(&tp, RSL_IE_BS_POWER))
		return -EIO;

	/* Mandatory Parts */
	mr->nr = *TLVP_VAL(&tp, RSL_IE_MEAS_RES_NR);

	len = TLVP_LEN(&tp, RSL_IE_UPLINK_MEAS);
	val = TLVP_VAL(&tp, RSL_IE_UPLINK_MEAS);
	if (len >= 3) {
		if (val[0] & 0x40)
			mr->flags |= MEAS_REP_F_DL_DTX;
		mr->ul.full.rx_lev = val[0] & 0x3f;
		mr->ul.sub.rx_lev = val[1] & 0x3f;
		mr->ul.full.rx_qual = val[2]>>3 & 0x7;
		mr->ul.sub.rx_qual = val[2] & 0x7;
	}

	mr->bs_power = *TLVP_VAL(&tp, RSL_IE_BS_POWER);

	/* Optional Parts */
	if (TLVP_PRESENT(&tp, RSL_IE_MS_TIMING_OFFSET))
		mr->ms_timing_offset =
			*TLVP_VAL(&tp, RSL_IE_MS_TIMING_OFFSET);

	if (TLVP_PRESENT(&tp, RSL_IE_L1_INFO)) {
		val = TLVP_VAL(&tp, RSL_IE_L1_INFO);
		mr->flags |= MEAS_REP_F_MS_L1;
		mr->ms_l1.pwr = ms_pwr_dbm(msg->trx->bts->band, val[0] >> 3);
		if (val[0] & 0x04)
			mr->flags |= MEAS_REP_F_FPC;
		mr->ms_l1.ta = val[1];
	}
	if (TLVP_PRESENT(&tp, RSL_IE_L3_INFO)) {
		msg->l3h = (u_int8_t *) TLVP_VAL(&tp, RSL_IE_L3_INFO);
		rc = gsm48_parse_meas_rep(mr, msg);
		if (rc < 0)
			return rc;
	}

	print_meas_rep(mr);

	dispatch_signal(SS_LCHAN, S_LCHAN_MEAS_REP, mr);

	return 0;
}

/* Chapter 8.4.7 */
static int rsl_rx_hando_det(struct msgb *msg)
{
	struct abis_rsl_dchan_hdr *dh = msgb_l2(msg);
	struct tlv_parsed tp;

	DEBUGP(DRSL, "%s HANDOVER DETECT ", gsm_lchan_name(msg->lchan));

	rsl_tlv_parse(&tp, dh->data, msgb_l2len(msg)-sizeof(*dh));

	if (TLVP_PRESENT(&tp, RSL_IE_ACCESS_DELAY))
		DEBUGPC(DRSL, "access delay = %u\n",
			*TLVP_VAL(&tp, RSL_IE_ACCESS_DELAY));
	else
		DEBUGPC(DRSL, "\n");

	dispatch_signal(SS_LCHAN, S_LCHAN_HANDOVER_DETECT, msg->lchan);

	return 0;
}

static int abis_rsl_rx_dchan(struct msgb *msg)
{
	struct abis_rsl_dchan_hdr *rslh = msgb_l2(msg);
	int rc = 0;
	char *ts_name;

	msg->lchan = lchan_lookup(msg->trx, rslh->chan_nr);
	ts_name = gsm_lchan_name(msg->lchan);

	switch (rslh->c.msg_type) {
	case RSL_MT_CHAN_ACTIV_ACK:
		DEBUGP(DRSL, "%s CHANNEL ACTIVATE ACK\n", ts_name);
		rc = rsl_rx_chan_act_ack(msg);
		break;
	case RSL_MT_CHAN_ACTIV_NACK:
		rc = rsl_rx_chan_act_nack(msg);
		break;
	case RSL_MT_CONN_FAIL:
		rc = rsl_rx_conn_fail(msg);
		break;
	case RSL_MT_MEAS_RES:
		rc = rsl_rx_meas_res(msg);
		break;
	case RSL_MT_HANDO_DET:
		rc = rsl_rx_hando_det(msg);
		break;
	case RSL_MT_RF_CHAN_REL_ACK:
		DEBUGP(DRSL, "%s RF CHANNEL RELEASE ACK\n", ts_name);
		if (msg->lchan->state != LCHAN_S_REL_REQ)
			LOGP(DRSL, LOGL_NOTICE, "%s CHAN REL ACK but state %s\n",
				gsm_lchan_name(msg->lchan),
				gsm_lchans_name(msg->lchan->state));
		msg->lchan->state = LCHAN_S_NONE;
		lchan_free(msg->lchan);
		break;
	case RSL_MT_MODE_MODIFY_ACK:
		DEBUGP(DRSL, "%s CHANNEL MODE MODIFY ACK\n", ts_name);
		break;
	case RSL_MT_MODE_MODIFY_NACK:
		LOGP(DRSL, LOGL_ERROR, "%s CHANNEL MODE MODIFY NACK\n", ts_name);
		break;
	case RSL_MT_IPAC_PDCH_ACT_ACK:
		DEBUGPC(DRSL, "%s IPAC PDCH ACT ACK\n", ts_name);
		break;
	case RSL_MT_IPAC_PDCH_ACT_NACK:
		LOGP(DRSL, LOGL_ERROR, "%s IPAC PDCH ACT NACK\n", ts_name);
		break;
	case RSL_MT_IPAC_PDCH_DEACT_ACK:
		DEBUGP(DRSL, "%s IPAC PDCH DEACT ACK\n", ts_name);
		break;
	case RSL_MT_IPAC_PDCH_DEACT_NACK:
		LOGP(DRSL, LOGL_ERROR, "%s IPAC PDCH DEACT NACK\n", ts_name);
		break;
	case RSL_MT_PHY_CONTEXT_CONF:
	case RSL_MT_PREPROC_MEAS_RES:
	case RSL_MT_TALKER_DET:
	case RSL_MT_LISTENER_DET:
	case RSL_MT_REMOTE_CODEC_CONF_REP:
	case RSL_MT_MR_CODEC_MOD_ACK:
	case RSL_MT_MR_CODEC_MOD_NACK:
	case RSL_MT_MR_CODEC_MOD_PER:
		LOGP(DRSL, LOGL_NOTICE, "%s Unimplemented Abis RSL DChan "
			"msg 0x%02x\n", ts_name, rslh->c.msg_type);
		break;
	default:
		LOGP(DRSL, LOGL_NOTICE, "%s unknown Abis RSL DChan msg 0x%02x\n",
			ts_name, rslh->c.msg_type);
		return -EINVAL;
	}

	return rc;
}

static int rsl_rx_error_rep(struct msgb *msg)
{
	struct abis_rsl_common_hdr *rslh = msgb_l2(msg);
	struct tlv_parsed tp;

	LOGP(DRSL, LOGL_ERROR, "%s ERROR REPORT ", gsm_trx_name(msg->trx));

	rsl_tlv_parse(&tp, rslh->data, msgb_l2len(msg)-sizeof(*rslh));

	if (TLVP_PRESENT(&tp, RSL_IE_CAUSE))
		print_rsl_cause(LOGL_ERROR, TLVP_VAL(&tp, RSL_IE_CAUSE),
				TLVP_LEN(&tp, RSL_IE_CAUSE));

	LOGPC(DRSL, LOGL_ERROR, "\n");

	return 0;
}

static int abis_rsl_rx_trx(struct msgb *msg)
{
	struct abis_rsl_common_hdr *rslh = msgb_l2(msg);
	int rc = 0;

	switch (rslh->msg_type) {
	case RSL_MT_ERROR_REPORT:
		rc = rsl_rx_error_rep(msg);
		break;
	case RSL_MT_RF_RES_IND:
		/* interference on idle channels of TRX */
		//DEBUGP(DRSL, "%s RF Resource Indication\n", gsm_trx_name(msg->trx));
		break;
	case RSL_MT_OVERLOAD:
		/* indicate CCCH / ACCH / processor overload */ 
		LOGP(DRSL, LOGL_ERROR, "%s CCCH/ACCH/CPU Overload\n",
		     gsm_trx_name(msg->trx));
		break;
	default:
		LOGP(DRSL, LOGL_NOTICE, "%s Unknown Abis RSL TRX message "
			"type 0x%02x\n", gsm_trx_name(msg->trx), rslh->msg_type);
		return -EINVAL;
	}
	return rc;
}

/* If T3101 expires, we never received a response to IMMEDIATE ASSIGN */
static void t3101_expired(void *data)
{
	struct gsm_lchan *lchan = data;

	rsl_rf_chan_release(lchan);
}

/* MS has requested a channel on the RACH */
static int rsl_rx_chan_rqd(struct msgb *msg)
{
	struct gsm_bts *bts = msg->trx->bts;
	struct abis_rsl_dchan_hdr *rqd_hdr = msgb_l2(msg);
	struct gsm48_req_ref *rqd_ref;
	struct gsm48_imm_ass ia;
	enum gsm_chan_t lctype;
	enum gsm_chreq_reason_t chreq_reason;
	struct gsm_lchan *lchan;
	u_int8_t rqd_ta;
	int ret;

	u_int16_t arfcn;
	u_int8_t ts_number, subch;

	/* parse request reference to be used in immediate assign */
	if (rqd_hdr->data[0] != RSL_IE_REQ_REFERENCE)
		return -EINVAL;

	rqd_ref = (struct gsm48_req_ref *) &rqd_hdr->data[1];

	/* parse access delay and use as TA */
	if (rqd_hdr->data[sizeof(struct gsm48_req_ref)+1] != RSL_IE_ACCESS_DELAY)
		return -EINVAL;
	rqd_ta = rqd_hdr->data[sizeof(struct gsm48_req_ref)+2];

	/* determine channel type (SDCCH/TCH_F/TCH_H) based on
	 * request reference RA */
	lctype = get_ctype_by_chreq(bts, rqd_ref->ra, bts->network->neci);
	chreq_reason = get_reason_by_chreq(bts, rqd_ref->ra, bts->network->neci);

	counter_inc(bts->network->stats.chreq.total);

	/* check availability / allocate channel */
	lchan = lchan_alloc(bts, lctype);
	if (!lchan) {
		LOGP(DRSL, LOGL_NOTICE, "BTS %d CHAN RQD: no resources for %s 0x%x\n",
		     msg->lchan->ts->trx->bts->nr, gsm_lchant_name(lctype), rqd_ref->ra);
		counter_inc(bts->network->stats.chreq.no_channel);
		/* FIXME: send some kind of reject ?!? */
		return -ENOMEM;
	}

	if (lchan->state != LCHAN_S_NONE)
		LOGP(DRSL, LOGL_NOTICE, "%s lchan_alloc() returned channel "
		     "in state %s\n", gsm_lchan_name(lchan),
		     gsm_lchans_name(lchan->state));
	lchan->state = LCHAN_S_ACT_REQ;

	ts_number = lchan->ts->nr;
	arfcn = lchan->ts->trx->arfcn;
	subch = lchan->nr;
	
	lchan->encr.alg_id = RSL_ENC_ALG_A5(0);	/* no encryption */
	lchan->ms_power = ms_pwr_ctl_lvl(bts->band, bts->ms_max_power);
	lchan->bs_power = 0; /* 0dB reduction, output power = Pn */
	lchan->rsl_cmode = RSL_CMOD_SPD_SIGN;
	lchan->tch_mode = GSM48_CMODE_SIGN;
	rsl_chan_activate_lchan(lchan, 0x00, rqd_ta, 0);

	/* create IMMEDIATE ASSIGN 04.08 messge */
	memset(&ia, 0, sizeof(ia));
	ia.l2_plen = 0x2d;
	ia.proto_discr = GSM48_PDISC_RR;
	ia.msg_type = GSM48_MT_RR_IMM_ASS;
	ia.page_mode = GSM48_PM_SAME;
	ia.chan_desc.chan_nr = lchan2chan_nr(lchan);
	ia.chan_desc.h0.h = 0;
	ia.chan_desc.h0.arfcn_high = arfcn >> 8;
	ia.chan_desc.h0.arfcn_low = arfcn & 0xff;
	ia.chan_desc.h0.tsc = bts->tsc;
	/* use request reference extracted from CHAN_RQD */
	memcpy(&ia.req_ref, rqd_ref, sizeof(ia.req_ref));
	ia.timing_advance = rqd_ta;
	ia.mob_alloc_len = 0;

	DEBUGP(DRSL, "%s Activating ARFCN(%u) SS(%u) lctype %s "
		"r=%s ra=0x%02x\n", gsm_lchan_name(lchan), arfcn, subch,
		gsm_lchant_name(lchan->type), gsm_chreq_name(chreq_reason),
		rqd_ref->ra);

	/* Start timer T3101 to wait for GSM48_MT_RR_PAG_RESP */
	lchan->T3101.cb = t3101_expired;
	lchan->T3101.data = lchan;
	bsc_schedule_timer(&lchan->T3101, bts->network->T3101, 0);

	/* send IMMEDIATE ASSIGN CMD on RSL to BTS (to send on CCCH to MS) */
	ret = rsl_imm_assign_cmd(bts, sizeof(ia), (u_int8_t *) &ia);

	return ret;
}

/* MS has requested a channel on the RACH */
static int rsl_rx_ccch_load(struct msgb *msg)
{
	struct abis_rsl_dchan_hdr *rslh = msgb_l2(msg);
	u_int16_t pg_buf_space;
	u_int16_t rach_slot_count = -1;
	u_int16_t rach_busy_count = -1;
	u_int16_t rach_access_count = -1;

	switch (rslh->data[0]) {
	case RSL_IE_PAGING_LOAD:
		pg_buf_space = rslh->data[1] << 8 | rslh->data[2];
		paging_update_buffer_space(msg->trx->bts, pg_buf_space);
		break;
	case RSL_IE_RACH_LOAD:
		if (msg->data_len >= 7) {
			rach_slot_count = rslh->data[2] << 8 | rslh->data[3];
			rach_busy_count = rslh->data[4] << 8 | rslh->data[5];
			rach_access_count = rslh->data[6] << 8 | rslh->data[7];
		}
		break;
	default:
		break;
	}

	return 0;
}

static int abis_rsl_rx_cchan(struct msgb *msg)
{
	struct abis_rsl_dchan_hdr *rslh = msgb_l2(msg);
	int rc = 0;

	msg->lchan = lchan_lookup(msg->trx, rslh->chan_nr);

	switch (rslh->c.msg_type) {
	case RSL_MT_CHAN_RQD:
		/* MS has requested a channel on the RACH */
		rc = rsl_rx_chan_rqd(msg);
		break;
	case RSL_MT_CCCH_LOAD_IND:
		/* current load on the CCCH */
		rc = rsl_rx_ccch_load(msg);
		break;
	case RSL_MT_DELETE_IND:
		/* CCCH overloaded, IMM_ASSIGN was dropped */
	case RSL_MT_CBCH_LOAD_IND:
		/* current load on the CBCH */
		LOGP(DRSL, LOGL_NOTICE, "Unimplemented Abis RSL TRX message "
			"type 0x%02x\n", rslh->c.msg_type);
		break;
	default:
		LOGP(DRSL, LOGL_NOTICE, "Unknown Abis RSL TRX message type "
			"0x%02x\n", rslh->c.msg_type);
		return -EINVAL;
	}

	return rc;
}

static int rsl_rx_rll_err_ind(struct msgb *msg)
{
	struct abis_rsl_rll_hdr *rllh = msgb_l2(msg);
	u_int8_t *rlm_cause = rllh->data;

	LOGP(DRLL, LOGL_ERROR, "%s ERROR INDICATION cause=%s\n",
		gsm_lchan_name(msg->lchan),
		get_value_string(rsl_rlm_cause_strs, rlm_cause[1]));

	rll_indication(msg->lchan, rllh->link_id, BSC_RLLR_IND_ERR_IND);

	if (rlm_cause[1] == RLL_CAUSE_T200_EXPIRED)
		return rsl_rf_chan_release(msg->lchan);

	return 0;
}

/*	ESTABLISH INDICATION, LOCATION AREA UPDATE REQUEST 
	0x02, 0x06,
	0x01, 0x20,
	0x02, 0x00,
	0x0b, 0x00, 0x0f, 0x05, 0x08, ... */

static int abis_rsl_rx_rll(struct msgb *msg)
{
	struct abis_rsl_rll_hdr *rllh = msgb_l2(msg);
	int rc = 0;
	char *ts_name;
	u_int8_t sapi = rllh->link_id & 7;

	msg->lchan = lchan_lookup(msg->trx, rllh->chan_nr);
	ts_name = gsm_lchan_name(msg->lchan);
	DEBUGP(DRLL, "%s SAPI=%u ", ts_name, sapi);
	
	switch (rllh->c.msg_type) {
	case RSL_MT_DATA_IND:
		DEBUGPC(DRLL, "DATA INDICATION\n");
		if (msgb_l2len(msg) > 
		    sizeof(struct abis_rsl_common_hdr) + sizeof(*rllh) &&
		    rllh->data[0] == RSL_IE_L3_INFO) {
			msg->l3h = &rllh->data[3];
			return gsm0408_rcvmsg(msg, rllh->link_id);
		}
		break;
	case RSL_MT_EST_IND:
		DEBUGPC(DRLL, "ESTABLISH INDICATION\n");
		/* lchan is established, stop T3101 */
		msg->lchan->sapis[rllh->link_id & 0x7] = LCHAN_SAPI_MS;
		bsc_del_timer(&msg->lchan->T3101);
		if (msgb_l2len(msg) > 
		    sizeof(struct abis_rsl_common_hdr) + sizeof(*rllh) &&
		    rllh->data[0] == RSL_IE_L3_INFO) {
			msg->l3h = &rllh->data[3];
			return gsm0408_rcvmsg(msg, rllh->link_id);
		}
		break;
	case RSL_MT_EST_CONF:
		DEBUGPC(DRLL, "ESTABLISH CONFIRM\n");
		msg->lchan->sapis[rllh->link_id & 0x7] = LCHAN_SAPI_NET;
		rll_indication(msg->lchan, rllh->link_id,
				  BSC_RLLR_IND_EST_CONF);
		break;
	case RSL_MT_REL_IND:
		/* BTS informs us of having received  DISC from MS */
		DEBUGPC(DRLL, "RELEASE INDICATION\n");
		msg->lchan->sapis[rllh->link_id & 0x7] = LCHAN_SAPI_UNUSED;
		rll_indication(msg->lchan, rllh->link_id,
				  BSC_RLLR_IND_REL_IND);
		/* we can now releae the channel on the BTS/Abis side */
		/* FIXME: officially we need to start T3111 and wait for
		 * some grace period */
		rsl_rf_chan_release(msg->lchan);
		break;
	case RSL_MT_REL_CONF:
		/* BTS informs us of having received UA from MS,
		 * in response to DISC that we've sent earlier */
		DEBUGPC(DRLL, "RELEASE CONFIRMATION\n");
		msg->lchan->sapis[rllh->link_id & 0x7] = LCHAN_SAPI_UNUSED;
		/* we can now releae the channel on the BTS/Abis side */
		/* FIXME: officially we need to start T3111 and wait for
		 * some grace period */
		rsl_rf_chan_release(msg->lchan);
		break;
	case RSL_MT_ERROR_IND:
		rc = rsl_rx_rll_err_ind(msg);
		break;
	case RSL_MT_UNIT_DATA_IND:
		LOGP(DRLL, LOGL_NOTICE, "unimplemented Abis RLL message "
			"type 0x%02x\n", rllh->c.msg_type);
		break;
	default:
		LOGP(DRLL, LOGL_NOTICE, "unknown Abis RLL message "
			"type 0x%02x\n", rllh->c.msg_type);
	}
	return rc;
}

static u_int8_t ipa_smod_s_for_lchan(struct gsm_lchan *lchan)
{
	switch (lchan->tch_mode) {
	case GSM48_CMODE_SPEECH_V1:
		return 0x00;
	case GSM48_CMODE_SPEECH_EFR:
		return 0x01;
	case GSM48_CMODE_SPEECH_AMR:
		return 0x02;
	default:
		break;
	}
	LOGP(DRSL, LOGL_ERROR, "Cannot determine ip.access speech mode for "
		"tch_mode == 0x%02x\n", lchan->tch_mode);
	return 0;
}

/* ip.access specific RSL extensions */
static void ipac_parse_rtp(struct gsm_lchan *lchan, struct tlv_parsed *tv)
{
	struct in_addr ip;
	u_int16_t port, conn_id;

	if (TLVP_PRESENT(tv, RSL_IE_IPAC_LOCAL_IP)) {
		ip.s_addr = *((u_int32_t *) TLVP_VAL(tv, RSL_IE_IPAC_LOCAL_IP));
		DEBUGPC(DRSL, "LOCAL_IP=%s ", inet_ntoa(ip));
		lchan->abis_ip.bound_ip = ntohl(ip.s_addr);
	}

	if (TLVP_PRESENT(tv, RSL_IE_IPAC_LOCAL_PORT)) {
		port = *((u_int16_t *) TLVP_VAL(tv, RSL_IE_IPAC_LOCAL_PORT));
		port = ntohs(port);
		DEBUGPC(DRSL, "LOCAL_PORT=%u ", port);
		lchan->abis_ip.bound_port = port;
	}

	if (TLVP_PRESENT(tv, RSL_IE_IPAC_CONN_ID)) {
		conn_id = *((u_int16_t *) TLVP_VAL(tv, RSL_IE_IPAC_CONN_ID));
		conn_id = ntohs(conn_id);
		DEBUGPC(DRSL, "CON_ID=%u ", conn_id);
		lchan->abis_ip.conn_id = conn_id;
	}

	if (TLVP_PRESENT(tv, RSL_IE_IPAC_RTP_PAYLOAD2)) {
		lchan->abis_ip.rtp_payload2 =
				*TLVP_VAL(tv, RSL_IE_IPAC_RTP_PAYLOAD2);
		DEBUGPC(DRSL, "RTP_PAYLOAD2=0x%02x ",
			lchan->abis_ip.rtp_payload2);
	}

	if (TLVP_PRESENT(tv, RSL_IE_IPAC_SPEECH_MODE)) {
		lchan->abis_ip.speech_mode =
				*TLVP_VAL(tv, RSL_IE_IPAC_SPEECH_MODE);
		DEBUGPC(DRSL, "speech_mode=0x%02x ",
			lchan->abis_ip.speech_mode);
	}

	if (TLVP_PRESENT(tv, RSL_IE_IPAC_REMOTE_IP)) {
		ip.s_addr = *((u_int32_t *) TLVP_VAL(tv, RSL_IE_IPAC_REMOTE_IP));
		DEBUGPC(DRSL, "REMOTE_IP=%s ", inet_ntoa(ip));
		lchan->abis_ip.connect_ip = ntohl(ip.s_addr);
	}

	if (TLVP_PRESENT(tv, RSL_IE_IPAC_REMOTE_PORT)) {
		port = *((u_int16_t *) TLVP_VAL(tv, RSL_IE_IPAC_REMOTE_PORT));
		port = ntohs(port);
		DEBUGPC(DRSL, "REMOTE_PORT=%u ", port);
		lchan->abis_ip.connect_port = port;
	}
}

int rsl_ipacc_crcx(struct gsm_lchan *lchan)
{
	struct msgb *msg = rsl_msgb_alloc();
	struct abis_rsl_dchan_hdr *dh;

	dh = (struct abis_rsl_dchan_hdr *) msgb_put(msg, sizeof(*dh));
	init_dchan_hdr(dh, RSL_MT_IPAC_CRCX);
	dh->c.msg_discr = ABIS_RSL_MDISC_IPACCESS;
	dh->chan_nr = lchan2chan_nr(lchan);

	/* 0x1- == receive-only, 0x-1 == EFR codec */
	lchan->abis_ip.speech_mode = 0x10 | ipa_smod_s_for_lchan(lchan);
	msgb_tv_put(msg, RSL_IE_IPAC_SPEECH_MODE, lchan->abis_ip.speech_mode);

	DEBUGP(DRSL, "%s IPAC_BIND speech_mode=0x%02x\n",
		gsm_lchan_name(lchan), lchan->abis_ip.speech_mode);

	msg->trx = lchan->ts->trx;

	return abis_rsl_sendmsg(msg);
}

int rsl_ipacc_mdcx(struct gsm_lchan *lchan, u_int32_t ip, u_int16_t port,
		   u_int8_t rtp_payload2)
{
	struct msgb *msg = rsl_msgb_alloc();
	struct abis_rsl_dchan_hdr *dh;
	u_int32_t *att_ip;
	struct in_addr ia;

	dh = (struct abis_rsl_dchan_hdr *) msgb_put(msg, sizeof(*dh));
	init_dchan_hdr(dh, RSL_MT_IPAC_MDCX);
	dh->c.msg_discr = ABIS_RSL_MDISC_IPACCESS;
	dh->chan_nr = lchan2chan_nr(lchan);

	/* we need to store these now as MDCX_ACK does not return them :( */
	lchan->abis_ip.rtp_payload2 = rtp_payload2;
	lchan->abis_ip.connect_port = port;
	lchan->abis_ip.connect_ip = ip;

	/* 0x0- == both directions, 0x-1 == EFR codec */
	lchan->abis_ip.speech_mode = 0x00 | ipa_smod_s_for_lchan(lchan);

	ia.s_addr = htonl(ip);
	DEBUGP(DRSL, "%s IPAC_MDCX IP=%s PORT=%d RTP_PAYLOAD2=%d CONN_ID=%d "
		"speech_mode=0x%02x\n", gsm_lchan_name(lchan), inet_ntoa(ia), port,
		rtp_payload2, lchan->abis_ip.conn_id, lchan->abis_ip.speech_mode);

	msgb_tv16_put(msg, RSL_IE_IPAC_CONN_ID, lchan->abis_ip.conn_id);
	msgb_v_put(msg, RSL_IE_IPAC_REMOTE_IP);
	att_ip = (u_int32_t *) msgb_put(msg, sizeof(ip));
	*att_ip = ia.s_addr;
	msgb_tv16_put(msg, RSL_IE_IPAC_REMOTE_PORT, port);
	msgb_tv_put(msg, RSL_IE_IPAC_SPEECH_MODE, lchan->abis_ip.speech_mode);
	if (rtp_payload2)
		msgb_tv_put(msg, RSL_IE_IPAC_RTP_PAYLOAD2, rtp_payload2);
	
	msg->trx = lchan->ts->trx;

	return abis_rsl_sendmsg(msg);
}

/* tell BTS to connect RTP stream to our local RTP socket */
int rsl_ipacc_mdcx_to_rtpsock(struct gsm_lchan *lchan)
{
	struct rtp_socket *rs = lchan->abis_ip.rtp_socket;
	int rc;

	rc = rsl_ipacc_mdcx(lchan, ntohl(rs->rtp.sin_local.sin_addr.s_addr),
				ntohs(rs->rtp.sin_local.sin_port),
			/* FIXME: use RTP payload of bound socket, not BTS*/
				lchan->abis_ip.rtp_payload2);

	return rc;
}

int rsl_ipacc_pdch_activate(struct gsm_lchan *lchan)
{
	struct msgb *msg = rsl_msgb_alloc();
	struct abis_rsl_dchan_hdr *dh;

	dh = (struct abis_rsl_dchan_hdr *) msgb_put(msg, sizeof(*dh));
	init_dchan_hdr(dh, RSL_MT_IPAC_PDCH_ACT);
	dh->c.msg_discr = ABIS_RSL_MDISC_DED_CHAN;
	dh->chan_nr = lchan2chan_nr(lchan);

	DEBUGP(DRSL, "%s IPAC_PDCH_ACT\n", gsm_lchan_name(lchan));

	msg->trx = lchan->ts->trx;

	return abis_rsl_sendmsg(msg);
}

static int abis_rsl_rx_ipacc_crcx_ack(struct msgb *msg)
{
	struct abis_rsl_dchan_hdr *dh = msgb_l2(msg);
	struct tlv_parsed tv;
	struct gsm_lchan *lchan = msg->lchan;

	/* the BTS has acknowledged a local bind, it now tells us the IP
	* address and port number to which it has bound the given logical
	* channel */

	rsl_tlv_parse(&tv, dh->data, msgb_l2len(msg)-sizeof(*dh));
	if (!TLVP_PRESENT(&tv, RSL_IE_IPAC_LOCAL_PORT) ||
	    !TLVP_PRESENT(&tv, RSL_IE_IPAC_LOCAL_IP) ||
	    !TLVP_PRESENT(&tv, RSL_IE_IPAC_CONN_ID)) {
		LOGP(DRSL, LOGL_NOTICE, "mandatory IE missing");
		return -EINVAL;
	}

	ipac_parse_rtp(lchan, &tv);

	/* in case we don't use direct BTS-to-BTS RTP */
	if (!ipacc_rtp_direct) {
		int rc;
		/* the BTS has successfully bound a TCH to a local ip/port,
		 * which means we can connect our UDP socket to it */
		if (lchan->abis_ip.rtp_socket) {
			rtp_socket_free(lchan->abis_ip.rtp_socket);
			lchan->abis_ip.rtp_socket = NULL;
		}

		lchan->abis_ip.rtp_socket = rtp_socket_create();
		if (!lchan->abis_ip.rtp_socket)
			goto out_err;

		rc = rtp_socket_connect(lchan->abis_ip.rtp_socket,
				   lchan->abis_ip.bound_ip,
				   lchan->abis_ip.bound_port);
		if (rc < 0)
			goto out_err;
	}

	dispatch_signal(SS_ABISIP, S_ABISIP_CRCX_ACK, msg->lchan);

	return 0;
out_err:
	return -EIO;
}

static int abis_rsl_rx_ipacc_mdcx_ack(struct msgb *msg)
{
	struct abis_rsl_dchan_hdr *dh = msgb_l2(msg);
	struct tlv_parsed tv;
	struct gsm_lchan *lchan = msg->lchan;

	/* the BTS has acknowledged a remote connect request and
	 * it now tells us the IP address and port number to which it has
	 * connected the given logical channel */

	rsl_tlv_parse(&tv, dh->data, msgb_l2len(msg)-sizeof(*dh));
	ipac_parse_rtp(lchan, &tv);
	dispatch_signal(SS_ABISIP, S_ABISIP_MDCX_ACK, msg->lchan);

	return 0;
}

static int abis_rsl_rx_ipacc_dlcx_ind(struct msgb *msg)
{
	struct abis_rsl_dchan_hdr *dh = msgb_l2(msg);
	struct tlv_parsed tv;
	struct gsm_lchan *lchan = msg->lchan;

	rsl_tlv_parse(&tv, dh->data, msgb_l2len(msg)-sizeof(*dh));

	if (TLVP_PRESENT(&tv, RSL_IE_CAUSE))
		print_rsl_cause(LOGL_DEBUG, TLVP_VAL(&tv, RSL_IE_CAUSE),
				TLVP_LEN(&tv, RSL_IE_CAUSE));

	/* the BTS tells us a RTP stream has been disconnected */
	if (lchan->abis_ip.rtp_socket) {
		rtp_socket_free(lchan->abis_ip.rtp_socket);
		lchan->abis_ip.rtp_socket = NULL;
	}

	dispatch_signal(SS_ABISIP, S_ABISIP_DLCX_IND, msg->lchan);

	return 0;
}

static int abis_rsl_rx_ipacc(struct msgb *msg)
{
	struct abis_rsl_rll_hdr *rllh = msgb_l2(msg);
	char *ts_name;
	int rc = 0;

	msg->lchan = lchan_lookup(msg->trx, rllh->chan_nr);
	ts_name = gsm_lchan_name(msg->lchan);
	
	switch (rllh->c.msg_type) {
	case RSL_MT_IPAC_CRCX_ACK:
		DEBUGP(DRSL, "%s IPAC_CRCX_ACK ", ts_name);
		rc = abis_rsl_rx_ipacc_crcx_ack(msg);
		break;
	case RSL_MT_IPAC_CRCX_NACK:
		/* somehow the BTS was unable to bind the lchan to its local
		 * port?!? */
		LOGP(DRSL, LOGL_ERROR, "%s IPAC_CRCX_NACK\n", ts_name);
		break;
	case RSL_MT_IPAC_MDCX_ACK:
		/* the BTS tells us that a connect operation was successful */
		DEBUGP(DRSL, "%s IPAC_MDCX_ACK ", ts_name);
		rc = abis_rsl_rx_ipacc_mdcx_ack(msg);
		break;
	case RSL_MT_IPAC_MDCX_NACK:
		/* somehow the BTS was unable to connect the lchan to a remote
		 * port */
		LOGP(DRSL, LOGL_ERROR, "%s IPAC_MDCX_NACK\n", ts_name);
		break;
	case RSL_MT_IPAC_DLCX_IND:
		DEBUGP(DRSL, "%s IPAC_DLCX_IND ", ts_name);
		rc = abis_rsl_rx_ipacc_dlcx_ind(msg);
		break;
	default:
		LOGP(DRSL, LOGL_NOTICE, "Unknown ip.access msg_type 0x%02x\n",
			rllh->c.msg_type);
		break;
	}
	DEBUGPC(DRSL, "\n");

	return rc;
}


/* Entry-point where L2 RSL from BTS enters */
int abis_rsl_rcvmsg(struct msgb *msg)
{
	struct abis_rsl_common_hdr *rslh;
	int rc = 0;

	if (!msg) {
		DEBUGP(DRSL, "Empty RSL msg?..\n");
		return -1;
	}

	if (msgb_l2len(msg) < sizeof(*rslh)) {
		DEBUGP(DRSL, "Truncated RSL message with l2len: %u\n", msgb_l2len(msg));
		return -1;
	}

	rslh = msgb_l2(msg);

	switch (rslh->msg_discr & 0xfe) {
	case ABIS_RSL_MDISC_RLL:
		rc = abis_rsl_rx_rll(msg);
		break;
	case ABIS_RSL_MDISC_DED_CHAN:
		rc = abis_rsl_rx_dchan(msg);
		break;
	case ABIS_RSL_MDISC_COM_CHAN:
		rc = abis_rsl_rx_cchan(msg);
		break;
	case ABIS_RSL_MDISC_TRX:
		rc = abis_rsl_rx_trx(msg);
		break;
	case ABIS_RSL_MDISC_LOC:
		LOGP(DRSL, LOGL_NOTICE, "unimplemented RSL msg disc 0x%02x\n",
			rslh->msg_discr);
		break;
	case ABIS_RSL_MDISC_IPACCESS:
		rc = abis_rsl_rx_ipacc(msg);
		break;
	default:
		LOGP(DRSL, LOGL_NOTICE, "unknown RSL message discriminator "
			"0x%02x\n", rslh->msg_discr);
		return -EINVAL;
	}
	msgb_free(msg);
	return rc;
}

/* From Table 10.5.33 of GSM 04.08 */
int rsl_number_of_paging_subchannels(struct gsm_bts *bts)
{
	if (bts->si_common.chan_desc.ccch_conf == RSL_BCCH_CCCH_CONF_1_C) {
		return MAX(1, (3 - bts->si_common.chan_desc.bs_ag_blks_res))
			* (bts->si_common.chan_desc.bs_pa_mfrms + 2);
	} else {
		return (9 - bts->si_common.chan_desc.bs_ag_blks_res)
			* (bts->si_common.chan_desc.bs_pa_mfrms + 2);
	}
}<|MERGE_RESOLUTION|>--- conflicted
+++ resolved
@@ -692,24 +692,8 @@
 		return -EINVAL;
 	}
 
-<<<<<<< HEAD
-	if (msg->lchan->use_count <= 0) {
-		DEBUGP(DRSL, "BUG: Trying to send data on unused lchan\n");
-	}
-
-	/* First push the L3 IE tag and length */
-	msgb_tv16_push(msg, RSL_IE_L3_INFO, l3_len);
-
-	/* Then push the RSL header */
-	rh = (struct abis_rsl_rll_hdr *) msgb_push(msg, sizeof(*rh));
-	init_llm_hdr(rh, RSL_MT_DATA_REQ);
-	rh->c.msg_discr |= ABIS_RSL_MDISC_TRANSP;
-	rh->chan_nr = lchan2chan_nr(msg->lchan);
-	rh->link_id = link_id;
-=======
 	rsl_rll_push_l3(msg, RSL_MT_DATA_REQ, lchan2chan_nr(msg->lchan),
 			link_id, 1);
->>>>>>> 61b4232c
 
 	msg->trx = msg->lchan->ts->trx;
 
