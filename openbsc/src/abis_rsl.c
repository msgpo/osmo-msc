/* GSM Radio Signalling Link messages on the A-bis interface
 * 3GPP TS 08.58 version 8.6.0 Release 1999 / ETSI TS 100 596 V8.6.0 */

/* (C) 2008-2010 by Harald Welte <laforge@gnumonks.org>
 *
 * All Rights Reserved
 *
 * This program is free software; you can redistribute it and/or modify
 * it under the terms of the GNU General Public License as published by
 * the Free Software Foundation; either version 2 of the License, or
 * (at your option) any later version.
 *
 * This program is distributed in the hope that it will be useful,
 * but WITHOUT ANY WARRANTY; without even the implied warranty of
 * MERCHANTABILITY or FITNESS FOR A PARTICULAR PURPOSE.  See the
 * GNU General Public License for more details.
 *
 * You should have received a copy of the GNU General Public License along
 * with this program; if not, write to the Free Software Foundation, Inc.,
 * 51 Franklin Street, Fifth Floor, Boston, MA 02110-1301 USA.
 *
 */

#include <stdio.h>
#include <stdlib.h>
#include <errno.h>
#include <sys/types.h>
#include <netinet/in.h>
#include <arpa/inet.h>

#include <openbsc/gsm_data.h>
#include <openbsc/gsm_04_08.h>
#include <osmocore/gsm_utils.h>
#include <openbsc/abis_rsl.h>
#include <openbsc/chan_alloc.h>
#include <openbsc/bsc_rll.h>
#include <openbsc/debug.h>
#include <osmocore/tlv.h>
#include <openbsc/paging.h>
#include <openbsc/signal.h>
#include <openbsc/meas_rep.h>
#include <openbsc/rtp_proxy.h>
#include <osmocore/rsl.h>

#define RSL_ALLOC_SIZE		1024
#define RSL_ALLOC_HEADROOM	128

#define MAX(a, b) (a) >= (b) ? (a) : (b)

static u_int8_t mdisc_by_msgtype(u_int8_t msg_type)
{
	/* mask off the transparent bit ? */
	msg_type &= 0xfe;

	if ((msg_type & 0xf0) == 0x00)
		return ABIS_RSL_MDISC_RLL;
	if ((msg_type & 0xf0) == 0x10) {
		if (msg_type >= 0x19 && msg_type <= 0x22)
			return ABIS_RSL_MDISC_TRX;
		else
			return ABIS_RSL_MDISC_COM_CHAN;
	}
	if ((msg_type & 0xe0) == 0x20)
		return ABIS_RSL_MDISC_DED_CHAN;
	
	return ABIS_RSL_MDISC_LOC;
}

static inline void init_dchan_hdr(struct abis_rsl_dchan_hdr *dh,
				  u_int8_t msg_type)
{
	dh->c.msg_discr = mdisc_by_msgtype(msg_type);
	dh->c.msg_type = msg_type;
	dh->ie_chan = RSL_IE_CHAN_NR;
}

/* determine logical channel based on TRX and channel number IE */
struct gsm_lchan *lchan_lookup(struct gsm_bts_trx *trx, u_int8_t chan_nr)
{
	struct gsm_lchan *lchan;
	u_int8_t ts_nr = chan_nr & 0x07;
	u_int8_t cbits = chan_nr >> 3;
	u_int8_t lch_idx;
	struct gsm_bts_trx_ts *ts = &trx->ts[ts_nr];

	if (cbits == 0x01) {
		lch_idx = 0;	/* TCH/F */	
		if (ts->pchan != GSM_PCHAN_TCH_F &&
		    ts->pchan != GSM_PCHAN_PDCH &&
		    ts->pchan != GSM_PCHAN_TCH_F_PDCH)
			LOGP(DRSL, LOGL_ERROR, "chan_nr=0x%02x but pchan=%u\n",
				chan_nr, ts->pchan);
	} else if ((cbits & 0x1e) == 0x02) {
		lch_idx = cbits & 0x1;	/* TCH/H */
		if (ts->pchan != GSM_PCHAN_TCH_H)
			LOGP(DRSL, LOGL_ERROR, "chan_nr=0x%02x but pchan=%u\n",
				chan_nr, ts->pchan);
	} else if ((cbits & 0x1c) == 0x04) {
		lch_idx = cbits & 0x3;	/* SDCCH/4 */
		if (ts->pchan != GSM_PCHAN_CCCH_SDCCH4)
			LOGP(DRSL, LOGL_ERROR, "chan_nr=0x%02x but pchan=%u\n",
				chan_nr, ts->pchan);
	} else if ((cbits & 0x18) == 0x08) {
		lch_idx = cbits & 0x7;	/* SDCCH/8 */
		if (ts->pchan != GSM_PCHAN_SDCCH8_SACCH8C)
			LOGP(DRSL, LOGL_ERROR, "chan_nr=0x%02x but pchan=%u\n",
				chan_nr, ts->pchan);
	} else if (cbits == 0x10 || cbits == 0x11 || cbits == 0x12) {
		lch_idx = 0;
		if (ts->pchan != GSM_PCHAN_CCCH &&
		    ts->pchan != GSM_PCHAN_CCCH_SDCCH4)
			LOGP(DRSL, LOGL_ERROR, "chan_nr=0x%02x but pchan=%u\n",
				chan_nr, ts->pchan);
		/* FIXME: we should not return first sdcch4 !!! */
	} else {
		LOGP(DRSL, LOGL_ERROR, "unknown chan_nr=0x%02x\n", chan_nr);
		return NULL;
	}

	lchan = &ts->lchan[lch_idx];
	log_set_context(BSC_CTX_LCHAN, lchan);
	log_set_context(BSC_CTX_SUBSCR, lchan->conn.subscr);

	return lchan;
}

/* See Table 10.5.25 of GSM04.08 */
u_int8_t lchan2chan_nr(const struct gsm_lchan *lchan)
{
	struct gsm_bts_trx_ts *ts = lchan->ts;
	u_int8_t cbits, chan_nr;

	switch (ts->pchan) {
	case GSM_PCHAN_TCH_F:
	case GSM_PCHAN_PDCH:
	case GSM_PCHAN_TCH_F_PDCH:
		cbits = 0x01;
		break;
	case GSM_PCHAN_TCH_H:
		cbits = 0x02;
		cbits += lchan->nr;
		break;
	case GSM_PCHAN_CCCH_SDCCH4:
		cbits = 0x04;
		cbits += lchan->nr;
		break;
	case GSM_PCHAN_SDCCH8_SACCH8C:
		cbits = 0x08;
		cbits += lchan->nr;
		break;
	default:
	case GSM_PCHAN_CCCH:
		cbits = 0x10;
		break;
	}

	chan_nr = (cbits << 3) | (ts->nr & 0x7);

	return chan_nr;
}

/* As per TS 03.03 Section 2.2, the IMSI has 'not more than 15 digits' */
u_int64_t str_to_imsi(const char *imsi_str)
{
	u_int64_t ret;

	ret = strtoull(imsi_str, NULL, 10);

	return ret;
}

/* Table 5 Clause 7 TS 05.02 */
unsigned int n_pag_blocks(int bs_ccch_sdcch_comb, unsigned int bs_ag_blks_res)
{
	if (!bs_ccch_sdcch_comb)
		return 9 - bs_ag_blks_res;
	else
		return 3 - bs_ag_blks_res;
}

/* Chapter 6.5.2 of TS 05.02 */
unsigned int get_ccch_group(u_int64_t imsi, unsigned int bs_cc_chans,
			    unsigned int n_pag_blocks)
{
	return (imsi % 1000) % (bs_cc_chans * n_pag_blocks) / n_pag_blocks;
}

/* Chapter 6.5.2 of TS 05.02 */
unsigned int get_paging_group(u_int64_t imsi, unsigned int bs_cc_chans,
			      int n_pag_blocks)
{
	return (imsi % 1000) % (bs_cc_chans * n_pag_blocks) % n_pag_blocks;
}

static struct msgb *rsl_msgb_alloc(void)
{
	return msgb_alloc_headroom(RSL_ALLOC_SIZE, RSL_ALLOC_HEADROOM,
				   "RSL");
}

#define MACBLOCK_SIZE	23
static void pad_macblock(u_int8_t *out, const u_int8_t *in, int len)
{
	memcpy(out, in, len);

	if (len < MACBLOCK_SIZE)
		memset(out+len, 0x2b, MACBLOCK_SIZE-len);
}

/* Chapter 9.3.7: Encryption Information */
static int build_encr_info(u_int8_t *out, struct gsm_lchan *lchan)
{
	*out++ = lchan->encr.alg_id & 0xff;
	if (lchan->encr.key_len)
		memcpy(out, lchan->encr.key, lchan->encr.key_len);
	return lchan->encr.key_len + 1;
}

static void print_rsl_cause(int lvl, const u_int8_t *cause_v, u_int8_t cause_len)
{
	int i;

	LOGPC(DRSL, lvl, "CAUSE=0x%02x(%s) ",
		cause_v[0], rsl_err_name(cause_v[0]));
	for (i = 1; i < cause_len-1; i++)
		LOGPC(DRSL, lvl, "%02x ", cause_v[i]);
}

/* Send a BCCH_INFO message as per Chapter 8.5.1 */
int rsl_bcch_info(struct gsm_bts_trx *trx, u_int8_t type,
		  const u_int8_t *data, int len)
{
	struct abis_rsl_dchan_hdr *dh;
	struct msgb *msg = rsl_msgb_alloc();

	dh = (struct abis_rsl_dchan_hdr *) msgb_put(msg, sizeof*dh);
	init_dchan_hdr(dh, RSL_MT_BCCH_INFO);
	dh->chan_nr = RSL_CHAN_BCCH;

	msgb_tv_put(msg, RSL_IE_SYSINFO_TYPE, type);
	msgb_tlv_put(msg, RSL_IE_FULL_BCCH_INFO, len, data);

	msg->trx = trx;

	return abis_rsl_sendmsg(msg);
}

int rsl_sacch_filling(struct gsm_bts_trx *trx, u_int8_t type,
		      const u_int8_t *data, int len)
{
	struct abis_rsl_common_hdr *ch;
	struct msgb *msg = rsl_msgb_alloc();

	ch = (struct abis_rsl_common_hdr *) msgb_put(msg, sizeof(*ch));
	ch->msg_discr = ABIS_RSL_MDISC_TRX;
	ch->msg_type = RSL_MT_SACCH_FILL;

	msgb_tv_put(msg, RSL_IE_SYSINFO_TYPE, type);
	msgb_tl16v_put(msg, RSL_IE_L3_INFO, len, data);

	msg->trx = trx;

	return abis_rsl_sendmsg(msg);
}

int rsl_chan_bs_power_ctrl(struct gsm_lchan *lchan, unsigned int fpc, int db)
{
	struct abis_rsl_dchan_hdr *dh;
	struct msgb *msg;
	u_int8_t chan_nr = lchan2chan_nr(lchan);

	db = abs(db);
	if (db > 30)
		return -EINVAL;

	msg = rsl_msgb_alloc();

	lchan->bs_power = db/2;
	if (fpc)
		lchan->bs_power |= 0x10;
	
	dh = (struct abis_rsl_dchan_hdr *) msgb_put(msg, sizeof(*dh));
	init_dchan_hdr(dh, RSL_MT_BS_POWER_CONTROL);
	dh->chan_nr = chan_nr;

	msgb_tv_put(msg, RSL_IE_BS_POWER, lchan->bs_power);

	msg->trx = lchan->ts->trx;

	return abis_rsl_sendmsg(msg);
}

int rsl_chan_ms_power_ctrl(struct gsm_lchan *lchan, unsigned int fpc, int dbm)
{
	struct abis_rsl_dchan_hdr *dh;
	struct msgb *msg;
	u_int8_t chan_nr = lchan2chan_nr(lchan);
	int ctl_lvl;

	ctl_lvl = ms_pwr_ctl_lvl(lchan->ts->trx->bts->band, dbm);
	if (ctl_lvl < 0)
		return ctl_lvl;

	msg = rsl_msgb_alloc();

	lchan->ms_power = ctl_lvl;

	if (fpc)
		lchan->ms_power |= 0x20;
	
	dh = (struct abis_rsl_dchan_hdr *) msgb_put(msg, sizeof(*dh));
	init_dchan_hdr(dh, RSL_MT_MS_POWER_CONTROL);
	dh->chan_nr = chan_nr;

	msgb_tv_put(msg, RSL_IE_MS_POWER, lchan->ms_power);

	msg->trx = lchan->ts->trx;

	return abis_rsl_sendmsg(msg);
}

static int channel_mode_from_lchan(struct rsl_ie_chan_mode *cm,
				   struct gsm_lchan *lchan)
{
	memset(cm, 0, sizeof(cm));

	/* FIXME: what to do with data calls ? */
	cm->dtx_dtu = 0x00;

	/* set TCH Speech/Data */
	cm->spd_ind = lchan->rsl_cmode;

	if (lchan->rsl_cmode == RSL_CMOD_SPD_SIGN &&
	    lchan->tch_mode != GSM48_CMODE_SIGN)
		LOGP(DRSL, LOGL_ERROR, "unsupported: rsl_mode == signalling, "
			"but tch_mode != signalling\n");

	switch (lchan->type) {
	case GSM_LCHAN_SDCCH:
		cm->chan_rt = RSL_CMOD_CRT_SDCCH;
		break;
	case GSM_LCHAN_TCH_F:
		cm->chan_rt = RSL_CMOD_CRT_TCH_Bm;
		break;
	case GSM_LCHAN_TCH_H:
		cm->chan_rt = RSL_CMOD_CRT_TCH_Lm;
		break;
	case GSM_LCHAN_NONE:
	case GSM_LCHAN_UNKNOWN:
	default:
		return -EINVAL;
	}

	switch (lchan->tch_mode) {
	case GSM48_CMODE_SIGN:
		cm->chan_rate = 0;
		break;
	case GSM48_CMODE_SPEECH_V1:
		cm->chan_rate = RSL_CMOD_SP_GSM1;
		break;
	case GSM48_CMODE_SPEECH_EFR:
		cm->chan_rate = RSL_CMOD_SP_GSM2;
		break;
	case GSM48_CMODE_SPEECH_AMR:
		cm->chan_rate = RSL_CMOD_SP_GSM3;
		break;
	case GSM48_CMODE_DATA_14k5:
		cm->chan_rate = RSL_CMOD_SP_NT_14k5;
		break;
	case GSM48_CMODE_DATA_12k0:
		cm->chan_rate = RSL_CMOD_SP_NT_12k0;
		break;
	case GSM48_CMODE_DATA_6k0:
		cm->chan_rate = RSL_CMOD_SP_NT_6k0;
		break;
	default:
		return -EINVAL;
	}

	return 0;
}

/* Chapter 8.4.1 */
#if 0
int rsl_chan_activate(struct gsm_bts_trx *trx, u_int8_t chan_nr,
		      u_int8_t act_type,
		      struct rsl_ie_chan_mode *chan_mode,
		      struct rsl_ie_chan_ident *chan_ident,
		      u_int8_t bs_power, u_int8_t ms_power,
		      u_int8_t ta)
{
	struct abis_rsl_dchan_hdr *dh;
	struct msgb *msg = rsl_msgb_alloc();

	dh = (struct abis_rsl_dchan_hdr *) msgb_put(msg, sizeof(*dh));
	init_dchan_hdr(dh, RSL_MT_CHAN_ACTIV);
	dh->chan_nr = chan_nr;

	msgb_tv_put(msg, RSL_IE_ACT_TYPE, act_type);
	/* For compatibility with Phase 1 */
	msgb_tlv_put(msg, RSL_IE_CHAN_MODE, sizeof(*chan_mode),
		     (u_int8_t *) chan_mode);
	msgb_tlv_put(msg, RSL_IE_CHAN_IDENT, 4,
		     (u_int8_t *) chan_ident);
#if 0
	msgb_tlv_put(msg, RSL_IE_ENCR_INFO, 1,
		     (u_int8_t *) &encr_info);
#endif
	msgb_tv_put(msg, RSL_IE_BS_POWER, bs_power);
	msgb_tv_put(msg, RSL_IE_MS_POWER, ms_power);
	msgb_tv_put(msg, RSL_IE_TIMING_ADVANCE, ta);

	msg->trx = trx;

	return abis_rsl_sendmsg(msg);
}
#endif

int rsl_chan_activate_lchan(struct gsm_lchan *lchan, u_int8_t act_type,
			    u_int8_t ta, u_int8_t ho_ref)
{
	struct abis_rsl_dchan_hdr *dh;
	struct msgb *msg;
	int rc;

	u_int8_t chan_nr = lchan2chan_nr(lchan);
	u_int16_t arfcn = lchan->ts->trx->arfcn;
	struct rsl_ie_chan_mode cm;
	struct rsl_ie_chan_ident ci;

	rc = channel_mode_from_lchan(&cm, lchan);
	if (rc < 0)
		return rc;

	memset(&ci, 0, sizeof(ci));
	ci.chan_desc.iei = 0x64;
	ci.chan_desc.chan_nr = chan_nr;
	ci.chan_desc.oct3 = (lchan->ts->trx->bts->tsc << 5) | ((arfcn & 0x3ff) >> 8);
	ci.chan_desc.oct4 = arfcn & 0xff;

	msg = rsl_msgb_alloc();
	dh = (struct abis_rsl_dchan_hdr *) msgb_put(msg, sizeof(*dh));
	init_dchan_hdr(dh, RSL_MT_CHAN_ACTIV);
	dh->chan_nr = chan_nr;

	msgb_tv_put(msg, RSL_IE_ACT_TYPE, act_type);
	msgb_tlv_put(msg, RSL_IE_CHAN_MODE, sizeof(cm),
		     (u_int8_t *) &cm);
	/* For compatibility with Phase 1 */
	msgb_tlv_put(msg, RSL_IE_CHAN_IDENT, 4,
		     (u_int8_t *) &ci);

	if (lchan->encr.alg_id > RSL_ENC_ALG_A5(0)) {
		u_int8_t encr_info[MAX_A5_KEY_LEN+2];
		rc = build_encr_info(encr_info, lchan);
		if (rc > 0)
			msgb_tlv_put(msg, RSL_IE_ENCR_INFO, rc, encr_info);
	}

	switch (act_type) {
	case RSL_ACT_INTER_ASYNC:
	case RSL_ACT_INTER_SYNC:
		msgb_tv_put(msg, RSL_IE_HANDO_REF, ho_ref);
		break;
	default:
		break;
	}

	msgb_tv_put(msg, RSL_IE_BS_POWER, lchan->bs_power);
	msgb_tv_put(msg, RSL_IE_MS_POWER, lchan->ms_power);
	msgb_tv_put(msg, RSL_IE_TIMING_ADVANCE, ta);

	if (lchan->tch_mode == GSM48_CMODE_SPEECH_AMR)
		msgb_tlv_put(msg, RSL_IE_MR_CONFIG, sizeof(lchan->mr_conf),
			     (u_int8_t *) &lchan->mr_conf);

	msg->trx = lchan->ts->trx;

	return abis_rsl_sendmsg(msg);
}

/* Chapter 8.4.9: Modify channel mode on BTS side */
int rsl_chan_mode_modify_req(struct gsm_lchan *lchan)
{
	struct abis_rsl_dchan_hdr *dh;
	struct msgb *msg;
	int rc;

	u_int8_t chan_nr = lchan2chan_nr(lchan);
	struct rsl_ie_chan_mode cm;

	rc = channel_mode_from_lchan(&cm, lchan);
	if (rc < 0)
		return rc;

	msg = rsl_msgb_alloc();
	dh = (struct abis_rsl_dchan_hdr *) msgb_put(msg, sizeof(*dh));
	init_dchan_hdr(dh, RSL_MT_MODE_MODIFY_REQ);
	dh->chan_nr = chan_nr;

	msgb_tlv_put(msg, RSL_IE_CHAN_MODE, sizeof(cm),
		     (u_int8_t *) &cm);

	if (lchan->encr.alg_id > RSL_ENC_ALG_A5(0)) {
		u_int8_t encr_info[MAX_A5_KEY_LEN+2];
		rc = build_encr_info(encr_info, lchan);
		if (rc > 0)
			msgb_tlv_put(msg, RSL_IE_ENCR_INFO, rc, encr_info);
	}

	if (lchan->tch_mode == GSM48_CMODE_SPEECH_AMR) {
		msgb_tlv_put(msg, RSL_IE_MR_CONFIG, sizeof(lchan->mr_conf),
			     (u_int8_t *) &lchan->mr_conf);
	}

	msg->trx = lchan->ts->trx;

	return abis_rsl_sendmsg(msg);
}

/* Chapter 8.4.6: Send the encryption command with given L3 info */
int rsl_encryption_cmd(struct msgb *msg)
{
	struct abis_rsl_dchan_hdr *dh;
	struct gsm_lchan *lchan = msg->lchan;
	u_int8_t chan_nr = lchan2chan_nr(lchan);
	u_int8_t encr_info[MAX_A5_KEY_LEN+2];
	u_int8_t l3_len = msg->len;
	int rc;

	/* First push the L3 IE tag and length */
	msgb_tv16_push(msg, RSL_IE_L3_INFO, l3_len);

	/* then the link identifier (SAPI0, main sign link) */
	msgb_tv_push(msg, RSL_IE_LINK_IDENT, 0);

	/* then encryption information */
	rc = build_encr_info(encr_info, lchan);
	if (rc <= 0)
		return rc;
	msgb_tlv_push(msg, RSL_IE_ENCR_INFO, rc, encr_info);

	/* and finally the DCHAN header */
	dh = (struct abis_rsl_dchan_hdr *) msgb_push(msg, sizeof(*dh));
	init_dchan_hdr(dh, RSL_MT_ENCR_CMD);
	dh->chan_nr = chan_nr;

	msg->trx = lchan->ts->trx;

	return abis_rsl_sendmsg(msg);
}

/* Chapter 8.4.5 / 4.6: Deactivate the SACCH after 04.08 RR CHAN RELEASE */
int rsl_deact_sacch(struct gsm_lchan *lchan)
{
	struct abis_rsl_dchan_hdr *dh;
	struct msgb *msg = rsl_msgb_alloc();

	dh = (struct abis_rsl_dchan_hdr *) msgb_put(msg, sizeof(*dh));
	init_dchan_hdr(dh, RSL_MT_DEACTIVATE_SACCH);
	dh->chan_nr = lchan2chan_nr(lchan);

	msg->lchan = lchan;
	msg->trx = lchan->ts->trx;

	DEBUGP(DRSL, "%s DEACTivate SACCH CMD\n", gsm_lchan_name(lchan));

	return abis_rsl_sendmsg(msg);
}

static void error_timeout_cb(void *data)
{
	struct gsm_lchan *lchan = data;
	if (lchan->state != LCHAN_S_REL_ERR) {
		LOGP(DRSL, LOGL_ERROR, "%s error timeout but not in error state: %d\n",
		     gsm_lchan_name(lchan), lchan->state);
		return;
	}

	/* go back to the none state */
	LOGP(DRSL, LOGL_NOTICE, "%s is back in operation.\n", gsm_lchan_name(lchan));
	rsl_lchan_set_state(lchan, LCHAN_S_NONE);
}

/* Chapter 8.4.14 / 4.7: Tell BTS to release the radio channel */
static int rsl_rf_chan_release(struct gsm_lchan *lchan, int error)
{
	struct abis_rsl_dchan_hdr *dh;
	struct msgb *msg;

	if (lchan->state == LCHAN_S_REL_ERR) {
		LOGP(DRSL, LOGL_NOTICE, "%s is in error state not sending release.\n",
		     gsm_lchan_name(lchan));
		return -1;
	}

	msg = rsl_msgb_alloc();
	dh = (struct abis_rsl_dchan_hdr *) msgb_put(msg, sizeof(*dh));
	init_dchan_hdr(dh, RSL_MT_RF_CHAN_REL);
	dh->chan_nr = lchan2chan_nr(lchan);

	msg->lchan = lchan;
	msg->trx = lchan->ts->trx;

	DEBUGP(DRSL, "%s RF Channel Release CMD due error %d\n", gsm_lchan_name(lchan), error);

	if (error) {
		/*
		 * the nanoBTS sends RLL release indications after the channel release. This can
		 * be a problem when we have reassigned the channel to someone else and then can
		 * not figure out who used this channel.
		 */
		rsl_lchan_set_state(lchan, LCHAN_S_REL_ERR);
		lchan->error_timer.data = lchan;
		lchan->error_timer.cb = error_timeout_cb;
		bsc_schedule_timer(&lchan->error_timer,
				   msg->trx->bts->network->T3111 + 2, 0);
	}

	/* BTS will respond by RF CHAN REL ACK */
	return abis_rsl_sendmsg(msg);
}

int rsl_paging_cmd(struct gsm_bts *bts, u_int8_t paging_group, u_int8_t len,
		   u_int8_t *ms_ident, u_int8_t chan_needed)
{
	struct abis_rsl_dchan_hdr *dh;
	struct msgb *msg = rsl_msgb_alloc();

	dh = (struct abis_rsl_dchan_hdr *) msgb_put(msg, sizeof(*dh));
	init_dchan_hdr(dh, RSL_MT_PAGING_CMD);
	dh->chan_nr = RSL_CHAN_PCH_AGCH;

	msgb_tv_put(msg, RSL_IE_PAGING_GROUP, paging_group);
	msgb_tlv_put(msg, RSL_IE_MS_IDENTITY, len-2, ms_ident+2);
	msgb_tv_put(msg, RSL_IE_CHAN_NEEDED, chan_needed);

	msg->trx = bts->c0;

	return abis_rsl_sendmsg(msg);
}

int rsl_paging_cmd_subscr(struct gsm_bts *bts, u_int8_t chan_need,
			  struct gsm_subscriber *subscr)
{
#if 0
	u_int8_t mi[128];
	unsigned int mi_len;
	u_int8_t paging_group;
#endif

	return -1;
}

int imsi_str2bcd(u_int8_t *bcd_out, const char *str_in)
{
	int i, len = strlen(str_in);

	for (i = 0; i < len; i++) {
		int num = str_in[i] - 0x30;
		if (num < 0 || num > 9)
			return -1;
		if (i % 2 == 0)
			bcd_out[i/2] = num;
		else
			bcd_out[i/2] |= (num << 4);
	}

	return 0;
}

/* Chapter 8.5.6 */
int rsl_imm_assign_cmd(struct gsm_bts *bts, u_int8_t len, u_int8_t *val)
{
	struct msgb *msg = rsl_msgb_alloc();
	struct abis_rsl_dchan_hdr *dh;
	u_int8_t buf[MACBLOCK_SIZE];

	dh = (struct abis_rsl_dchan_hdr *) msgb_put(msg, sizeof(*dh));
	init_dchan_hdr(dh, RSL_MT_IMMEDIATE_ASSIGN_CMD);
	dh->chan_nr = RSL_CHAN_PCH_AGCH;

	switch (bts->type) {
	case GSM_BTS_TYPE_BS11:
		msgb_tlv_put(msg, RSL_IE_IMM_ASS_INFO, len, val);
		break;
	default:
		/* If phase 2, construct a FULL_IMM_ASS_INFO */
		pad_macblock(buf, val, len);
		msgb_tlv_put(msg, RSL_IE_FULL_IMM_ASS_INFO, MACBLOCK_SIZE, buf);
		break;
	}

	msg->trx = bts->c0;

	return abis_rsl_sendmsg(msg);
}

/* Send Siemens specific MS RF Power Capability Indication */
int rsl_siemens_mrpci(struct gsm_lchan *lchan, struct rsl_mrpci *mrpci)
{
	struct msgb *msg = rsl_msgb_alloc();
	struct abis_rsl_dchan_hdr *dh;

	dh = (struct abis_rsl_dchan_hdr *) msgb_put(msg, sizeof(*dh));
	init_dchan_hdr(dh, RSL_MT_SIEMENS_MRPCI);
	dh->c.msg_discr = ABIS_RSL_MDISC_DED_CHAN;
	dh->chan_nr = lchan2chan_nr(lchan);
	msgb_tv_put(msg, RSL_IE_SIEMENS_MRPCI, *(u_int8_t *)mrpci);

	DEBUGP(DRSL, "%s TX Siemens MRPCI 0x%02x\n",
		gsm_lchan_name(lchan), *(u_int8_t *)mrpci);

	msg->trx = lchan->ts->trx;

	return abis_rsl_sendmsg(msg);
}


/* Send "DATA REQUEST" message with given L3 Info payload */
/* Chapter 8.3.1 */
int rsl_data_request(struct msgb *msg, u_int8_t link_id)
{
	if (msg->lchan == NULL) {
		LOGP(DRSL, LOGL_ERROR, "cannot send DATA REQUEST to unknown lchan\n");
		return -EINVAL;
	}

	rsl_rll_push_l3(msg, RSL_MT_DATA_REQ, lchan2chan_nr(msg->lchan),
			link_id, 1);

	msg->trx = msg->lchan->ts->trx;

	return abis_rsl_sendmsg(msg);
}

/* Send "ESTABLISH REQUEST" message with given L3 Info payload */
/* Chapter 8.3.1 */
int rsl_establish_request(struct gsm_lchan *lchan, u_int8_t link_id)
{
	struct msgb *msg;

	msg = rsl_rll_simple(RSL_MT_EST_REQ, lchan2chan_nr(lchan),
			     link_id, 0);
	msg->trx = lchan->ts->trx;

	return abis_rsl_sendmsg(msg);
}

/* Chapter 8.3.7 Request the release of multiframe mode of RLL connection.
   This is what higher layers should call.  The BTS then responds with
   RELEASE CONFIRM, which we in turn use to trigger RSL CHANNEL RELEASE,
   which in turn is acknowledged by RSL CHANNEL RELEASE ACK, which calls
   lchan_free() */
int rsl_release_request(struct gsm_lchan *lchan, u_int8_t link_id, u_int8_t reason)
{

	struct msgb *msg;

	msg = rsl_rll_simple(RSL_MT_REL_REQ, lchan2chan_nr(lchan),
			     link_id, 0);
        /* 0 is normal release, 1 is local end */
	msgb_tv_put(msg, RSL_IE_RELEASE_MODE, reason);

	/* FIXME: start some timer in case we don't receive a REL ACK ? */

	msg->trx = lchan->ts->trx;

	return abis_rsl_sendmsg(msg);
}

int rsl_lchan_set_state(struct gsm_lchan *lchan, int state)
{
	lchan->state = state;
	return 0;
}

/* Chapter 8.4.2: Channel Activate Acknowledge */
static int rsl_rx_chan_act_ack(struct msgb *msg)
{
	struct abis_rsl_dchan_hdr *rslh = msgb_l2(msg);

	/* BTS has confirmed channel activation, we now need
	 * to assign the activated channel to the MS */
	if (rslh->ie_chan != RSL_IE_CHAN_NR)
		return -EINVAL;

	if (msg->lchan->state != LCHAN_S_ACT_REQ)
		LOGP(DRSL, LOGL_NOTICE, "%s CHAN ACT ACK, but state %s\n",
			gsm_lchan_name(msg->lchan),
			gsm_lchans_name(msg->lchan->state));
	rsl_lchan_set_state(msg->lchan, LCHAN_S_ACTIVE);

	dispatch_signal(SS_LCHAN, S_LCHAN_ACTIVATE_ACK, msg->lchan);

	return 0;
}

/* Chapter 8.4.3: Channel Activate NACK */
static int rsl_rx_chan_act_nack(struct msgb *msg)
{
	struct abis_rsl_dchan_hdr *dh = msgb_l2(msg);
	struct tlv_parsed tp;

	LOGP(DRSL, LOGL_ERROR, "%s CHANNEL ACTIVATE NACK",
		gsm_lchan_name(msg->lchan));

	/* BTS has rejected channel activation ?!? */
	if (dh->ie_chan != RSL_IE_CHAN_NR)
		return -EINVAL;

	rsl_tlv_parse(&tp, dh->data, msgb_l2len(msg)-sizeof(*dh));
	if (TLVP_PRESENT(&tp, RSL_IE_CAUSE)) {
		const u_int8_t *cause = TLVP_VAL(&tp, RSL_IE_CAUSE);
		print_rsl_cause(LOGL_ERROR, cause,
				TLVP_LEN(&tp, RSL_IE_CAUSE));
		if (*cause != RSL_ERR_RCH_ALR_ACTV_ALLOC)
			rsl_lchan_set_state(msg->lchan, LCHAN_S_NONE);
	} else
		rsl_lchan_set_state(msg->lchan, LCHAN_S_NONE);

	LOGPC(DRSL, LOGL_ERROR, "\n");

	dispatch_signal(SS_LCHAN, S_LCHAN_ACTIVATE_NACK, msg->lchan);

	lchan_free(msg->lchan);
	return 0;
}

/* Chapter 8.4.4: Connection Failure Indication */
static int rsl_rx_conn_fail(struct msgb *msg)
{
	struct abis_rsl_dchan_hdr *dh = msgb_l2(msg);
	struct tlv_parsed tp;

	/* FIXME: print which channel */
	LOGP(DRSL, LOGL_NOTICE, "%s CONNECTION FAIL: RELEASING ",
	     gsm_lchan_name(msg->lchan));

	rsl_tlv_parse(&tp, dh->data, msgb_l2len(msg)-sizeof(*dh));

	if (TLVP_PRESENT(&tp, RSL_IE_CAUSE))
		print_rsl_cause(LOGL_NOTICE, TLVP_VAL(&tp, RSL_IE_CAUSE),
				TLVP_LEN(&tp, RSL_IE_CAUSE));

	LOGPC(DRSL, LOGL_NOTICE, "\n");
	/* FIXME: only free it after channel release ACK */
	counter_inc(msg->lchan->ts->trx->bts->network->stats.chan.rf_fail);
<<<<<<< HEAD
	return rsl_rf_chan_release(msg->lchan, 1);
=======
	return rsl_rf_chan_release(msg->lchan);
>>>>>>> 38e9c821
}

static void print_meas_rep_uni(struct gsm_meas_rep_unidir *mru,
				const char *prefix)
{
	DEBUGPC(DMEAS, "RXL-FULL-%s=%3ddBm RXL-SUB-%s=%3ddBm ",
		prefix, rxlev2dbm(mru->full.rx_lev),
		prefix, rxlev2dbm(mru->sub.rx_lev));
	DEBUGPC(DMEAS, "RXQ-FULL-%s=%d RXQ-SUB-%s=%d ",
		prefix, mru->full.rx_qual, prefix, mru->sub.rx_qual);
}

static void print_meas_rep(struct gsm_meas_rep *mr)
{
	int i;

	DEBUGP(DMEAS, "MEASUREMENT RESULT NR=%d ", mr->nr);

	if (mr->flags & MEAS_REP_F_DL_DTX)
		DEBUGPC(DMEAS, "DTXd ");

	print_meas_rep_uni(&mr->ul, "ul");
	DEBUGPC(DMEAS, "BS_POWER=%d ", mr->bs_power);
	if (mr->flags & MEAS_REP_F_MS_TO)
		DEBUGPC(DMEAS, "MS_TO=%d ", mr->ms_timing_offset);

	if (mr->flags & MEAS_REP_F_MS_L1) {
		DEBUGPC(DMEAS, "L1_MS_PWR=%3ddBm ", mr->ms_l1.pwr);
		DEBUGPC(DMEAS, "L1_FPC=%u ",
			mr->flags & MEAS_REP_F_FPC ? 1 : 0);
		DEBUGPC(DMEAS, "L1_TA=%u ", mr->ms_l1.ta);
	}

	if (mr->flags & MEAS_REP_F_UL_DTX)
		DEBUGPC(DMEAS, "DTXu ");
	if (mr->flags & MEAS_REP_F_BA1)
		DEBUGPC(DMEAS, "BA1 ");
	if (!(mr->flags & MEAS_REP_F_DL_VALID))
		DEBUGPC(DMEAS, "NOT VALID ");
	else
		print_meas_rep_uni(&mr->dl, "dl");

	DEBUGPC(DMEAS, "NUM_NEIGH=%u\n", mr->num_cell);
	if (mr->num_cell == 7)
		return;
	for (i = 0; i < mr->num_cell; i++) {
		struct gsm_meas_rep_cell *mrc = &mr->cell[i];
		DEBUGP(DMEAS, "IDX=%u ARFCN=%u BSIC=%u => %d dBm\n",
			mrc->neigh_idx, mrc->arfcn, mrc->bsic, rxlev2dbm(mrc->rxlev));
	}
}

static int rsl_rx_meas_res(struct msgb *msg)
{
	struct abis_rsl_dchan_hdr *dh = msgb_l2(msg);
	struct tlv_parsed tp;
	struct gsm_meas_rep *mr = lchan_next_meas_rep(msg->lchan);
	u_int8_t len;
	const u_int8_t *val;
	int rc;

	/* check if this channel is actually active */
	/* FIXME: maybe this check should be way more generic/centralized */
	if (msg->lchan->state != LCHAN_S_ACTIVE) {
		LOGP(DRSL, LOGL_NOTICE, "%s: MEAS RES for inactive channel\n",
			gsm_lchan_name(msg->lchan));
		return 0;
	}

	memset(mr, 0, sizeof(*mr));
	mr->lchan = msg->lchan;

	rsl_tlv_parse(&tp, dh->data, msgb_l2len(msg)-sizeof(*dh));

	if (!TLVP_PRESENT(&tp, RSL_IE_MEAS_RES_NR) ||
	    !TLVP_PRESENT(&tp, RSL_IE_UPLINK_MEAS) ||
	    !TLVP_PRESENT(&tp, RSL_IE_BS_POWER))
		return -EIO;

	/* Mandatory Parts */
	mr->nr = *TLVP_VAL(&tp, RSL_IE_MEAS_RES_NR);

	len = TLVP_LEN(&tp, RSL_IE_UPLINK_MEAS);
	val = TLVP_VAL(&tp, RSL_IE_UPLINK_MEAS);
	if (len >= 3) {
		if (val[0] & 0x40)
			mr->flags |= MEAS_REP_F_DL_DTX;
		mr->ul.full.rx_lev = val[0] & 0x3f;
		mr->ul.sub.rx_lev = val[1] & 0x3f;
		mr->ul.full.rx_qual = val[2]>>3 & 0x7;
		mr->ul.sub.rx_qual = val[2] & 0x7;
	}

	mr->bs_power = *TLVP_VAL(&tp, RSL_IE_BS_POWER);

	/* Optional Parts */
	if (TLVP_PRESENT(&tp, RSL_IE_MS_TIMING_OFFSET))
		mr->ms_timing_offset =
			*TLVP_VAL(&tp, RSL_IE_MS_TIMING_OFFSET);

	if (TLVP_PRESENT(&tp, RSL_IE_L1_INFO)) {
		val = TLVP_VAL(&tp, RSL_IE_L1_INFO);
		mr->flags |= MEAS_REP_F_MS_L1;
		mr->ms_l1.pwr = ms_pwr_dbm(msg->trx->bts->band, val[0] >> 3);
		if (val[0] & 0x04)
			mr->flags |= MEAS_REP_F_FPC;
		mr->ms_l1.ta = val[1];
	}
	if (TLVP_PRESENT(&tp, RSL_IE_L3_INFO)) {
		msg->l3h = (u_int8_t *) TLVP_VAL(&tp, RSL_IE_L3_INFO);
		rc = gsm48_parse_meas_rep(mr, msg);
		if (rc < 0)
			return rc;
	}

	print_meas_rep(mr);

	dispatch_signal(SS_LCHAN, S_LCHAN_MEAS_REP, mr);

	return 0;
}

/* Chapter 8.4.7 */
static int rsl_rx_hando_det(struct msgb *msg)
{
	struct abis_rsl_dchan_hdr *dh = msgb_l2(msg);
	struct tlv_parsed tp;

	DEBUGP(DRSL, "%s HANDOVER DETECT ", gsm_lchan_name(msg->lchan));

	rsl_tlv_parse(&tp, dh->data, msgb_l2len(msg)-sizeof(*dh));

	if (TLVP_PRESENT(&tp, RSL_IE_ACCESS_DELAY))
		DEBUGPC(DRSL, "access delay = %u\n",
			*TLVP_VAL(&tp, RSL_IE_ACCESS_DELAY));
	else
		DEBUGPC(DRSL, "\n");

	dispatch_signal(SS_LCHAN, S_LCHAN_HANDOVER_DETECT, msg->lchan);

	return 0;
}

static int abis_rsl_rx_dchan(struct msgb *msg)
{
	struct abis_rsl_dchan_hdr *rslh = msgb_l2(msg);
	int rc = 0;
	char *ts_name;

	msg->lchan = lchan_lookup(msg->trx, rslh->chan_nr);
	ts_name = gsm_lchan_name(msg->lchan);

	switch (rslh->c.msg_type) {
	case RSL_MT_CHAN_ACTIV_ACK:
		DEBUGP(DRSL, "%s CHANNEL ACTIVATE ACK\n", ts_name);
		rc = rsl_rx_chan_act_ack(msg);
		break;
	case RSL_MT_CHAN_ACTIV_NACK:
		rc = rsl_rx_chan_act_nack(msg);
		break;
	case RSL_MT_CONN_FAIL:
		rc = rsl_rx_conn_fail(msg);
		break;
	case RSL_MT_MEAS_RES:
		rc = rsl_rx_meas_res(msg);
		break;
	case RSL_MT_HANDO_DET:
		rc = rsl_rx_hando_det(msg);
		break;
	case RSL_MT_RF_CHAN_REL_ACK:
		DEBUGP(DRSL, "%s RF CHANNEL RELEASE ACK\n", ts_name);
		if (msg->lchan->state != LCHAN_S_REL_REQ && msg->lchan->state != LCHAN_S_REL_ERR)
			LOGP(DRSL, LOGL_NOTICE, "%s CHAN REL ACK but state %s\n",
				gsm_lchan_name(msg->lchan),
				gsm_lchans_name(msg->lchan->state));
<<<<<<< HEAD
		bsc_del_timer(&msg->lchan->T3111);
		/* we have an error timer pending to release that */
		if (msg->lchan->state != LCHAN_S_REL_ERR)
			rsl_lchan_set_state(msg->lchan, LCHAN_S_NONE);
=======
		rsl_lchan_set_state(msg->lchan, LCHAN_S_NONE);
>>>>>>> 38e9c821
		lchan_free(msg->lchan);
		break;
	case RSL_MT_MODE_MODIFY_ACK:
		DEBUGP(DRSL, "%s CHANNEL MODE MODIFY ACK\n", ts_name);
		break;
	case RSL_MT_MODE_MODIFY_NACK:
		LOGP(DRSL, LOGL_ERROR, "%s CHANNEL MODE MODIFY NACK\n", ts_name);
		break;
	case RSL_MT_IPAC_PDCH_ACT_ACK:
		DEBUGPC(DRSL, "%s IPAC PDCH ACT ACK\n", ts_name);
		msg->lchan->ts->flags |= TS_F_PDCH_MODE;
		break;
	case RSL_MT_IPAC_PDCH_ACT_NACK:
		LOGP(DRSL, LOGL_ERROR, "%s IPAC PDCH ACT NACK\n", ts_name);
		break;
	case RSL_MT_IPAC_PDCH_DEACT_ACK:
		DEBUGP(DRSL, "%s IPAC PDCH DEACT ACK\n", ts_name);
		msg->lchan->ts->flags &= ~TS_F_PDCH_MODE;
		break;
	case RSL_MT_IPAC_PDCH_DEACT_NACK:
		LOGP(DRSL, LOGL_ERROR, "%s IPAC PDCH DEACT NACK\n", ts_name);
		break;
	case RSL_MT_PHY_CONTEXT_CONF:
	case RSL_MT_PREPROC_MEAS_RES:
	case RSL_MT_TALKER_DET:
	case RSL_MT_LISTENER_DET:
	case RSL_MT_REMOTE_CODEC_CONF_REP:
	case RSL_MT_MR_CODEC_MOD_ACK:
	case RSL_MT_MR_CODEC_MOD_NACK:
	case RSL_MT_MR_CODEC_MOD_PER:
		LOGP(DRSL, LOGL_NOTICE, "%s Unimplemented Abis RSL DChan "
			"msg 0x%02x\n", ts_name, rslh->c.msg_type);
		break;
	default:
		LOGP(DRSL, LOGL_NOTICE, "%s unknown Abis RSL DChan msg 0x%02x\n",
			ts_name, rslh->c.msg_type);
		return -EINVAL;
	}

	return rc;
}

static int rsl_rx_error_rep(struct msgb *msg)
{
	struct abis_rsl_common_hdr *rslh = msgb_l2(msg);
	struct tlv_parsed tp;

	LOGP(DRSL, LOGL_ERROR, "%s ERROR REPORT ", gsm_trx_name(msg->trx));

	rsl_tlv_parse(&tp, rslh->data, msgb_l2len(msg)-sizeof(*rslh));

	if (TLVP_PRESENT(&tp, RSL_IE_CAUSE))
		print_rsl_cause(LOGL_ERROR, TLVP_VAL(&tp, RSL_IE_CAUSE),
				TLVP_LEN(&tp, RSL_IE_CAUSE));

	LOGPC(DRSL, LOGL_ERROR, "\n");

	return 0;
}

static int abis_rsl_rx_trx(struct msgb *msg)
{
	struct abis_rsl_common_hdr *rslh = msgb_l2(msg);
	int rc = 0;

	switch (rslh->msg_type) {
	case RSL_MT_ERROR_REPORT:
		rc = rsl_rx_error_rep(msg);
		break;
	case RSL_MT_RF_RES_IND:
		/* interference on idle channels of TRX */
		//DEBUGP(DRSL, "%s RF Resource Indication\n", gsm_trx_name(msg->trx));
		break;
	case RSL_MT_OVERLOAD:
		/* indicate CCCH / ACCH / processor overload */
		LOGP(DRSL, LOGL_ERROR, "%s CCCH/ACCH/CPU Overload\n",
		     gsm_trx_name(msg->trx));
		break;
	default:
		LOGP(DRSL, LOGL_NOTICE, "%s Unknown Abis RSL TRX message "
			"type 0x%02x\n", gsm_trx_name(msg->trx), rslh->msg_type);
		return -EINVAL;
	}
	return rc;
}

/* If T3101 expires, we never received a response to IMMEDIATE ASSIGN */
static void t3101_expired(void *data)
{
	struct gsm_lchan *lchan = data;

	rsl_rf_chan_release(lchan, 1);
}

/* If T3111 expires, we will send the RF Channel Request */
static void t3111_expired(void *data)
{
	struct gsm_lchan *lchan = data;

	rsl_rf_chan_release(lchan, 0);
}

/* MS has requested a channel on the RACH */
static int rsl_rx_chan_rqd(struct msgb *msg)
{
	struct gsm_bts *bts = msg->trx->bts;
	struct abis_rsl_dchan_hdr *rqd_hdr = msgb_l2(msg);
	struct gsm48_req_ref *rqd_ref;
	struct gsm48_imm_ass ia;
	enum gsm_chan_t lctype;
	enum gsm_chreq_reason_t chreq_reason;
	struct gsm_lchan *lchan;
	u_int8_t rqd_ta;
	int ret;
	int is_lu;

	u_int16_t arfcn;
	u_int8_t ts_number, subch;

	/* parse request reference to be used in immediate assign */
	if (rqd_hdr->data[0] != RSL_IE_REQ_REFERENCE)
		return -EINVAL;

	rqd_ref = (struct gsm48_req_ref *) &rqd_hdr->data[1];

	/* parse access delay and use as TA */
	if (rqd_hdr->data[sizeof(struct gsm48_req_ref)+1] != RSL_IE_ACCESS_DELAY)
		return -EINVAL;
	rqd_ta = rqd_hdr->data[sizeof(struct gsm48_req_ref)+2];

	/* determine channel type (SDCCH/TCH_F/TCH_H) based on
	 * request reference RA */
	lctype = get_ctype_by_chreq(bts->network, rqd_ref->ra);
	chreq_reason = get_reason_by_chreq(rqd_ref->ra, bts->network->neci);

	counter_inc(bts->network->stats.chreq.total);

	/*
	 * We want LOCATION UPDATES to succeed and will assign a TCH
	 * if we have no SDCCH available.
	 */
	is_lu = !!(chreq_reason == GSM_CHREQ_REASON_LOCATION_UPD);

	/* check availability / allocate channel */
	lchan = lchan_alloc(bts, lctype, is_lu);
	if (!lchan) {
		LOGP(DRSL, LOGL_NOTICE, "BTS %d CHAN RQD: no resources for %s 0x%x\n",
		     msg->lchan->ts->trx->bts->nr, gsm_lchant_name(lctype), rqd_ref->ra);
		counter_inc(bts->network->stats.chreq.no_channel);
		/* FIXME: send some kind of reject ?!? */
		return -ENOMEM;
	}

	if (lchan->state != LCHAN_S_NONE)
		LOGP(DRSL, LOGL_NOTICE, "%s lchan_alloc() returned channel "
		     "in state %s\n", gsm_lchan_name(lchan),
		     gsm_lchans_name(lchan->state));
	rsl_lchan_set_state(lchan, LCHAN_S_ACT_REQ);

	ts_number = lchan->ts->nr;
	arfcn = lchan->ts->trx->arfcn;
	subch = lchan->nr;
	
	lchan->encr.alg_id = RSL_ENC_ALG_A5(0);	/* no encryption */
	lchan->ms_power = ms_pwr_ctl_lvl(bts->band, bts->ms_max_power);
	lchan->bs_power = 0; /* 0dB reduction, output power = Pn */
	lchan->rsl_cmode = RSL_CMOD_SPD_SIGN;
	lchan->tch_mode = GSM48_CMODE_SIGN;
	rsl_chan_activate_lchan(lchan, 0x00, rqd_ta, 0);

	/* create IMMEDIATE ASSIGN 04.08 messge */
	memset(&ia, 0, sizeof(ia));
	ia.l2_plen = 0x2d;
	ia.proto_discr = GSM48_PDISC_RR;
	ia.msg_type = GSM48_MT_RR_IMM_ASS;
	ia.page_mode = GSM48_PM_SAME;
	ia.chan_desc.chan_nr = lchan2chan_nr(lchan);
	ia.chan_desc.h0.h = 0;
	ia.chan_desc.h0.arfcn_high = arfcn >> 8;
	ia.chan_desc.h0.arfcn_low = arfcn & 0xff;
	ia.chan_desc.h0.tsc = bts->tsc;
	/* use request reference extracted from CHAN_RQD */
	memcpy(&ia.req_ref, rqd_ref, sizeof(ia.req_ref));
	ia.timing_advance = rqd_ta;
	ia.mob_alloc_len = 0;

	DEBUGP(DRSL, "%s Activating ARFCN(%u) SS(%u) lctype %s "
		"r=%s ra=0x%02x\n", gsm_lchan_name(lchan), arfcn, subch,
		gsm_lchant_name(lchan->type), gsm_chreq_name(chreq_reason),
		rqd_ref->ra);

	/* Start timer T3101 to wait for GSM48_MT_RR_PAG_RESP */
	lchan->T3101.cb = t3101_expired;
	lchan->T3101.data = lchan;
	bsc_schedule_timer(&lchan->T3101, bts->network->T3101, 0);

	/* send IMMEDIATE ASSIGN CMD on RSL to BTS (to send on CCCH to MS) */
	ret = rsl_imm_assign_cmd(bts, sizeof(ia), (u_int8_t *) &ia);

	return ret;
}

/* MS has requested a channel on the RACH */
static int rsl_rx_ccch_load(struct msgb *msg)
{
	struct abis_rsl_dchan_hdr *rslh = msgb_l2(msg);
	u_int16_t pg_buf_space;
	u_int16_t rach_slot_count = -1;
	u_int16_t rach_busy_count = -1;
	u_int16_t rach_access_count = -1;

	switch (rslh->data[0]) {
	case RSL_IE_PAGING_LOAD:
		pg_buf_space = rslh->data[1] << 8 | rslh->data[2];
		if (is_ipaccess_bts(msg->trx->bts) && pg_buf_space == 0xffff) {
			/* paging load below configured threshold, use 50 as default */
			pg_buf_space = 50;
		}
		paging_update_buffer_space(msg->trx->bts, pg_buf_space);
		break;
	case RSL_IE_RACH_LOAD:
		if (msg->data_len >= 7) {
			rach_slot_count = rslh->data[2] << 8 | rslh->data[3];
			rach_busy_count = rslh->data[4] << 8 | rslh->data[5];
			rach_access_count = rslh->data[6] << 8 | rslh->data[7];
		}
		break;
	default:
		break;
	}

	return 0;
}

static int abis_rsl_rx_cchan(struct msgb *msg)
{
	struct abis_rsl_dchan_hdr *rslh = msgb_l2(msg);
	int rc = 0;

	msg->lchan = lchan_lookup(msg->trx, rslh->chan_nr);

	switch (rslh->c.msg_type) {
	case RSL_MT_CHAN_RQD:
		/* MS has requested a channel on the RACH */
		rc = rsl_rx_chan_rqd(msg);
		break;
	case RSL_MT_CCCH_LOAD_IND:
		/* current load on the CCCH */
		rc = rsl_rx_ccch_load(msg);
		break;
	case RSL_MT_DELETE_IND:
		/* CCCH overloaded, IMM_ASSIGN was dropped */
	case RSL_MT_CBCH_LOAD_IND:
		/* current load on the CBCH */
		LOGP(DRSL, LOGL_NOTICE, "Unimplemented Abis RSL TRX message "
			"type 0x%02x\n", rslh->c.msg_type);
		break;
	default:
		LOGP(DRSL, LOGL_NOTICE, "Unknown Abis RSL TRX message type "
			"0x%02x\n", rslh->c.msg_type);
		return -EINVAL;
	}

	return rc;
}

static int rsl_rx_rll_err_ind(struct msgb *msg)
{
	struct abis_rsl_rll_hdr *rllh = msgb_l2(msg);
	u_int8_t *rlm_cause = rllh->data;

	LOGP(DRLL, LOGL_ERROR, "%s ERROR INDICATION cause=%s\n",
		gsm_lchan_name(msg->lchan),
		rsl_rlm_cause_name(rlm_cause[1]));

	rll_indication(msg->lchan, rllh->link_id, BSC_RLLR_IND_ERR_IND);

	if (rlm_cause[1] == RLL_CAUSE_T200_EXPIRED) {
		counter_inc(msg->lchan->ts->trx->bts->network->stats.chan.rll_err);
<<<<<<< HEAD
		return rsl_rf_chan_release(msg->lchan, 1);
=======
		return rsl_rf_chan_release(msg->lchan);
>>>>>>> 38e9c821
	}

	return 0;
}

static void rsl_handle_release(struct gsm_lchan *lchan)
{
	int sapi;
	struct gsm_bts *bts;

	/* maybe we have only brought down one RLL */
	if (lchan->state != LCHAN_S_REL_REQ)
		return;

	for (sapi = 0; sapi < ARRAY_SIZE(lchan->sapis); ++sapi) {
		if (lchan->sapis[sapi] == LCHAN_SAPI_UNUSED)
			continue;
		LOGP(DRSL, LOGL_NOTICE, "%s waiting for SAPI=%d to be released.\n",
		     gsm_lchan_name(lchan), sapi);
		return;
	}
			


	/* wait a bit to send the RF Channel Release */
	lchan->T3111.cb = t3111_expired;
	lchan->T3111.data = lchan;
	bts = lchan->ts->trx->bts;
	bsc_schedule_timer(&lchan->T3111, bts->network->T3111, 0);
}

/*	ESTABLISH INDICATION, LOCATION AREA UPDATE REQUEST
	0x02, 0x06,
	0x01, 0x20,
	0x02, 0x00,
	0x0b, 0x00, 0x0f, 0x05, 0x08, ... */

static int abis_rsl_rx_rll(struct msgb *msg)
{
	struct abis_rsl_rll_hdr *rllh = msgb_l2(msg);
	int rc = 0;
	char *ts_name;
	u_int8_t sapi = rllh->link_id & 7;

	msg->lchan = lchan_lookup(msg->trx, rllh->chan_nr);
	ts_name = gsm_lchan_name(msg->lchan);
	DEBUGP(DRLL, "%s SAPI=%u ", ts_name, sapi);
	
	switch (rllh->c.msg_type) {
	case RSL_MT_DATA_IND:
		DEBUGPC(DRLL, "DATA INDICATION\n");
		if (msgb_l2len(msg) >
		    sizeof(struct abis_rsl_common_hdr) + sizeof(*rllh) &&
		    rllh->data[0] == RSL_IE_L3_INFO) {
			msg->l3h = &rllh->data[3];
			return gsm0408_rcvmsg(msg, rllh->link_id);
		}
		break;
	case RSL_MT_EST_IND:
		DEBUGPC(DRLL, "ESTABLISH INDICATION\n");
		/* lchan is established, stop T3101 */
		msg->lchan->sapis[rllh->link_id & 0x7] = LCHAN_SAPI_MS;
		bsc_del_timer(&msg->lchan->T3101);
		if (msgb_l2len(msg) >
		    sizeof(struct abis_rsl_common_hdr) + sizeof(*rllh) &&
		    rllh->data[0] == RSL_IE_L3_INFO) {
			msg->l3h = &rllh->data[3];
			return gsm0408_rcvmsg(msg, rllh->link_id);
		}
		break;
	case RSL_MT_EST_CONF:
		DEBUGPC(DRLL, "ESTABLISH CONFIRM\n");
		msg->lchan->sapis[rllh->link_id & 0x7] = LCHAN_SAPI_NET;
		rll_indication(msg->lchan, rllh->link_id,
				  BSC_RLLR_IND_EST_CONF);
		break;
	case RSL_MT_REL_IND:
		/* BTS informs us of having received  DISC from MS */
		DEBUGPC(DRLL, "RELEASE INDICATION\n");
		msg->lchan->sapis[rllh->link_id & 0x7] = LCHAN_SAPI_UNUSED;
		rll_indication(msg->lchan, rllh->link_id,
				  BSC_RLLR_IND_REL_IND);
		rsl_handle_release(msg->lchan);
		rsl_lchan_rll_release(msg->lchan, rllh->link_id);
		break;
	case RSL_MT_REL_CONF:
		/* BTS informs us of having received UA from MS,
		 * in response to DISC that we've sent earlier */
		DEBUGPC(DRLL, "RELEASE CONFIRMATION\n");
		msg->lchan->sapis[rllh->link_id & 0x7] = LCHAN_SAPI_UNUSED;
		rsl_handle_release(msg->lchan);
		rsl_lchan_rll_release(msg->lchan, rllh->link_id);
		break;
	case RSL_MT_ERROR_IND:
		rc = rsl_rx_rll_err_ind(msg);
		break;
	case RSL_MT_UNIT_DATA_IND:
		LOGP(DRLL, LOGL_NOTICE, "unimplemented Abis RLL message "
			"type 0x%02x\n", rllh->c.msg_type);
		break;
	default:
		LOGP(DRLL, LOGL_NOTICE, "unknown Abis RLL message "
			"type 0x%02x\n", rllh->c.msg_type);
	}
	return rc;
}

static u_int8_t ipa_smod_s_for_lchan(struct gsm_lchan *lchan)
{
	switch (lchan->tch_mode) {
	case GSM48_CMODE_SPEECH_V1:
		return 0x00;
	case GSM48_CMODE_SPEECH_EFR:
		return 0x01;
	case GSM48_CMODE_SPEECH_AMR:
		return 0x02;
	default:
		break;
	}
	LOGP(DRSL, LOGL_ERROR, "Cannot determine ip.access speech mode for "
		"tch_mode == 0x%02x\n", lchan->tch_mode);
	return 0;
}

static u_int8_t ipa_rtp_pt_for_lchan(struct gsm_lchan *lchan)
{
	switch (lchan->tch_mode) {
	case GSM48_CMODE_SPEECH_V1:
		switch (lchan->type) {
		case GSM_LCHAN_TCH_F:
			return RTP_PT_GSM_FULL;
		case GSM_LCHAN_TCH_H:
			return RTP_PT_GSM_HALF;
		default:
			break;
		}
	case GSM48_CMODE_SPEECH_EFR:
		switch (lchan->type) {
		case GSM_LCHAN_TCH_F:
			return RTP_PT_GSM_EFR;
		/* there's no half-rate EFR */
		default:
			break;
		}
	case GSM48_CMODE_SPEECH_AMR:
		switch (lchan->type) {
		case GSM_LCHAN_TCH_F:
			return RTP_PT_AMR_FULL;
		case GSM_LCHAN_TCH_H:
			return RTP_PT_AMR_HALF;
		default:
			break;
		}
	default:
		break;
	}
	LOGP(DRSL, LOGL_ERROR, "Cannot determine ip.access rtp payload type for "
		"tch_mode == 0x%02x\n & lchan_type == %d",
		lchan->tch_mode, lchan->type);
	return 0;
}

/* ip.access specific RSL extensions */
static void ipac_parse_rtp(struct gsm_lchan *lchan, struct tlv_parsed *tv)
{
	struct in_addr ip;
	u_int16_t port, conn_id;

	if (TLVP_PRESENT(tv, RSL_IE_IPAC_LOCAL_IP)) {
		ip.s_addr = *((u_int32_t *) TLVP_VAL(tv, RSL_IE_IPAC_LOCAL_IP));
		DEBUGPC(DRSL, "LOCAL_IP=%s ", inet_ntoa(ip));
		lchan->abis_ip.bound_ip = ntohl(ip.s_addr);
	}

	if (TLVP_PRESENT(tv, RSL_IE_IPAC_LOCAL_PORT)) {
		port = *((u_int16_t *) TLVP_VAL(tv, RSL_IE_IPAC_LOCAL_PORT));
		port = ntohs(port);
		DEBUGPC(DRSL, "LOCAL_PORT=%u ", port);
		lchan->abis_ip.bound_port = port;
	}

	if (TLVP_PRESENT(tv, RSL_IE_IPAC_CONN_ID)) {
		conn_id = *((u_int16_t *) TLVP_VAL(tv, RSL_IE_IPAC_CONN_ID));
		conn_id = ntohs(conn_id);
		DEBUGPC(DRSL, "CON_ID=%u ", conn_id);
		lchan->abis_ip.conn_id = conn_id;
	}

	if (TLVP_PRESENT(tv, RSL_IE_IPAC_RTP_PAYLOAD2)) {
		lchan->abis_ip.rtp_payload2 =
				*TLVP_VAL(tv, RSL_IE_IPAC_RTP_PAYLOAD2);
		DEBUGPC(DRSL, "RTP_PAYLOAD2=0x%02x ",
			lchan->abis_ip.rtp_payload2);
	}

	if (TLVP_PRESENT(tv, RSL_IE_IPAC_SPEECH_MODE)) {
		lchan->abis_ip.speech_mode =
				*TLVP_VAL(tv, RSL_IE_IPAC_SPEECH_MODE);
		DEBUGPC(DRSL, "speech_mode=0x%02x ",
			lchan->abis_ip.speech_mode);
	}

	if (TLVP_PRESENT(tv, RSL_IE_IPAC_REMOTE_IP)) {
		ip.s_addr = *((u_int32_t *) TLVP_VAL(tv, RSL_IE_IPAC_REMOTE_IP));
		DEBUGPC(DRSL, "REMOTE_IP=%s ", inet_ntoa(ip));
		lchan->abis_ip.connect_ip = ntohl(ip.s_addr);
	}

	if (TLVP_PRESENT(tv, RSL_IE_IPAC_REMOTE_PORT)) {
		port = *((u_int16_t *) TLVP_VAL(tv, RSL_IE_IPAC_REMOTE_PORT));
		port = ntohs(port);
		DEBUGPC(DRSL, "REMOTE_PORT=%u ", port);
		lchan->abis_ip.connect_port = port;
	}
}

int rsl_ipacc_crcx(struct gsm_lchan *lchan)
{
	struct msgb *msg = rsl_msgb_alloc();
	struct abis_rsl_dchan_hdr *dh;

	dh = (struct abis_rsl_dchan_hdr *) msgb_put(msg, sizeof(*dh));
	init_dchan_hdr(dh, RSL_MT_IPAC_CRCX);
	dh->c.msg_discr = ABIS_RSL_MDISC_IPACCESS;
	dh->chan_nr = lchan2chan_nr(lchan);

	/* 0x1- == receive-only, 0x-1 == EFR codec */
	lchan->abis_ip.speech_mode = 0x10 | ipa_smod_s_for_lchan(lchan);
	lchan->abis_ip.rtp_payload = ipa_rtp_pt_for_lchan(lchan);
	msgb_tv_put(msg, RSL_IE_IPAC_SPEECH_MODE, lchan->abis_ip.speech_mode);
	msgb_tv_put(msg, RSL_IE_IPAC_RTP_PAYLOAD, lchan->abis_ip.rtp_payload);

	DEBUGP(DRSL, "%s IPAC_BIND speech_mode=0x%02x RTP_PAYLOAD=%d\n",
		gsm_lchan_name(lchan), lchan->abis_ip.speech_mode,
		lchan->abis_ip.rtp_payload);

	msg->trx = lchan->ts->trx;

	return abis_rsl_sendmsg(msg);
}

int rsl_ipacc_mdcx(struct gsm_lchan *lchan, u_int32_t ip, u_int16_t port,
		   u_int8_t rtp_payload2)
{
	struct msgb *msg = rsl_msgb_alloc();
	struct abis_rsl_dchan_hdr *dh;
	u_int32_t *att_ip;
	struct in_addr ia;

	dh = (struct abis_rsl_dchan_hdr *) msgb_put(msg, sizeof(*dh));
	init_dchan_hdr(dh, RSL_MT_IPAC_MDCX);
	dh->c.msg_discr = ABIS_RSL_MDISC_IPACCESS;
	dh->chan_nr = lchan2chan_nr(lchan);

	/* we need to store these now as MDCX_ACK does not return them :( */
	lchan->abis_ip.rtp_payload2 = rtp_payload2;
	lchan->abis_ip.connect_port = port;
	lchan->abis_ip.connect_ip = ip;

	/* 0x0- == both directions, 0x-1 == EFR codec */
	lchan->abis_ip.speech_mode = 0x00 | ipa_smod_s_for_lchan(lchan);
	lchan->abis_ip.rtp_payload = ipa_rtp_pt_for_lchan(lchan);

	ia.s_addr = htonl(ip);
	DEBUGP(DRSL, "%s IPAC_MDCX IP=%s PORT=%d RTP_PAYLOAD=%d RTP_PAYLOAD2=%d "
		"CONN_ID=%d speech_mode=0x%02x\n", gsm_lchan_name(lchan),
		inet_ntoa(ia), port, lchan->abis_ip.rtp_payload, rtp_payload2,
		lchan->abis_ip.conn_id, lchan->abis_ip.speech_mode);

	msgb_tv16_put(msg, RSL_IE_IPAC_CONN_ID, lchan->abis_ip.conn_id);
	msgb_v_put(msg, RSL_IE_IPAC_REMOTE_IP);
	att_ip = (u_int32_t *) msgb_put(msg, sizeof(ip));
	*att_ip = ia.s_addr;
	msgb_tv16_put(msg, RSL_IE_IPAC_REMOTE_PORT, port);
	msgb_tv_put(msg, RSL_IE_IPAC_SPEECH_MODE, lchan->abis_ip.speech_mode);
	msgb_tv_put(msg, RSL_IE_IPAC_RTP_PAYLOAD, lchan->abis_ip.rtp_payload);
	if (rtp_payload2)
		msgb_tv_put(msg, RSL_IE_IPAC_RTP_PAYLOAD2, rtp_payload2);
	
	msg->trx = lchan->ts->trx;

	return abis_rsl_sendmsg(msg);
}

/* tell BTS to connect RTP stream to our local RTP socket */
int rsl_ipacc_mdcx_to_rtpsock(struct gsm_lchan *lchan)
{
	struct rtp_socket *rs = lchan->abis_ip.rtp_socket;
	int rc;

	rc = rsl_ipacc_mdcx(lchan, ntohl(rs->rtp.sin_local.sin_addr.s_addr),
				ntohs(rs->rtp.sin_local.sin_port),
			/* FIXME: use RTP payload of bound socket, not BTS*/
				lchan->abis_ip.rtp_payload2);

	return rc;
}

int rsl_ipacc_pdch_activate(struct gsm_lchan *lchan, int act)
{
	struct msgb *msg = rsl_msgb_alloc();
	struct abis_rsl_dchan_hdr *dh;
	u_int8_t msg_type;

	if (act)
		msg_type = RSL_MT_IPAC_PDCH_ACT;
	else
		msg_type = RSL_MT_IPAC_PDCH_DEACT;

	dh = (struct abis_rsl_dchan_hdr *) msgb_put(msg, sizeof(*dh));
	init_dchan_hdr(dh, msg_type);
	dh->c.msg_discr = ABIS_RSL_MDISC_DED_CHAN;
	dh->chan_nr = lchan2chan_nr(lchan);

	DEBUGP(DRSL, "%s IPAC_PDCH_%sACT\n", gsm_lchan_name(lchan),
		act ? "" : "DE");

	msg->trx = lchan->ts->trx;

	return abis_rsl_sendmsg(msg);
}

static int abis_rsl_rx_ipacc_crcx_ack(struct msgb *msg)
{
	struct abis_rsl_dchan_hdr *dh = msgb_l2(msg);
	struct tlv_parsed tv;
	struct gsm_lchan *lchan = msg->lchan;

	/* the BTS has acknowledged a local bind, it now tells us the IP
	* address and port number to which it has bound the given logical
	* channel */

	rsl_tlv_parse(&tv, dh->data, msgb_l2len(msg)-sizeof(*dh));
	if (!TLVP_PRESENT(&tv, RSL_IE_IPAC_LOCAL_PORT) ||
	    !TLVP_PRESENT(&tv, RSL_IE_IPAC_LOCAL_IP) ||
	    !TLVP_PRESENT(&tv, RSL_IE_IPAC_CONN_ID)) {
		LOGP(DRSL, LOGL_NOTICE, "mandatory IE missing");
		return -EINVAL;
	}

	ipac_parse_rtp(lchan, &tv);

	/* in case we don't use direct BTS-to-BTS RTP */
	if (!ipacc_rtp_direct) {
		int rc;
		/* the BTS has successfully bound a TCH to a local ip/port,
		 * which means we can connect our UDP socket to it */
		if (lchan->abis_ip.rtp_socket) {
			rtp_socket_free(lchan->abis_ip.rtp_socket);
			lchan->abis_ip.rtp_socket = NULL;
		}

		lchan->abis_ip.rtp_socket = rtp_socket_create();
		if (!lchan->abis_ip.rtp_socket)
			goto out_err;

		rc = rtp_socket_connect(lchan->abis_ip.rtp_socket,
				   lchan->abis_ip.bound_ip,
				   lchan->abis_ip.bound_port);
		if (rc < 0)
			goto out_err;
	}

	dispatch_signal(SS_ABISIP, S_ABISIP_CRCX_ACK, msg->lchan);

	return 0;
out_err:
	return -EIO;
}

static int abis_rsl_rx_ipacc_mdcx_ack(struct msgb *msg)
{
	struct abis_rsl_dchan_hdr *dh = msgb_l2(msg);
	struct tlv_parsed tv;
	struct gsm_lchan *lchan = msg->lchan;

	/* the BTS has acknowledged a remote connect request and
	 * it now tells us the IP address and port number to which it has
	 * connected the given logical channel */

	rsl_tlv_parse(&tv, dh->data, msgb_l2len(msg)-sizeof(*dh));
	ipac_parse_rtp(lchan, &tv);
	dispatch_signal(SS_ABISIP, S_ABISIP_MDCX_ACK, msg->lchan);

	return 0;
}

static int abis_rsl_rx_ipacc_dlcx_ind(struct msgb *msg)
{
	struct abis_rsl_dchan_hdr *dh = msgb_l2(msg);
	struct tlv_parsed tv;
	struct gsm_lchan *lchan = msg->lchan;

	rsl_tlv_parse(&tv, dh->data, msgb_l2len(msg)-sizeof(*dh));

	if (TLVP_PRESENT(&tv, RSL_IE_CAUSE))
		print_rsl_cause(LOGL_DEBUG, TLVP_VAL(&tv, RSL_IE_CAUSE),
				TLVP_LEN(&tv, RSL_IE_CAUSE));

	/* the BTS tells us a RTP stream has been disconnected */
	if (lchan->abis_ip.rtp_socket) {
		rtp_socket_free(lchan->abis_ip.rtp_socket);
		lchan->abis_ip.rtp_socket = NULL;
	}

	dispatch_signal(SS_ABISIP, S_ABISIP_DLCX_IND, msg->lchan);

	return 0;
}

static int abis_rsl_rx_ipacc(struct msgb *msg)
{
	struct abis_rsl_rll_hdr *rllh = msgb_l2(msg);
	char *ts_name;
	int rc = 0;

	msg->lchan = lchan_lookup(msg->trx, rllh->chan_nr);
	ts_name = gsm_lchan_name(msg->lchan);
	
	switch (rllh->c.msg_type) {
	case RSL_MT_IPAC_CRCX_ACK:
		DEBUGP(DRSL, "%s IPAC_CRCX_ACK ", ts_name);
		rc = abis_rsl_rx_ipacc_crcx_ack(msg);
		break;
	case RSL_MT_IPAC_CRCX_NACK:
		/* somehow the BTS was unable to bind the lchan to its local
		 * port?!? */
		LOGP(DRSL, LOGL_ERROR, "%s IPAC_CRCX_NACK\n", ts_name);
		break;
	case RSL_MT_IPAC_MDCX_ACK:
		/* the BTS tells us that a connect operation was successful */
		DEBUGP(DRSL, "%s IPAC_MDCX_ACK ", ts_name);
		rc = abis_rsl_rx_ipacc_mdcx_ack(msg);
		break;
	case RSL_MT_IPAC_MDCX_NACK:
		/* somehow the BTS was unable to connect the lchan to a remote
		 * port */
		LOGP(DRSL, LOGL_ERROR, "%s IPAC_MDCX_NACK\n", ts_name);
		break;
	case RSL_MT_IPAC_DLCX_IND:
		DEBUGP(DRSL, "%s IPAC_DLCX_IND ", ts_name);
		rc = abis_rsl_rx_ipacc_dlcx_ind(msg);
		break;
	default:
		LOGP(DRSL, LOGL_NOTICE, "Unknown ip.access msg_type 0x%02x\n",
			rllh->c.msg_type);
		break;
	}
	DEBUGPC(DRSL, "\n");

	return rc;
}


/* Entry-point where L2 RSL from BTS enters */
int abis_rsl_rcvmsg(struct msgb *msg)
{
	struct abis_rsl_common_hdr *rslh;
	int rc = 0;

	if (!msg) {
		DEBUGP(DRSL, "Empty RSL msg?..\n");
		return -1;
	}

	if (msgb_l2len(msg) < sizeof(*rslh)) {
		DEBUGP(DRSL, "Truncated RSL message with l2len: %u\n", msgb_l2len(msg));
		return -1;
	}

	rslh = msgb_l2(msg);

	switch (rslh->msg_discr & 0xfe) {
	case ABIS_RSL_MDISC_RLL:
		rc = abis_rsl_rx_rll(msg);
		break;
	case ABIS_RSL_MDISC_DED_CHAN:
		rc = abis_rsl_rx_dchan(msg);
		break;
	case ABIS_RSL_MDISC_COM_CHAN:
		rc = abis_rsl_rx_cchan(msg);
		break;
	case ABIS_RSL_MDISC_TRX:
		rc = abis_rsl_rx_trx(msg);
		break;
	case ABIS_RSL_MDISC_LOC:
		LOGP(DRSL, LOGL_NOTICE, "unimplemented RSL msg disc 0x%02x\n",
			rslh->msg_discr);
		break;
	case ABIS_RSL_MDISC_IPACCESS:
		rc = abis_rsl_rx_ipacc(msg);
		break;
	default:
		LOGP(DRSL, LOGL_NOTICE, "unknown RSL message discriminator "
			"0x%02x\n", rslh->msg_discr);
		return -EINVAL;
	}
	msgb_free(msg);
	return rc;
}

/* From Table 10.5.33 of GSM 04.08 */
int rsl_number_of_paging_subchannels(struct gsm_bts *bts)
{
	if (bts->si_common.chan_desc.ccch_conf == RSL_BCCH_CCCH_CONF_1_C) {
		return MAX(1, (3 - bts->si_common.chan_desc.bs_ag_blks_res))
			* (bts->si_common.chan_desc.bs_pa_mfrms + 2);
	} else {
		return (9 - bts->si_common.chan_desc.bs_ag_blks_res)
			* (bts->si_common.chan_desc.bs_pa_mfrms + 2);
	}
}<|MERGE_RESOLUTION|>--- conflicted
+++ resolved
@@ -846,11 +846,7 @@
 	LOGPC(DRSL, LOGL_NOTICE, "\n");
 	/* FIXME: only free it after channel release ACK */
 	counter_inc(msg->lchan->ts->trx->bts->network->stats.chan.rf_fail);
-<<<<<<< HEAD
 	return rsl_rf_chan_release(msg->lchan, 1);
-=======
-	return rsl_rf_chan_release(msg->lchan);
->>>>>>> 38e9c821
 }
 
 static void print_meas_rep_uni(struct gsm_meas_rep_unidir *mru,
@@ -1026,14 +1022,10 @@
 			LOGP(DRSL, LOGL_NOTICE, "%s CHAN REL ACK but state %s\n",
 				gsm_lchan_name(msg->lchan),
 				gsm_lchans_name(msg->lchan->state));
-<<<<<<< HEAD
 		bsc_del_timer(&msg->lchan->T3111);
 		/* we have an error timer pending to release that */
 		if (msg->lchan->state != LCHAN_S_REL_ERR)
 			rsl_lchan_set_state(msg->lchan, LCHAN_S_NONE);
-=======
-		rsl_lchan_set_state(msg->lchan, LCHAN_S_NONE);
->>>>>>> 38e9c821
 		lchan_free(msg->lchan);
 		break;
 	case RSL_MT_MODE_MODIFY_ACK:
@@ -1313,11 +1305,7 @@
 
 	if (rlm_cause[1] == RLL_CAUSE_T200_EXPIRED) {
 		counter_inc(msg->lchan->ts->trx->bts->network->stats.chan.rll_err);
-<<<<<<< HEAD
 		return rsl_rf_chan_release(msg->lchan, 1);
-=======
-		return rsl_rf_chan_release(msg->lchan);
->>>>>>> 38e9c821
 	}
 
 	return 0;
