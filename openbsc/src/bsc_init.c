/* A hackish minimal BSC (+MSC +HLR) implementation */

/* (C) 2008-2009 by Harald Welte <laforge@gnumonks.org>
 * (C) 2009 by Holger Hans Peter Freyther <zecke@selfish.org>
 * All Rights Reserved
 *
 * This program is free software; you can redistribute it and/or modify
 * it under the terms of the GNU General Public License as published by
 * the Free Software Foundation; either version 2 of the License, or
 * (at your option) any later version.
 *
 * This program is distributed in the hope that it will be useful,
 * but WITHOUT ANY WARRANTY; without even the implied warranty of
 * MERCHANTABILITY or FITNESS FOR A PARTICULAR PURPOSE.  See the
 * GNU General Public License for more details.
 *
 * You should have received a copy of the GNU General Public License along
 * with this program; if not, write to the Free Software Foundation, Inc.,
 * 51 Franklin Street, Fifth Floor, Boston, MA 02110-1301 USA.
 *
 */

#include <openbsc/gsm_data.h>
#include <osmocore/gsm_utils.h>
#include <openbsc/gsm_04_08.h>
#include <openbsc/abis_rsl.h>
#include <openbsc/abis_nm.h>
#include <openbsc/debug.h>
#include <openbsc/misdn.h>
#include <openbsc/telnet_interface.h>
#include <openbsc/system_information.h>
#include <openbsc/paging.h>
#include <openbsc/signal.h>
#include <osmocore/talloc.h>

/* global pointer to the gsm network data structure */
extern struct gsm_network *bsc_gsmnet;

static void patch_nm_tables(struct gsm_bts *bts);

/* The following definitions are for OM and NM packets that we cannot yet
 * generate by code but we just pass on */

// BTS Site Manager, SET ATTRIBUTES

/*
  Object Class: BTS Site Manager
  Instance 1: FF
  Instance 2: FF
  Instance 3: FF
SET ATTRIBUTES
  sAbisExternalTime: 2007/09/08   14:36:11
  omLAPDRelTimer: 30sec
  shortLAPDIntTimer: 5sec
  emergencyTimer1: 10 minutes
  emergencyTimer2: 0 minutes
*/

unsigned char msg_1[] =
{
	NM_MT_BS11_SET_ATTR, NM_OC_SITE_MANAGER, 0xFF, 0xFF, 0xFF,
		NM_ATT_BS11_ABIS_EXT_TIME, 0x07,
			0xD7, 0x09, 0x08, 0x0E, 0x24, 0x0B, 0xCE,
		0x02,
			0x00, 0x1E,
		NM_ATT_BS11_SH_LAPD_INT_TIMER,
			0x01, 0x05,
		0x42, 0x02, 0x00, 0x0A,
		0x44, 0x02, 0x00, 0x00
};

// BTS, SET BTS ATTRIBUTES

/*
  Object Class: BTS
  BTS relat. Number: 0
  Instance 2: FF
  Instance 3: FF
SET BTS ATTRIBUTES
  bsIdentityCode / BSIC:
    PLMN_colour_code: 7h
    BS_colour_code:   7h
  BTS Air Timer T3105: 4  ,unit 10 ms
  btsIsHopping: FALSE
  periodCCCHLoadIndication: 1sec
  thresholdCCCHLoadIndication: 0%
  cellAllocationNumber: 00h = GSM 900
  enableInterferenceClass: 00h =  Disabled
  fACCHQual: 6 (FACCH stealing flags minus 1)
  intaveParameter: 31 SACCH multiframes
  interferenceLevelBoundaries:
    Interference Boundary 1: 0Ah
    Interference Boundary 2: 0Fh
    Interference Boundary 3: 14h
    Interference Boundary 4: 19h
    Interference Boundary 5: 1Eh
  mSTxPwrMax: 11
      GSM range:     2=39dBm, 15=13dBm, stepsize 2 dBm
      DCS1800 range: 0=30dBm, 15=0dBm, stepsize 2 dBm
      PCS1900 range: 0=30dBm, 15=0dBm, stepsize 2 dBm
                    30=33dBm, 31=32dBm
  ny1:
    Maximum number of repetitions for PHYSICAL INFORMATION message (GSM 04.08): 20
  powerOutputThresholds:
    Out Power Fault Threshold:     -10 dB
    Red Out Power Threshold:       - 6 dB
    Excessive Out Power Threshold:   5 dB
  rACHBusyThreshold: -127 dBm
  rACHLoadAveragingSlots: 250 ,number of RACH burst periods
  rfResourceIndicationPeriod: 125  SACCH multiframes
  T200:
    SDCCH:                044 in  5 ms
    FACCH/Full rate:      031 in  5 ms
    FACCH/Half rate:      041 in  5 ms
    SACCH with TCH SAPI0: 090 in 10 ms
    SACCH with SDCCH:     090 in 10 ms
    SDCCH with SAPI3:     090 in  5 ms
    SACCH with TCH SAPI3: 135 in 10 ms
  tSync: 9000 units of 10 msec
  tTrau: 9000 units of 10 msec
  enableUmLoopTest: 00h =  disabled
  enableExcessiveDistance: 00h =  Disabled
  excessiveDistance: 64km
  hoppingMode: 00h = baseband hopping
  cellType: 00h =  Standard Cell
  BCCH ARFCN / bCCHFrequency: 1
*/

static unsigned char bs11_attr_bts[] =
{
		NM_ATT_BSIC, HARDCODED_BSIC,
		NM_ATT_BTS_AIR_TIMER, 0x04,
		NM_ATT_BS11_BTSLS_HOPPING, 0x00,
		NM_ATT_CCCH_L_I_P, 0x01,
		NM_ATT_CCCH_L_T, 0x00,
		NM_ATT_BS11_CELL_ALLOC_NR, NM_BS11_CANR_GSM,
		NM_ATT_BS11_ENA_INTERF_CLASS, 0x01,
		NM_ATT_BS11_FACCH_QUAL, 0x06,
		/* interference avg. period in numbers of SACCH multifr */
		NM_ATT_INTAVE_PARAM, 0x1F,
		NM_ATT_INTERF_BOUND, 0x0A, 0x0F, 0x14, 0x19, 0x1E, 0x7B,
		NM_ATT_CCCH_L_T, 0x23,
		NM_ATT_GSM_TIME, 0x28, 0x00,
		NM_ATT_ADM_STATE, 0x03,
		NM_ATT_RACH_B_THRESH, 0x7F,
		NM_ATT_LDAVG_SLOTS, 0x00, 0xFA,
		NM_ATT_BS11_RF_RES_IND_PER, 0x7D,
		NM_ATT_T200, 0x2C, 0x1F, 0x29, 0x5A, 0x5A, 0x5A, 0x87,
		NM_ATT_BS11_TSYNC, 0x23, 0x28,
		NM_ATT_BS11_TTRAU, 0x23, 0x28,
		NM_ATT_TEST_DUR, 0x01, 0x00,
		NM_ATT_OUTST_ALARM, 0x01, 0x00,
		NM_ATT_BS11_EXCESSIVE_DISTANCE, 0x01, 0x40,
		NM_ATT_BS11_HOPPING_MODE, 0x01, 0x00,
		NM_ATT_BS11_PLL, 0x01, 0x00,
		NM_ATT_BCCH_ARFCN, 0x00, HARDCODED_ARFCN/*0x01*/,
};

// Handover Recognition, SET ATTRIBUTES

/*
Illegal Contents GSM Formatted O&M Msg
  Object Class: Handover Recognition
  BTS relat. Number: 0
  Instance 2: FF
  Instance 3: FF
SET ATTRIBUTES
  enableDelayPowerBudgetHO: 00h = Disabled
  enableDistanceHO: 00h =  Disabled
  enableInternalInterCellHandover: 00h = Disabled
  enableInternalIntraCellHandover: 00h =  Disabled
  enablePowerBudgetHO: 00h = Disabled
  enableRXLEVHO: 00h =  Disabled
  enableRXQUALHO: 00h =  Disabled
  hoAveragingDistance: 8  SACCH multiframes
  hoAveragingLev:
    A_LEV_HO: 8  SACCH multiframes
    W_LEV_HO: 1  SACCH multiframes
  hoAveragingPowerBudget:  16  SACCH multiframes
  hoAveragingQual:
    A_QUAL_HO: 8  SACCH multiframes
    W_QUAL_HO: 2  SACCH multiframes
  hoLowerThresholdLevDL: (10 - 110) dBm
  hoLowerThresholdLevUL: (5 - 110) dBm
  hoLowerThresholdQualDL: 06h =   6.4% < BER < 12.8%
  hoLowerThresholdQualUL: 06h =   6.4% < BER < 12.8%
  hoThresholdLevDLintra : (20 - 110) dBm
  hoThresholdLevULintra: (20 - 110) dBm
  hoThresholdMsRangeMax: 20 km
  nCell: 06h
  timerHORequest: 3  ,unit 2 SACCH multiframes
*/

unsigned char msg_3[] =
{
	NM_MT_BS11_SET_ATTR, NM_OC_BS11_HANDOVER, 0x00, 0xFF, 0xFF,
		0xD0, 0x00,		/* enableDelayPowerBudgetHO */
		0x64, 0x00,		/* enableDistanceHO */
		0x67, 0x00,		/* enableInternalInterCellHandover */
		0x68, 0x00,		/* enableInternalInterCellHandover */
		0x6A, 0x00,		/* enablePowerBudgetHO */
		0x6C, 0x00,		/* enableRXLEVHO */
		0x6D, 0x00,		/* enableRXQUALHO */
		0x6F, 0x08,		/* hoAveragingDistance */
		0x70, 0x08, 0x01,	/* hoAveragingLev */
		0x71, 0x10, 0x10, 0x10,
		0x72, 0x08, 0x02,	/* hoAveragingQual */
		0x73, 0x0A,		/* hoLowerThresholdLevDL */
		0x74, 0x05,		/* hoLowerThresholdLevUL */
		0x75, 0x06,		/* hoLowerThresholdQualDL */
		0x76, 0x06,		/* hoLowerThresholdQualUL */
		0x78, 0x14,		/* hoThresholdLevDLintra */
		0x79, 0x14,		/* hoThresholdLevULintra */
		0x7A, 0x14,		/* hoThresholdMsRangeMax */
		0x7D, 0x06,		/* nCell */
		NM_ATT_BS11_TIMER_HO_REQUEST, 0x03,
		0x20, 0x01, 0x00,
		0x45, 0x01, 0x00,
		0x48, 0x01, 0x00,
		0x5A, 0x01, 0x00,
		0x5B, 0x01, 0x05,
		0x5E, 0x01, 0x1A,
		0x5F, 0x01, 0x20,
		0x9D, 0x01, 0x00,
		0x47, 0x01, 0x00,
		0x5C, 0x01, 0x64,
		0x5D, 0x01, 0x1E,
		0x97, 0x01, 0x20,
		0xF7, 0x01, 0x3C,
};

// Power Control, SET ATTRIBUTES

/*
  Object Class: Power Control
  BTS relat. Number: 0
  Instance 2: FF
  Instance 3: FF
SET ATTRIBUTES
  enableMsPowerControl: 00h =  Disabled
  enablePowerControlRLFW: 00h =  Disabled
  pcAveragingLev:
    A_LEV_PC: 4  SACCH multiframes
    W_LEV_PC: 1  SACCH multiframes
  pcAveragingQual:
    A_QUAL_PC: 4  SACCH multiframes
    W_QUAL_PC: 2  SACCH multiframes
  pcLowerThresholdLevDL: 0Fh
  pcLowerThresholdLevUL: 0Ah
  pcLowerThresholdQualDL: 05h =   3.2% < BER <  6.4%
  pcLowerThresholdQualUL: 05h =   3.2% < BER <  6.4%
  pcRLFThreshold: 0Ch
  pcUpperThresholdLevDL: 14h
  pcUpperThresholdLevUL: 0Fh
  pcUpperThresholdQualDL: 04h =   1.6% < BER <  3.2%
  pcUpperThresholdQualUL: 04h =   1.6% < BER <  3.2%
  powerConfirm: 2  ,unit 2 SACCH multiframes
  powerControlInterval: 2  ,unit 2 SACCH multiframes
  powerIncrStepSize: 02h = 4 dB
  powerRedStepSize: 01h = 2 dB
  radioLinkTimeoutBs: 64  SACCH multiframes
  enableBSPowerControl: 00h =  disabled
*/

unsigned char msg_4[] =
{
	NM_MT_BS11_SET_ATTR, NM_OC_BS11_PWR_CTRL, 0x00, 0xFF, 0xFF,
		NM_ATT_BS11_ENA_MS_PWR_CTRL, 0x00,
		NM_ATT_BS11_ENA_PWR_CTRL_RLFW, 0x00,
		0x7E, 0x04, 0x01,	/* pcAveragingLev */
		0x7F, 0x04, 0x02,	/* pcAveragingQual */
		0x80, 0x0F,		/* pcLowerThresholdLevDL */
		0x81, 0x0A,		/* pcLowerThresholdLevUL */
		0x82, 0x05,		/* pcLowerThresholdQualDL */
		0x83, 0x05,		/* pcLowerThresholdQualUL */
		0x84, 0x0C, 		/* pcRLFThreshold */
		0x85, 0x14, 		/* pcUpperThresholdLevDL */
		0x86, 0x0F, 		/* pcUpperThresholdLevUL */
		0x87, 0x04,		/* pcUpperThresholdQualDL */
		0x88, 0x04,		/* pcUpperThresholdQualUL */
		0x89, 0x02,		/* powerConfirm */
		0x8A, 0x02,		/* powerConfirmInterval */
		0x8B, 0x02,		/* powerIncrStepSize */
		0x8C, 0x01,		/* powerRedStepSize */
		0x8D, 0x40,		/* radioLinkTimeoutBs */
		0x65, 0x01, 0x00 // set to 0x01 to enable BSPowerControl
};


// Transceiver, SET TRX ATTRIBUTES (TRX 0)

/*
  Object Class: Transceiver
  BTS relat. Number: 0
  Tranceiver number: 0
  Instance 3: FF
SET TRX ATTRIBUTES
  aRFCNList (HEX):  0001
  txPwrMaxReduction: 00h =   30dB
  radioMeasGran: 254  SACCH multiframes
  radioMeasRep: 01h =  enabled
  memberOfEmergencyConfig: 01h =  TRUE
  trxArea: 00h = TRX doesn't belong to a concentric cell
*/

static unsigned char bs11_attr_radio[] =
{
		NM_ATT_ARFCN_LIST, 0x01, 0x00, HARDCODED_ARFCN /*0x01*/,
		NM_ATT_RF_MAXPOWR_R, 0x00,
		NM_ATT_BS11_RADIO_MEAS_GRAN, 0x01, 0x05,
		NM_ATT_BS11_RADIO_MEAS_REP, 0x01, 0x01,
		NM_ATT_BS11_EMRG_CFG_MEMBER, 0x01, 0x01,
		NM_ATT_BS11_TRX_AREA, 0x01, 0x00,
};

static unsigned char nanobts_attr_bts[] = {
	NM_ATT_INTERF_BOUND, 0x55, 0x5b, 0x61, 0x67, 0x6d, 0x73,
	/* interference avg. period in numbers of SACCH multifr */
	NM_ATT_INTAVE_PARAM, 0x06,
	/* conn fail based on SACCH error rate */
	NM_ATT_CONN_FAIL_CRIT, 0x00, 0x02, 0x01, 0x10,
	NM_ATT_T200, 0x1e, 0x24, 0x24, 0xa8, 0x34, 0x21, 0xa8,
	NM_ATT_MAX_TA, 0x3f,
	NM_ATT_OVERL_PERIOD, 0x00, 0x01, 10, /* seconds */
	NM_ATT_CCCH_L_T, 10, /* percent */
	NM_ATT_CCCH_L_I_P, 1, /* seconds */
	NM_ATT_RACH_B_THRESH, 10, /* busy threshold in - dBm */
	NM_ATT_LDAVG_SLOTS, 0x03, 0xe8, /* rach load averaging 1000 slots */
	NM_ATT_BTS_AIR_TIMER, 128, /* miliseconds */
	NM_ATT_NY1, 10, /* 10 retransmissions of physical config */
	NM_ATT_BCCH_ARFCN, HARDCODED_ARFCN >> 8, HARDCODED_ARFCN & 0xff,
	NM_ATT_BSIC, HARDCODED_BSIC,
};

static unsigned char nanobts_attr_radio[] = {
	NM_ATT_RF_MAXPOWR_R, 0x0c, /* number of -2dB reduction steps / Pn */
	NM_ATT_ARFCN_LIST, 0x00, 0x02, HARDCODED_ARFCN >> 8, HARDCODED_ARFCN & 0xff,
};

/* Callback function to be called whenever we get a GSM 12.21 state change event */
int nm_state_event(enum nm_evt evt, u_int8_t obj_class, void *obj,
		   struct gsm_nm_state *old_state, struct gsm_nm_state *new_state)
{
	struct gsm_bts *bts;
	struct gsm_bts_trx *trx;
	struct gsm_bts_trx_ts *ts;

	/* This event-driven BTS setup is currently only required on nanoBTS */

	/* EVT_STATECHG_ADM is called after we call chg_adm_state() and would create
	 * endless loop */
	if (evt != EVT_STATECHG_OPER)
		return 0;

	switch (obj_class) {
	case NM_OC_SITE_MANAGER:
		bts = container_of(obj, struct gsm_bts, site_mgr);
<<<<<<< HEAD
		if (new_state->operational == 2 &&
		    new_state->availability == NM_AVSTATE_OK) {
			printf("STARTING SITE MANAGER\n");
=======
		if ((new_state->operational == 2 &&
		     new_state->availability == NM_AVSTATE_OK) ||
		    (new_state->operational == 1 &&
		     new_state->availability == NM_AVSTATE_OFF_LINE))
>>>>>>> 61b4232c
			abis_nm_opstart(bts, obj_class, 0xff, 0xff, 0xff);
		}
		break;
	case NM_OC_BTS:
		bts = obj;
		if (new_state->availability == NM_AVSTATE_DEPENDENCY) {
			printf("STARTING BTS...\n");
			patch_nm_tables(bts);
			abis_nm_set_bts_attr(bts, nanobts_attr_bts,
					     sizeof(nanobts_attr_bts));
			abis_nm_chg_adm_state(bts, obj_class,
					      bts->bts_nr, 0xff, 0xff,
					      NM_STATE_UNLOCKED);
			abis_nm_opstart(bts, obj_class,
					bts->bts_nr, 0xff, 0xff);
		}
		break;
	case NM_OC_CHANNEL:
		ts = obj;
		trx = ts->trx;
		if (new_state->operational == 1 &&
		    new_state->availability == NM_AVSTATE_DEPENDENCY) {
			printf("STARTING OC Channel...\n");
			patch_nm_tables(trx->bts);
			enum abis_nm_chan_comb ccomb =
						abis_nm_chcomb4pchan(ts->pchan);
			abis_nm_set_channel_attr(ts, ccomb);
			abis_nm_chg_adm_state(trx->bts, obj_class,
					      trx->bts->bts_nr, trx->nr, ts->nr,
					      NM_STATE_UNLOCKED);
			abis_nm_opstart(trx->bts, obj_class,
					trx->bts->bts_nr, trx->nr, ts->nr);
		}
		break;
	case NM_OC_RADIO_CARRIER:
		trx = obj;
		if (new_state->operational == 1 &&
		    new_state->availability == NM_AVSTATE_OK)
			abis_nm_opstart(trx->bts, obj_class, trx->bts->bts_nr,
					trx->nr, 0xff);
		break;
	default:
		break;
	}
	return 0;
}

/* Callback function to be called every time we receive a 12.21 SW activated report */
static int sw_activ_rep(struct msgb *mb)
{
	struct abis_om_fom_hdr *foh = msgb_l3(mb);
	struct gsm_bts *bts = mb->trx->bts;
	struct gsm_bts_trx *trx = gsm_bts_trx_num(bts, foh->obj_inst.trx_nr);

	if (!trx)
		return -EINVAL;

	switch (foh->obj_class) {
	case NM_OC_BASEB_TRANSC:
		abis_nm_chg_adm_state(trx->bts, foh->obj_class,
				      trx->bts->bts_nr, trx->nr, 0xff,
				      NM_STATE_UNLOCKED);
		abis_nm_opstart(trx->bts, foh->obj_class,
				trx->bts->bts_nr, trx->nr, 0xff);
		/* TRX software is active, tell it to initiate RSL Link */
		abis_nm_ipaccess_rsl_connect(trx, 0, 3003, trx->rsl_tei);
		break;
	case NM_OC_RADIO_CARRIER: {
		/*
		 * Locking the radio carrier will make it go
		 * offline again and we would come here. The
		 * framework should determine that there was
		 * no change and avoid recursion.
		 *
		 * This code is here to make sure that on start
		 * a TRX remains locked.
		 */
		int rc_state = trx->nm_state.administrative;
		/* Patch ARFCN into radio attribute */
		nanobts_attr_radio[5] &= 0xf0;
		nanobts_attr_radio[5] |= trx->arfcn >> 8;
		nanobts_attr_radio[6] = trx->arfcn & 0xff;
		abis_nm_set_radio_attr(trx, nanobts_attr_radio,
				       sizeof(nanobts_attr_radio));
		abis_nm_chg_adm_state(trx->bts, foh->obj_class,
				      trx->bts->bts_nr, trx->nr, 0xff,
				      rc_state);
		abis_nm_opstart(trx->bts, foh->obj_class, trx->bts->bts_nr,
				trx->nr, 0xff);
		break;
		}
	}
	return 0;
}

/* Callback function for NACK on the OML NM */
static int oml_msg_nack(u_int8_t mt)
{
	if (mt == NM_MT_SET_BTS_ATTR_NACK) {
		LOGP(DNM, LOGL_FATAL, "Failed to set BTS attributes. That is fatal. "
				"Was the bts type and frequency properly specified?\n");
		exit(-1);
	}

	return 0;
}

/* Callback function to be called every time we receive a signal from NM */
static int nm_sig_cb(unsigned int subsys, unsigned int signal,
		     void *handler_data, void *signal_data)
{
	u_int8_t *msg_type;

	switch (signal) {
	case S_NM_SW_ACTIV_REP:
		return sw_activ_rep(signal_data);
	case S_NM_NACK:
		msg_type = signal_data;
		return oml_msg_nack(*msg_type);
	default:
		break;
	}
	return 0;
}

static void bootstrap_om_nanobts(struct gsm_bts *bts)
{
	/* We don't do callback based bootstrapping, but event driven (see above) */
}

static void nm_reconfig_ts(struct gsm_bts_trx_ts *ts)
{
	enum abis_nm_chan_comb ccomb = abis_nm_chcomb4pchan(ts->pchan);
	struct gsm_e1_subslot *e1l = &ts->e1_link;

	abis_nm_set_channel_attr(ts, ccomb);

	if (is_ipaccess_bts(ts->trx->bts))
		return;

	switch (ts->pchan) {
	case GSM_PCHAN_TCH_F:
	case GSM_PCHAN_TCH_H:
		abis_nm_conn_terr_traf(ts, e1l->e1_nr, e1l->e1_ts,
					e1l->e1_ts_ss);
		break;
	default:
		break;
	}
}

static void nm_reconfig_trx(struct gsm_bts_trx *trx)
{
	struct gsm_e1_subslot *e1l = &trx->rsl_e1_link;
	int i;

	patch_nm_tables(trx->bts);

	switch (trx->bts->type) {
	case GSM_BTS_TYPE_BS11:
		/* FIXME: discover this by fetching an attribute */
#if 0
		trx->nominal_power = 15; /* 15dBm == 30mW PA configuration */
#else
		trx->nominal_power = 24; /* 24dBm == 250mW PA configuration */
#endif
		abis_nm_conn_terr_sign(trx, e1l->e1_nr, e1l->e1_ts,
					e1l->e1_ts_ss);
		abis_nm_establish_tei(trx->bts, trx->nr, e1l->e1_nr,
				      e1l->e1_ts, e1l->e1_ts_ss, trx->rsl_tei);

		/* Set Radio Attributes */
		if (trx == trx->bts->c0)
			abis_nm_set_radio_attr(trx, bs11_attr_radio,
					       sizeof(bs11_attr_radio));
		else {
			u_int8_t trx1_attr_radio[sizeof(bs11_attr_radio)];
			u_int8_t arfcn_low = trx->arfcn & 0xff;
			u_int8_t arfcn_high = (trx->arfcn >> 8) & 0x0f;
			memcpy(trx1_attr_radio, bs11_attr_radio,
				sizeof(trx1_attr_radio));

			/* patch ARFCN into TRX Attributes */
			trx1_attr_radio[2] &= 0xf0;
			trx1_attr_radio[2] |= arfcn_high;
			trx1_attr_radio[3] = arfcn_low;

			abis_nm_set_radio_attr(trx, trx1_attr_radio,
					       sizeof(trx1_attr_radio));
		}
		break;
	case GSM_BTS_TYPE_NANOBTS:
		switch (trx->bts->band) {
		case GSM_BAND_850:
		case GSM_BAND_900:
			trx->nominal_power = 20;
			break;
		case GSM_BAND_1800:
		case GSM_BAND_1900:
			trx->nominal_power = 23;
			break;
		default:
			LOGP(DNM, LOGL_ERROR, "Unsupported nanoBTS GSM band %s\n",
				gsm_band_name(trx->bts->band));
			break;
		}
		break;
	default:
		break;
	}

	for (i = 0; i < TRX_NR_TS; i++)
		nm_reconfig_ts(&trx->ts[i]);
}

static void nm_reconfig_bts(struct gsm_bts *bts)
{
	struct gsm_bts_trx *trx;

	switch (bts->type) {
	case GSM_BTS_TYPE_BS11:
		patch_nm_tables(bts);
		abis_nm_raw_msg(bts, sizeof(msg_1), msg_1); /* set BTS SiteMgr attr*/
		abis_nm_set_bts_attr(bts, bs11_attr_bts, sizeof(bs11_attr_bts));
		abis_nm_raw_msg(bts, sizeof(msg_3), msg_3); /* set BTS handover attr */
		abis_nm_raw_msg(bts, sizeof(msg_4), msg_4); /* set BTS power control attr */
		break;
	default:
		break;
	}

	llist_for_each_entry(trx, &bts->trx_list, list)
		nm_reconfig_trx(trx);
}

static void bootstrap_om_bs11(struct gsm_bts *bts)
{
	/* stop sending event reports */
	abis_nm_event_reports(bts, 0);

	/* begin DB transmission */
	abis_nm_bs11_db_transmission(bts, 1);

	/* end DB transmission */
	abis_nm_bs11_db_transmission(bts, 0);

	/* Reset BTS Site manager resource */
	abis_nm_bs11_reset_resource(bts);

	/* begin DB transmission */
	abis_nm_bs11_db_transmission(bts, 1);

	/* reconfigure BTS with all TRX and all TS */
	nm_reconfig_bts(bts);

	/* end DB transmission */
	abis_nm_bs11_db_transmission(bts, 0);

	/* Reset BTS Site manager resource */
	abis_nm_bs11_reset_resource(bts);

	/* restart sending event reports */
	abis_nm_event_reports(bts, 1);
}

static void bootstrap_om(struct gsm_bts *bts)
{
	LOGP(DNM, LOGL_NOTICE, "bootstrapping OML for BTS %u\n", bts->nr);

	switch (bts->type) {
	case GSM_BTS_TYPE_BS11:
		bootstrap_om_bs11(bts);
		break;
	case GSM_BTS_TYPE_NANOBTS:
		bootstrap_om_nanobts(bts);
		break;
	default:
		LOGP(DNM, LOGL_ERROR, "Unable to bootstrap OML: Unknown BTS type %d\n", bts->type);
	}
}

static int shutdown_om(struct gsm_bts *bts)
{
	LOGP(DNM, LOGL_NOTICE, "shutting down OML for BTS %u\n", bts->nr);

	/* stop sending event reports */
	abis_nm_event_reports(bts, 0);

	/* begin DB transmission */
	abis_nm_bs11_db_transmission(bts, 1);

	/* end DB transmission */
	abis_nm_bs11_db_transmission(bts, 0);

	/* Reset BTS Site manager resource */
	abis_nm_bs11_reset_resource(bts);

	return 0;
}

int bsc_shutdown_net(struct gsm_network *net)
{
	struct gsm_bts *bts;

	llist_for_each_entry(bts, &net->bts_list, list) {
		int rc;
		rc = shutdown_om(bts);
		if (rc < 0)
			return rc;
	}

	return 0;
}

/* set all system information types */
static int set_system_infos(struct gsm_bts_trx *trx)
{
	int i, rc;
	u_int8_t si_tmp[23];
	struct gsm_bts *bts = trx->bts;

	bts->si_common.cell_sel_par.ms_txpwr_max_ccch =
			ms_pwr_ctl_lvl(bts->band, bts->ms_max_power);
	bts->si_common.cell_sel_par.neci = bts->network->neci;

	if (trx == trx->bts->c0) {
		for (i = 1; i <= 4; i++) {
			rc = gsm_generate_si(si_tmp, trx->bts, i);
			if (rc < 0)
				goto err_out;
			DEBUGP(DRR, "SI%2u: %s\n", i, hexdump(si_tmp, rc));
			rsl_bcch_info(trx, i, si_tmp, sizeof(si_tmp));
		}
#ifdef GPRS
		i = 13;
		rc = gsm_generate_si(si_tmp, trx->bts, RSL_SYSTEM_INFO_13);
		if (rc < 0)
			goto err_out;
		DEBUGP(DRR, "SI%2u: %s\n", i, hexdump(si_tmp, rc));
		rsl_bcch_info(trx, RSL_SYSTEM_INFO_13, si_tmp, rc);
#endif
	}

	i = 5;
	rc = gsm_generate_si(si_tmp, trx->bts, RSL_SYSTEM_INFO_5);
	if (rc < 0)
		goto err_out;
	DEBUGP(DRR, "SI%2u: %s\n", i, hexdump(si_tmp, rc));
	rsl_sacch_filling(trx, RSL_SYSTEM_INFO_5, si_tmp, rc);

	i = 6;
	rc = gsm_generate_si(si_tmp, trx->bts, RSL_SYSTEM_INFO_6);
	if (rc < 0)
		goto err_out;
	DEBUGP(DRR, "SI%2u: %s\n", i, hexdump(si_tmp, rc));
	rsl_sacch_filling(trx, RSL_SYSTEM_INFO_6, si_tmp, rc);

	return 0;
err_out:
	LOGP(DRR, LOGL_ERROR, "Cannot generate SI %u for BTS %u, most likely "
		"a problem with neighbor cell list generation\n",
		i, trx->bts->nr);
	return rc;
}

/*
 * Patch the various SYSTEM INFORMATION tables to update
 * the LAI
 */
static void patch_nm_tables(struct gsm_bts *bts)
{
	u_int8_t arfcn_low = bts->c0->arfcn & 0xff;
	u_int8_t arfcn_high = (bts->c0->arfcn >> 8) & 0x0f;

	/* patch ARFCN into BTS Attributes */
	bs11_attr_bts[69] &= 0xf0;
	bs11_attr_bts[69] |= arfcn_high;
	bs11_attr_bts[70] = arfcn_low;
	nanobts_attr_bts[42] &= 0xf0;
	nanobts_attr_bts[42] |= arfcn_high;
	nanobts_attr_bts[43] = arfcn_low;

	/* patch ARFCN into TRX Attributes */
	bs11_attr_radio[2] &= 0xf0;
	bs11_attr_radio[2] |= arfcn_high;
	bs11_attr_radio[3] = arfcn_low;

	/* patch BSIC */
	bs11_attr_bts[1] = bts->bsic;
	nanobts_attr_bts[sizeof(nanobts_attr_bts)-1] = bts->bsic;

	/* patch the power reduction */
	bs11_attr_radio[5] = bts->c0->max_power_red / 2;
	nanobts_attr_radio[1] = bts->c0->max_power_red / 2;
}

static void bootstrap_rsl(struct gsm_bts_trx *trx)
{
	LOGP(DRSL, LOGL_NOTICE, "bootstrapping RSL for BTS/TRX (%u/%u) "
		"on ARFCN %u using MCC=%u MNC=%u LAC=%u CID=%u BSIC=%u TSC=%u\n",
		trx->bts->nr, trx->nr, trx->arfcn, bsc_gsmnet->country_code,
		bsc_gsmnet->network_code, trx->bts->location_area_code,
		trx->bts->cell_identity, trx->bts->bsic, trx->bts->tsc);
	set_system_infos(trx);
}

void input_event(int event, enum e1inp_sign_type type, struct gsm_bts_trx *trx)
{
	switch (event) {
	case EVT_E1_TEI_UP:
		switch (type) {
		case E1INP_SIGN_OML:
			bootstrap_om(trx->bts);
			break;
		case E1INP_SIGN_RSL:
			bootstrap_rsl(trx);
			break;
		default:
			break;
		}
		break;
	case EVT_E1_TEI_DN:
		LOGP(DMI, LOGL_NOTICE, "Lost some E1 TEI link\n");
		/* FIXME: deal with TEI or L1 link loss */
		break;
	default:
		break;
	}
}

static int bootstrap_bts(struct gsm_bts *bts)
{
	switch (bts->band) {
	case GSM_BAND_1800:
		if (bts->c0->arfcn < 512 || bts->c0->arfcn > 885) {
			LOGP(DNM, LOGL_ERROR, "GSM1800 channel must be between 512-885.\n");
			return -EINVAL;
		}
		break;
	case GSM_BAND_1900:
		if (bts->c0->arfcn < 512 || bts->c0->arfcn > 810) {
			LOGP(DNM, LOGL_ERROR, "GSM1900 channel must be between 512-810.\n");
			return -EINVAL;
		}
		break;
	case GSM_BAND_900:
		if (bts->c0->arfcn < 1 ||
		   (bts->c0->arfcn > 124 && bts->c0->arfcn < 955) ||
		    bts->c0->arfcn > 1023)  {
			LOGP(DNM, LOGL_ERROR, "GSM900 channel must be between 1-124, 955-1023.\n");
			return -EINVAL;
		}
		break;
	default:
		LOGP(DNM, LOGL_ERROR, "Unsupported frequency band.\n");
		return -EINVAL;
	}

	if (bts->network->auth_policy == GSM_AUTH_POLICY_ACCEPT_ALL &&
	    !bts->si_common.rach_control.cell_bar)
		LOGP(DNM, LOGL_ERROR, "\nWARNING: You are running an 'accept-all' "
			"network on a BTS that is not barred.  This "
			"configuration is likely to interfere with production "
			"GSM networks and should only be used in a RF "
			"shielded environment such as a faraday cage!\n\n");

	/* Control Channel Description */
	bts->si_common.chan_desc.att = 1;
	bts->si_common.chan_desc.ccch_conf = RSL_BCCH_CCCH_CONF_1_C;
	bts->si_common.chan_desc.bs_pa_mfrms = RSL_BS_PA_MFRMS_5;
	/* T3212 is set from vty/config */

	/* some defaults for our system information */
	bts->si_common.cell_options.radio_link_timeout = 2; /* 12 */
	bts->si_common.cell_options.dtx = 2; /* MS shall not use upplink DTX */
	bts->si_common.cell_options.pwrc = 0; /* PWRC not set */

	bts->si_common.cell_sel_par.acs = 0;

	bts->si_common.ncc_permitted = 0xff;

	paging_init(bts);

	return 0;
}

int bsc_bootstrap_network(int (*mncc_recv)(struct gsm_network *, int, void *),
			  const char *config_file)
{
	struct gsm_bts *bts;
	int rc;

	/* initialize our data structures */
	bsc_gsmnet = gsm_network_init(1, 1, mncc_recv);
	if (!bsc_gsmnet)
		return -ENOMEM;

	bsc_gsmnet->name_long = talloc_strdup(bsc_gsmnet, "OpenBSC");
	bsc_gsmnet->name_short = talloc_strdup(bsc_gsmnet, "OpenBSC");

	telnet_init(bsc_gsmnet, 4242);
	rc = vty_read_config_file(config_file);
	if (rc < 0) {
		LOGP(DNM, LOGL_FATAL, "Failed to parse the config file: '%s'\n", config_file);
		return rc;
	}

	register_signal_handler(SS_NM, nm_sig_cb, NULL);

	llist_for_each_entry(bts, &bsc_gsmnet->bts_list, list) {
		bootstrap_bts(bts);
		if (!is_ipaccess_bts(bts))
			rc = e1_reconfig_bts(bts);

		if (rc < 0)
			exit (1);
	}

	/* initialize nanoBTS support omce */
	rc = ipaccess_setup(bsc_gsmnet);

	return 0;
}<|MERGE_RESOLUTION|>--- conflicted
+++ resolved
@@ -355,18 +355,11 @@
 	switch (obj_class) {
 	case NM_OC_SITE_MANAGER:
 		bts = container_of(obj, struct gsm_bts, site_mgr);
-<<<<<<< HEAD
-		if (new_state->operational == 2 &&
-		    new_state->availability == NM_AVSTATE_OK) {
-			printf("STARTING SITE MANAGER\n");
-=======
 		if ((new_state->operational == 2 &&
 		     new_state->availability == NM_AVSTATE_OK) ||
 		    (new_state->operational == 1 &&
 		     new_state->availability == NM_AVSTATE_OFF_LINE))
->>>>>>> 61b4232c
 			abis_nm_opstart(bts, obj_class, 0xff, 0xff, 0xff);
-		}
 		break;
 	case NM_OC_BTS:
 		bts = obj;
