/* Point-to-Point (PP) Short Message Service (SMS)
 * Support on Mobile Radio Interface
 * 3GPP TS 04.11 version 7.1.0 Release 1998 / ETSI TS 100 942 V7.1.0 */

/* (C) 2008 by Daniel Willmann <daniel@totalueberwachung.de>
 * (C) 2009 by Harald Welte <laforge@gnumonks.org>
 *
 * All Rights Reserved
 *
 * This program is free software; you can redistribute it and/or modify
 * it under the terms of the GNU General Public License as published by
 * the Free Software Foundation; either version 2 of the License, or
 * (at your option) any later version.
 *
 * This program is distributed in the hope that it will be useful,
 * but WITHOUT ANY WARRANTY; without even the implied warranty of
 * MERCHANTABILITY or FITNESS FOR A PARTICULAR PURPOSE.  See the
 * GNU General Public License for more details.
 *
 * You should have received a copy of the GNU General Public License along
 * with this program; if not, write to the Free Software Foundation, Inc.,
 * 51 Franklin Street, Fifth Floor, Boston, MA 02110-1301 USA.
 *
 */


#include <assert.h>
#include <stdio.h>
#include <stdlib.h>
#include <string.h>
#include <errno.h>
#include <time.h>
#include <netinet/in.h>

#include <osmocore/msgb.h>
#include <osmocore/tlv.h>
#include <openbsc/debug.h>
#include <openbsc/gsm_data.h>
#include <openbsc/gsm_subscriber.h>
#include <openbsc/gsm_04_11.h>
#include <openbsc/gsm_04_08.h>
#include <osmocore/gsm_utils.h>
#include <openbsc/abis_rsl.h>
#include <openbsc/signal.h>
#include <openbsc/db.h>
#include <osmocore/talloc.h>
#include <openbsc/transaction.h>
#include <openbsc/paging.h>
#include <openbsc/bsc_rll.h>
#include <openbsc/chan_alloc.h>

#define GSM411_ALLOC_SIZE	1024
#define GSM411_ALLOC_HEADROOM	128

#define UM_SAPI_SMS 3	/* See GSM 04.05/04.06 */

void *tall_gsms_ctx;
static u_int32_t new_callref = 0x40000001;

static const struct value_string cp_cause_strs[] = {
	{ GSM411_CP_CAUSE_NET_FAIL,	"Network Failure" },
	{ GSM411_CP_CAUSE_CONGESTION,	"Congestion" },
	{ GSM411_CP_CAUSE_INV_TRANS_ID,	"Invalid Transaction ID" },
	{ GSM411_CP_CAUSE_SEMANT_INC_MSG, "Semantically Incorrect Message" },
	{ GSM411_CP_CAUSE_INV_MAND_INF,	"Invalid Mandatory Information" },
	{ GSM411_CP_CAUSE_MSGTYPE_NOTEXIST, "Message Type doesn't exist" },
	{ GSM411_CP_CAUSE_MSG_INCOMP_STATE,
				"Message incompatible with protocol state" },
	{ GSM411_CP_CAUSE_IE_NOTEXIST,	"IE does not exist" },
	{ GSM411_CP_CAUSE_PROTOCOL_ERR,	"Protocol Error" },
	{ 0, 0 }
};

static const struct value_string rp_cause_strs[] = {
	{ GSM411_RP_CAUSE_MO_NUM_UNASSIGNED, "(MO) Number not assigned" },
	{ GSM411_RP_CAUSE_MO_OP_DET_BARR, "(MO) Operator determined barring" },
	{ GSM411_RP_CAUSE_MO_CALL_BARRED, "(MO) Call barred" },
	{ GSM411_RP_CAUSE_MO_SMS_REJECTED, "(MO) SMS rejected" },
	{ GSM411_RP_CAUSE_MO_DEST_OUT_OF_ORDER, "(MO) Destination out of order" },
	{ GSM411_RP_CAUSE_MO_UNIDENTIFIED_SUBSCR, "(MO) Unidentified subscriber" },
	{ GSM411_RP_CAUSE_MO_FACILITY_REJ, "(MO) Facility reject" },
	{ GSM411_RP_CAUSE_MO_UNKNOWN_SUBSCR, "(MO) Unknown subscriber" },
	{ GSM411_RP_CAUSE_MO_NET_OUT_OF_ORDER, "(MO) Network out of order" },
	{ GSM411_RP_CAUSE_MO_TEMP_FAIL, "(MO) Temporary failure" },
	{ GSM411_RP_CAUSE_MO_CONGESTION, "(MO) Congestion" },
	{ GSM411_RP_CAUSE_MO_RES_UNAVAIL, "(MO) Resource unavailable" },
	{ GSM411_RP_CAUSE_MO_REQ_FAC_NOTSUBSCR, "(MO) Requested facility not subscribed" },
	{ GSM411_RP_CAUSE_MO_REQ_FAC_NOTIMPL, "(MO) Requested facility not implemented" },
	{ GSM411_RP_CAUSE_MO_INTERWORKING, "(MO) Interworking" },
	/* valid only for MT */
	{ GSM411_RP_CAUSE_MT_MEM_EXCEEDED, "(MT) Memory Exceeded" },
	/* valid for both directions */
	{ GSM411_RP_CAUSE_INV_TRANS_REF, "Invalid Transaction Reference" },
	{ GSM411_RP_CAUSE_SEMANT_INC_MSG, "Semantically Incorrect Message" },
	{ GSM411_RP_CAUSE_INV_MAND_INF, "Invalid Mandatory Information" },
	{ GSM411_RP_CAUSE_MSGTYPE_NOTEXIST, "Message Type non-existant" },
	{ GSM411_RP_CAUSE_MSG_INCOMP_STATE, "Message incompatible with protocol state" },
	{ GSM411_RP_CAUSE_IE_NOTEXIST, "Information Element not existing" },
	{ GSM411_RP_CAUSE_PROTOCOL_ERR, "Protocol Error" },
	{ 0, NULL }
};

struct gsm_sms *sms_alloc(void)
{
	return talloc_zero(tall_gsms_ctx, struct gsm_sms);
}

void sms_free(struct gsm_sms *sms)
{
	/* drop references to subscriber structure */
	if (sms->sender)
		subscr_put(sms->sender);
	if (sms->receiver)
		subscr_put(sms->receiver);

	talloc_free(sms);
}

struct msgb *gsm411_msgb_alloc(void)
{
	return msgb_alloc_headroom(GSM411_ALLOC_SIZE, GSM411_ALLOC_HEADROOM,
				   "GSM 04.11");
}

static int gsm411_sendmsg(struct gsm_subscriber_connection *conn, struct msgb *msg, u_int8_t link_id)
{
	DEBUGP(DSMS, "GSM4.11 TX %s\n", hexdump(msg->data, msg->len));
	msg->l3h = msg->data;
	return gsm0808_submit_dtap(conn, msg, link_id);
}

/* SMC TC1* is expired */
static void cp_timer_expired(void *data)
{
	struct gsm_trans *trans = data;

	DEBUGP(DSMS, "SMC Timer TC1* is expired, calling trans_free()\n");
	/* FIXME: we need to re-transmit the last CP-DATA 1..3 times */
	trans_free(trans);
}

/* Prefix msg with a 04.08/04.11 CP header */
static int gsm411_cp_sendmsg(struct msgb *msg, struct gsm_trans *trans,
			     u_int8_t msg_type)
{
	struct gsm48_hdr *gh;

	gh = (struct gsm48_hdr *) msgb_push(msg, sizeof(*gh));
	/* Outgoing needs the highest bit set */
	gh->proto_discr = trans->protocol | (trans->transaction_id<<4);
	gh->msg_type = msg_type;

	/* mobile originating */
	switch (gh->msg_type) {
	case GSM411_MT_CP_DATA:
		/* 5.2.3.1.2: enter MO-wait for CP-ack */
		/* 5.2.3.2.3: enter MT-wait for CP-ACK */
		trans->sms.cp_state = GSM411_CPS_WAIT_CP_ACK;
		trans->sms.cp_timer.data = trans;
		trans->sms.cp_timer.cb = cp_timer_expired;
		/* 5.3.2.1: Set Timer TC1A */
		bsc_schedule_timer(&trans->sms.cp_timer, GSM411_TMR_TC1A);
		DEBUGP(DSMS, "TX: CP-DATA ");
		break;
	case GSM411_MT_CP_ACK:
		DEBUGP(DSMS, "TX: CP-ACK ");
		break;
	case GSM411_MT_CP_ERROR:
		DEBUGP(DSMS, "TX: CP-ERROR ");
		break;
	}

	DEBUGPC(DSMS, "trans=%x\n", trans->transaction_id);

	return gsm411_sendmsg(trans->conn, msg, trans->sms.link_id);
}

/* Prefix msg with a RP-DATA header and send as CP-DATA */
static int gsm411_rp_sendmsg(struct msgb *msg, struct gsm_trans *trans,
			     u_int8_t rp_msg_type, u_int8_t rp_msg_ref)
{
	struct gsm411_rp_hdr *rp;
	u_int8_t len = msg->len;

	/* GSM 04.11 RP-DATA header */
	rp = (struct gsm411_rp_hdr *)msgb_push(msg, sizeof(*rp));
	rp->len = len + 2;
	rp->msg_type = rp_msg_type;
	rp->msg_ref = rp_msg_ref; /* FIXME: Choose randomly */

	return gsm411_cp_sendmsg(msg, trans, GSM411_MT_CP_DATA);
}

/* Turn int into semi-octet representation: 98 => 0x89 */
static u_int8_t bcdify(u_int8_t value)
{
	u_int8_t ret;

	ret = value / 10;
	ret |= (value % 10) << 4;

	return ret;
}

/* Turn semi-octet representation into int: 0x89 => 98 */
static u_int8_t unbcdify(u_int8_t value)
{
	u_int8_t ret;

	if ((value & 0x0F) > 9 || (value >> 4) > 9)
		LOGP(DSMS, LOGL_ERROR,
		     "unbcdify got too big nibble: 0x%02X\n", value);

	ret = (value&0x0F)*10;
	ret += value>>4;

	return ret;
}

/* Generate 03.40 TP-SCTS */
static void gsm340_gen_scts(u_int8_t *scts, time_t time)
{
	struct tm *tm = localtime(&time);

	*scts++ = bcdify(tm->tm_year % 100);
	*scts++ = bcdify(tm->tm_mon + 1);
	*scts++ = bcdify(tm->tm_mday);
	*scts++ = bcdify(tm->tm_hour);
	*scts++ = bcdify(tm->tm_min);
	*scts++ = bcdify(tm->tm_sec);
	*scts++ = bcdify(tm->tm_gmtoff/(60*15));
}

/* Decode 03.40 TP-SCTS (into utc/gmt timestamp) */
static time_t gsm340_scts(u_int8_t *scts)
{
	struct tm tm;

	u_int8_t yr = unbcdify(*scts++);

	if (yr <= 80)
		tm.tm_year = 100 + yr;
	else
		tm.tm_year = yr;
	tm.tm_mon  = unbcdify(*scts++) - 1;
	tm.tm_mday = unbcdify(*scts++);
	tm.tm_hour = unbcdify(*scts++);
	tm.tm_min  = unbcdify(*scts++);
	tm.tm_sec  = unbcdify(*scts++);
	/* according to gsm 03.40 time zone is
	   "expressed in quarters of an hour" */
	tm.tm_gmtoff = unbcdify(*scts++) * 15*60;

	return mktime(&tm);
}

/* Return the default validity period in minutes */
static unsigned long gsm340_vp_default(void)
{
	unsigned long minutes;
	/* Default validity: two days */
	minutes = 24 * 60 * 2;
	return minutes;
}

/* Decode validity period format 'relative' */
static unsigned long gsm340_vp_relative(u_int8_t *sms_vp)
{
	/* Chapter 9.2.3.12.1 */
	u_int8_t vp;
	unsigned long minutes;

	vp = *(sms_vp);
	if (vp <= 143)
		minutes = vp + 1 * 5;
	else if (vp <= 167)
		minutes = 12*60 + (vp-143) * 30;
	else if (vp <= 196)
		minutes = vp-166 * 60 * 24;
	else
		minutes = vp-192 * 60 * 24 * 7;
	return minutes;
}

/* Decode validity period format 'absolute' */
static unsigned long gsm340_vp_absolute(u_int8_t *sms_vp)
{
	/* Chapter 9.2.3.12.2 */
	time_t expires, now;
	unsigned long minutes;

	expires = gsm340_scts(sms_vp);
	now = mktime(gmtime(NULL));
	if (expires <= now)
		minutes = 0;
	else
		minutes = (expires-now)/60;
	return minutes;
}

/* Decode validity period format 'relative in integer representation' */
static unsigned long gsm340_vp_relative_integer(u_int8_t *sms_vp)
{
	u_int8_t vp;
	unsigned long minutes;
	vp = *(sms_vp);
	if (vp == 0) {
		LOGP(DSMS, LOGL_ERROR,
		     "reserved relative_integer validity period\n");
		return gsm340_vp_default();
	}
	minutes = vp/60;
	return minutes;
}

/* Decode validity period format 'relative in semi-octet representation' */
static unsigned long gsm340_vp_relative_semioctet(u_int8_t *sms_vp)
{
	unsigned long minutes;
	minutes = unbcdify(*sms_vp++)*60;  /* hours */
	minutes += unbcdify(*sms_vp++);    /* minutes */
	minutes += unbcdify(*sms_vp++)/60; /* seconds */
	return minutes;
}

/* decode validity period. return minutes */
static unsigned long gsm340_validity_period(u_int8_t sms_vpf, u_int8_t *sms_vp)
{
	u_int8_t fi; /* functionality indicator */

	switch (sms_vpf) {
	case GSM340_TP_VPF_RELATIVE:
		return gsm340_vp_relative(sms_vp);
	case GSM340_TP_VPF_ABSOLUTE:
		return gsm340_vp_absolute(sms_vp);
	case GSM340_TP_VPF_ENHANCED:
		/* Chapter 9.2.3.12.3 */
		fi = *sms_vp++;
		/* ignore additional fi */
		if (fi & (1<<7)) sms_vp++;
		/* read validity period format */
		switch (fi & 0b111) {
		case 0b000:
			return gsm340_vp_default(); /* no vpf specified */
		case 0b001:
			return gsm340_vp_relative(sms_vp);
		case 0b010:
			return gsm340_vp_relative_integer(sms_vp);
		case 0b011:
			return gsm340_vp_relative_semioctet(sms_vp);
		default:
			/* The GSM spec says that the SC should reject any
			   unsupported and/or undefined values. FIXME */
			LOGP(DSMS, LOGL_ERROR,
			     "Reserved enhanced validity period format\n");
			return gsm340_vp_default();
		}
	case GSM340_TP_VPF_NONE:
	default:
		return gsm340_vp_default();
	}
}

/* determine coding alphabet dependent on GSM 03.38 Section 4 DCS */
enum sms_alphabet gsm338_get_sms_alphabet(u_int8_t dcs)
{
	u_int8_t cgbits = dcs >> 4;
	enum sms_alphabet alpha = DCS_NONE;

	if ((cgbits & 0xc) == 0) {
		if (cgbits & 2)
			LOGP(DSMS, LOGL_NOTICE,
			     "Compressed SMS not supported yet\n");

		switch ((dcs >> 2)&0x03) {
		case 0:
			alpha = DCS_7BIT_DEFAULT;
			break;
		case 1:
			alpha = DCS_8BIT_DATA;
			break;
		case 2:
			alpha = DCS_UCS2;
			break;
		}
	} else if (cgbits == 0xc || cgbits == 0xd)
		alpha = DCS_7BIT_DEFAULT;
	else if (cgbits == 0xe)
		alpha = DCS_UCS2;
	else if (cgbits == 0xf) {
		if (dcs & 4)
			alpha = DCS_8BIT_DATA;
		else
			alpha = DCS_7BIT_DEFAULT;
	}

	return alpha;
}

static int gsm340_rx_sms_submit(struct msgb *msg, struct gsm_sms *gsms)
{
	if (db_sms_store(gsms) != 0) {
		LOGP(DSMS, LOGL_ERROR, "Failed to store SMS in Database\n");
		return GSM411_RP_CAUSE_MO_NET_OUT_OF_ORDER;
	}
	/* dispatch a signal to tell higher level about it */
	dispatch_signal(SS_SMS, S_SMS_SUBMITTED, gsms);
	/* try delivering the SMS right now */
	//gsm411_send_sms_subscr(gsms->receiver, gsms);

	return 0;
}

/* generate a TPDU address field compliant with 03.40 sec. 9.1.2.5 */
static int gsm340_gen_oa(u_int8_t *oa, unsigned int oa_len,
			 struct gsm_subscriber *subscr)
{
	int len_in_bytes;

	oa[1] = 0xb9; /* networks-specific number, private numbering plan */

	len_in_bytes = gsm48_encode_bcd_number(oa, oa_len, 1, subscr->extension);

	/* GSM 03.40 tells us the length is in 'useful semi-octets' */
	oa[0] = strlen(subscr->extension) & 0xff;

	return len_in_bytes;
}

/* generate a msgb containing a TPDU derived from struct gsm_sms,
 * returns total size of TPDU */
static int gsm340_gen_tpdu(struct msgb *msg, struct gsm_sms *sms)
{
	u_int8_t *smsp;
	u_int8_t oa[12];	/* max len per 03.40 */
	u_int8_t oa_len = 0;
	u_int8_t octet_len;
	unsigned int old_msg_len = msg->len;

	/* generate first octet with masked bits */
	smsp = msgb_put(msg, 1);
	/* TP-MTI (message type indicator) */
	*smsp = GSM340_SMS_DELIVER_SC2MS;
	/* TP-MMS (more messages to send) */
	if (0 /* FIXME */)
		*smsp |= 0x04;
	/* TP-SRI(deliver)/SRR(submit) */
	if (sms->status_rep_req)
		*smsp |= 0x20;
	/* TP-UDHI (indicating TP-UD contains a header) */
	if (sms->ud_hdr_ind)
		*smsp |= 0x40;
#if 0
	/* TP-RP (indicating that a reply path exists) */
	if (sms->
		*smsp |= 0x80;
#endif
	
	/* generate originator address */
	oa_len = gsm340_gen_oa(oa, sizeof(oa), sms->sender);
	smsp = msgb_put(msg, oa_len);
	memcpy(smsp, oa, oa_len);

	/* generate TP-PID */
	smsp = msgb_put(msg, 1);
	*smsp = sms->protocol_id;

	/* generate TP-DCS */
	smsp = msgb_put(msg, 1);
	*smsp = sms->data_coding_scheme;

	/* generate TP-SCTS */
	smsp = msgb_put(msg, 7);
	gsm340_gen_scts(smsp, time(NULL));

	/* generate TP-UDL */
	smsp = msgb_put(msg, 1);
	*smsp = sms->user_data_len;

	/* generate TP-UD */
	switch (gsm338_get_sms_alphabet(sms->data_coding_scheme)) {
	case DCS_7BIT_DEFAULT:
		octet_len = sms->user_data_len*7/8;
		if (sms->user_data_len*7%8 != 0)
			octet_len++;
		/* Warning, user_data_len indicates the amount of septets
		 * (characters), we need amount of octets occupied */
		smsp = msgb_put(msg, octet_len);
		memcpy(smsp, sms->user_data, octet_len);
		break;
	case DCS_UCS2:
	case DCS_8BIT_DATA:
		smsp = msgb_put(msg, sms->user_data_len);
		memcpy(smsp, sms->user_data, sms->user_data_len);
		break;
	default:
		LOGP(DSMS, LOGL_NOTICE, "Unhandled Data Coding Scheme: 0x%02X\n",
		     sms->data_coding_scheme);
		break;
	}

	return msg->len - old_msg_len;
}

/* process an incoming TPDU (called from RP-DATA)
 * return value > 0: RP CAUSE for ERROR; < 0: silent error; 0 = success */
static int gsm340_rx_tpdu(struct gsm_subscriber_connection *conn, struct msgb *msg)
{
	u_int8_t *smsp = msgb_sms(msg);
	struct gsm_sms *gsms;
	u_int8_t sms_mti, sms_mms, sms_vpf, sms_alphabet, sms_rp;
	u_int8_t *sms_vp;
	u_int8_t da_len_bytes;
	u_int8_t address_lv[12]; /* according to 03.40 / 9.1.2.5 */
	int rc = 0;

	counter_inc(conn->bts->network->stats.sms.submitted);

	gsms = sms_alloc();
	if (!gsms)
		return GSM411_RP_CAUSE_MO_NET_OUT_OF_ORDER;

	/* invert those fields where 0 means active/present */
	sms_mti = *smsp & 0x03;
	sms_mms = !!(*smsp & 0x04);
	sms_vpf = (*smsp & 0x18) >> 3;
	gsms->status_rep_req = (*smsp & 0x20);
	gsms->ud_hdr_ind = (*smsp & 0x40);
	sms_rp  = (*smsp & 0x80);

	smsp++;
	gsms->msg_ref = *smsp++;

	/* length in bytes of the destination address */
	da_len_bytes = 2 + *smsp/2 + *smsp%2;
	if (da_len_bytes > 12) {
		LOGP(DSMS, LOGL_ERROR, "Destination Address > 12 bytes ?!?\n");
		rc = GSM411_RP_CAUSE_SEMANT_INC_MSG;
		goto out;
	}
	memset(address_lv, 0, sizeof(address_lv));
	memcpy(address_lv, smsp, da_len_bytes);
	/* mangle first byte to reflect length in bytes, not digits */
	address_lv[0] = da_len_bytes - 1;
	/* convert to real number */
	gsm48_decode_bcd_number(gsms->dest_addr, sizeof(gsms->dest_addr), address_lv, 1);
	smsp += da_len_bytes;

	gsms->protocol_id = *smsp++;
	gsms->data_coding_scheme = *smsp++;

	sms_alphabet = gsm338_get_sms_alphabet(gsms->data_coding_scheme);

	switch (sms_vpf) {
	case GSM340_TP_VPF_RELATIVE:
		sms_vp = smsp++;
		break;
	case GSM340_TP_VPF_ABSOLUTE:
	case GSM340_TP_VPF_ENHANCED:
		sms_vp = smsp;
		/* the additional functionality indicator... */
		if (sms_vpf == GSM340_TP_VPF_ENHANCED && *smsp & (1<<7))
			smsp++;
		smsp += 7;
		break;
	case GSM340_TP_VPF_NONE:
		sms_vp = 0;
		break;
	default:
		LOGP(DSMS, LOGL_NOTICE,
		     "SMS Validity period not implemented: 0x%02x\n", sms_vpf);
		return GSM411_RP_CAUSE_MO_NET_OUT_OF_ORDER;
	}
	gsms->user_data_len = *smsp++;
	if (gsms->user_data_len) {
		memcpy(gsms->user_data, smsp, gsms->user_data_len);

		switch (sms_alphabet) {
		case DCS_7BIT_DEFAULT:
			gsm_7bit_decode(gsms->text, smsp, gsms->user_data_len);
			break;
		case DCS_8BIT_DATA:
		case DCS_UCS2:
		case DCS_NONE:
			break;
		}
	}

	gsms->sender = subscr_get(msg->lchan->conn.subscr);

	LOGP(DSMS, LOGL_INFO, "RX SMS: Sender: %s, MTI: 0x%02x, VPF: 0x%02x, "
	     "MR: 0x%02x PID: 0x%02x, DCS: 0x%02x, DA: %s, "
	     "UserDataLength: 0x%02x, UserData: \"%s\"\n",
	     subscr_name(gsms->sender), sms_mti, sms_vpf, gsms->msg_ref,
	     gsms->protocol_id, gsms->data_coding_scheme, gsms->dest_addr,
	     gsms->user_data_len,
			sms_alphabet == DCS_7BIT_DEFAULT ? gsms->text :
				hexdump(gsms->user_data, gsms->user_data_len));

	gsms->validity_minutes = gsm340_validity_period(sms_vpf, sms_vp);

	dispatch_signal(SS_SMS, 0, gsms);

	/* determine gsms->receiver based on dialled number */
	gsms->receiver = subscr_get_by_extension(conn->bts->network, gsms->dest_addr);
	if (!gsms->receiver) {
		rc = 1; /* cause 1: unknown subscriber */
		counter_inc(conn->bts->network->stats.sms.no_receiver);
		goto out;
	}

	switch (sms_mti) {
	case GSM340_SMS_SUBMIT_MS2SC:
		/* MS is submitting a SMS */
		rc = gsm340_rx_sms_submit(msg, gsms);
		break;
	case GSM340_SMS_COMMAND_MS2SC:
	case GSM340_SMS_DELIVER_REP_MS2SC:
		LOGP(DSMS, LOGL_NOTICE, "Unimplemented MTI 0x%02x\n", sms_mti);
		rc = GSM411_RP_CAUSE_IE_NOTEXIST;
		break;
	default:
		LOGP(DSMS, LOGL_NOTICE, "Undefined MTI 0x%02x\n", sms_mti);
		rc = GSM411_RP_CAUSE_IE_NOTEXIST;
		break;
	}

	if (!rc && !gsms->receiver)
		rc = GSM411_RP_CAUSE_MO_NUM_UNASSIGNED;

out:
	sms_free(gsms);

	return rc;
}

static int gsm411_send_rp_ack(struct gsm_trans *trans, u_int8_t msg_ref)
{
	struct msgb *msg = gsm411_msgb_alloc();

	DEBUGP(DSMS, "TX: SMS RP ACK\n");

	return gsm411_rp_sendmsg(msg, trans, GSM411_MT_RP_ACK_MT, msg_ref);
}

static int gsm411_send_rp_error(struct gsm_trans *trans,
				u_int8_t msg_ref, u_int8_t cause)
{
	struct msgb *msg = gsm411_msgb_alloc();

	msgb_tv_put(msg, 1, cause);

	LOGP(DSMS, LOGL_NOTICE, "TX: SMS RP ERROR, cause %d (%s)\n", cause,
		get_value_string(rp_cause_strs, cause));

	return gsm411_rp_sendmsg(msg, trans, GSM411_MT_RP_ERROR_MT, msg_ref);
}

/* Receive a 04.11 TPDU inside RP-DATA / user data */
static int gsm411_rx_rp_ud(struct msgb *msg, struct gsm_trans *trans,
			  struct gsm411_rp_hdr *rph,
			  u_int8_t src_len, u_int8_t *src,
			  u_int8_t dst_len, u_int8_t *dst,
			  u_int8_t tpdu_len, u_int8_t *tpdu)
{
	int rc = 0;

	if (src_len && src)
		LOGP(DSMS, LOGL_ERROR, "RP-DATA (MO) with SRC ?!?\n");

	if (!dst_len || !dst || !tpdu_len || !tpdu) {
		LOGP(DSMS, LOGL_ERROR,
			"RP-DATA (MO) without DST or TPDU ?!?\n");
		gsm411_send_rp_error(trans, rph->msg_ref,
				     GSM411_RP_CAUSE_INV_MAND_INF);
		return -EIO;
	}
	msg->smsh = tpdu;

	DEBUGP(DSMS, "DST(%u,%s)\n", dst_len, hexdump(dst, dst_len));

	rc = gsm340_rx_tpdu(trans->conn, msg);
	if (rc == 0)
		return gsm411_send_rp_ack(trans, rph->msg_ref);
	else if (rc > 0)
		return gsm411_send_rp_error(trans, rph->msg_ref, rc);
	else
		return rc;
}

/* Receive a 04.11 RP-DATA message in accordance with Section 7.3.1.2 */
static int gsm411_rx_rp_data(struct msgb *msg, struct gsm_trans *trans,
			     struct gsm411_rp_hdr *rph)
{
	u_int8_t src_len, dst_len, rpud_len;
	u_int8_t *src = NULL, *dst = NULL , *rp_ud = NULL;

	/* in the MO case, this should always be zero length */
	src_len = rph->data[0];
	if (src_len)
		src = &rph->data[1];

	dst_len = rph->data[1+src_len];
	if (dst_len)
		dst = &rph->data[1+src_len+1];

	rpud_len = rph->data[1+src_len+1+dst_len];
	if (rpud_len)
		rp_ud = &rph->data[1+src_len+1+dst_len+1];

	DEBUGP(DSMS, "RX_RP-DATA: src_len=%u, dst_len=%u ud_len=%u\n",
		src_len, dst_len, rpud_len);
	return gsm411_rx_rp_ud(msg, trans, rph, src_len, src, dst_len, dst,
				rpud_len, rp_ud);
}

/* Receive a 04.11 RP-ACK message (response to RP-DATA from us) */
static int gsm411_rx_rp_ack(struct msgb *msg, struct gsm_trans *trans,
			    struct gsm411_rp_hdr *rph)
{
	struct gsm_sms *sms = trans->sms.sms;

	/* Acnkowledgement to MT RP_DATA, i.e. the MS confirms it
	 * successfully received a SMS.  We can now safely mark it as
	 * transmitted */

	if (!trans->sms.is_mt) {
		LOGP(DSMS, LOGL_ERROR, "RX RP-ACK on a MO transfer ?\n");
		return gsm411_send_rp_error(trans, rph->msg_ref,
					    GSM411_RP_CAUSE_MSG_INCOMP_STATE);
	}

	if (!sms) {
		LOGP(DSMS, LOGL_ERROR, "RX RP-ACK but no sms in transaction?!?\n");
		return gsm411_send_rp_error(trans, rph->msg_ref,
					    GSM411_RP_CAUSE_PROTOCOL_ERR);
	}

	/* mark this SMS as sent in database */
	db_sms_mark_sent(sms);

	dispatch_signal(SS_SMS, S_SMS_DELIVERED, sms);

	sms_free(sms);
	trans->sms.sms = NULL;

	/* check for more messages for this subscriber */
	assert(msg->lchan->conn.subscr == trans->subscr);

	sms = db_sms_get_unsent_for_subscr(trans->subscr);
	if (sms)
		gsm411_send_sms_lchan(trans->conn, sms);

	/* free the transaction here */
	trans_free(trans);

	/* release channel if done */
#warning "BROKEN. The SAPI will be released automatically by the BSC"
	if (!sms)
		rsl_release_request(msg->lchan, trans->sms.link_id, 0);

	return 0;
}

static int gsm411_rx_rp_error(struct msgb *msg, struct gsm_trans *trans,
			      struct gsm411_rp_hdr *rph)
{
	struct gsm_network *net = trans->conn->bts->network;
	struct gsm_sms *sms = trans->sms.sms;
	u_int8_t cause_len = rph->data[0];
	u_int8_t cause = rph->data[1];

	/* Error in response to MT RP_DATA, i.e. the MS did not
	 * successfully receive the SMS.  We need to investigate
	 * the cause and take action depending on it */

	LOGP(DSMS, LOGL_NOTICE, "%s: RX SMS RP-ERROR, cause %d:%d (%s)\n",
	     subscr_name(trans->conn->subscr), cause_len, cause,
	     get_value_string(rp_cause_strs, cause));

	if (!trans->sms.is_mt) {
		LOGP(DSMS, LOGL_ERROR, "RX RP-ERR on a MO transfer ?\n");
#if 0
		return gsm411_send_rp_error(trans, rph->msg_ref,
					    GSM411_RP_CAUSE_MSG_INCOMP_STATE);
#endif
	}

	if (!sms) {
		LOGP(DSMS, LOGL_ERROR,
			"RX RP-ERR, but no sms in transaction?!?\n");
		return -EINVAL;
#if 0
		return gsm411_send_rp_error(trans, rph->msg_ref,
					    GSM411_RP_CAUSE_PROTOCOL_ERR);
#endif
	}

	if (cause == GSM411_RP_CAUSE_MT_MEM_EXCEEDED) {
		/* MS has not enough memory to store the message.  We need
		 * to store this in our database and wati for a SMMA message */
		/* FIXME */
		dispatch_signal(SS_SMS, S_SMS_MEM_EXCEEDED, trans->subscr);
		counter_inc(net->stats.sms.rp_err_mem);
	} else
		counter_inc(net->stats.sms.rp_err_other);

	sms_free(sms);
	trans->sms.sms = NULL;

	//trans_free(trans);

	return 0;
}

static int gsm411_rx_rp_smma(struct msgb *msg, struct gsm_trans *trans,
			     struct gsm411_rp_hdr *rph)
{
	struct gsm_sms *sms;
	int rc;

	rc = gsm411_send_rp_ack(trans, rph->msg_ref);
	trans->sms.rp_state = GSM411_RPS_IDLE;

	/* MS tells us that it has memory for more SMS, we need
	 * to check if we have any pending messages for it and then
	 * transfer those */
	dispatch_signal(SS_SMS, S_SMS_SMMA, trans->subscr);

	/* check for more messages for this subscriber */
	assert(msg->lchan->conn.subscr == trans->subscr);
	sms = db_sms_get_unsent_for_subscr(trans->subscr);
	if (sms)
		gsm411_send_sms_lchan(trans->conn, sms);
	else
<<<<<<< HEAD
		rsl_release_request(msg->lchan, trans->sms.link_id, 0);
=======
		rsl_release_request(msg->lchan, trans->sms.link_id);
#warning "BROKEN: The SAPI=3 will be released automatically by the BSC"
>>>>>>> 3c71232b

	return rc;
}

static int gsm411_rx_cp_data(struct msgb *msg, struct gsm48_hdr *gh,
			     struct gsm_trans *trans)
{
	struct gsm411_rp_hdr *rp_data = (struct gsm411_rp_hdr*)&gh->data;
	u_int8_t msg_type =  rp_data->msg_type & 0x07;
	int rc = 0;

	switch (msg_type) {
	case GSM411_MT_RP_DATA_MO:
		DEBUGP(DSMS, "RX SMS RP-DATA (MO)\n");
		/* start TR2N and enter 'wait to send RP-ACK state' */
		trans->sms.rp_state = GSM411_RPS_WAIT_TO_TX_RP_ACK;
		rc = gsm411_rx_rp_data(msg, trans, rp_data);
		break;
	case GSM411_MT_RP_ACK_MO:
		DEBUGP(DSMS,"RX SMS RP-ACK (MO)\n");
		rc = gsm411_rx_rp_ack(msg, trans, rp_data);
		break;
	case GSM411_MT_RP_SMMA_MO:
		DEBUGP(DSMS, "RX SMS RP-SMMA\n");
		/* start TR2N and enter 'wait to send RP-ACK state' */
		trans->sms.rp_state = GSM411_RPS_WAIT_TO_TX_RP_ACK;
		rc = gsm411_rx_rp_smma(msg, trans, rp_data);
		break;
	case GSM411_MT_RP_ERROR_MO:
		rc = gsm411_rx_rp_error(msg, trans, rp_data);
		break;
	default:
		LOGP(DSMS, LOGL_NOTICE, "Invalid RP type 0x%02x\n", msg_type);
		rc = gsm411_send_rp_error(trans, rp_data->msg_ref,
					  GSM411_RP_CAUSE_MSGTYPE_NOTEXIST);
		break;
	}

	return rc;
}

/* send CP-ACK to given transaction */
static int gsm411_tx_cp_ack(struct gsm_trans *trans)
{
	struct msgb *msg = gsm411_msgb_alloc();
	int rc;

	rc = gsm411_cp_sendmsg(msg, trans, GSM411_MT_CP_ACK);

	if (trans->sms.is_mt) {
		/* If this is a MT SMS DELIVER, we can clear transaction here */
		trans->sms.cp_state = GSM411_CPS_IDLE;
		//trans_free(trans);
	}

	return rc;
}

static int gsm411_tx_cp_error(struct gsm_trans *trans, u_int8_t cause)
{
	struct msgb *msg = gsm411_msgb_alloc();
	u_int8_t *causep;

	LOGP(DSMS, LOGL_NOTICE, "TX CP-ERROR, cause %d (%s)\n", cause,
		get_value_string(cp_cause_strs, cause));

	causep = msgb_put(msg, 1);
	*causep = cause;

	return gsm411_cp_sendmsg(msg, trans, GSM411_MT_CP_ERROR);
}

/* Entry point for incoming GSM48_PDISC_SMS from abis_rsl.c */
int gsm0411_rcv_sms(struct msgb *msg, u_int8_t link_id)
{
	struct gsm48_hdr *gh = msgb_l3(msg);
	u_int8_t msg_type = gh->msg_type;
	u_int8_t transaction_id = ((gh->proto_discr >> 4) ^ 0x8); /* flip */
	struct gsm_lchan *lchan = msg->lchan;
	struct gsm_trans *trans;
	int rc = 0;

	if (!lchan->conn.subscr)
		return -EIO;
		/* FIXME: send some error message */

	DEBUGP(DSMS, "trans_id=%x ", transaction_id);
	trans = trans_find_by_id(lchan->conn.subscr, GSM48_PDISC_SMS,
				 transaction_id);
	if (!trans) {
		DEBUGPC(DSMS, "(new) ");
		trans = trans_alloc(lchan->conn.subscr, GSM48_PDISC_SMS,
				    transaction_id, new_callref++);
		if (!trans) {
			DEBUGPC(DSMS, "No memory for trans\n");
			/* FIXME: send some error message */
			return -ENOMEM;
		}
		trans->sms.cp_state = GSM411_CPS_IDLE;
		trans->sms.rp_state = GSM411_RPS_IDLE;
		trans->sms.is_mt = 0;
		trans->sms.link_id = link_id;

		trans->conn = &lchan->conn;
		use_subscr_con(trans->conn);
	}

	switch(msg_type) {
	case GSM411_MT_CP_DATA:
		DEBUGPC(DSMS, "RX SMS CP-DATA\n");

		/* 5.4: For MO, if a CP-DATA is received for a new
		 * transaction, equals reception of an implicit
		 * last CP-ACK for previous transaction */
		if (trans->sms.cp_state == GSM411_CPS_IDLE) {
			int i;
			struct gsm_trans *ptrans;

			/* Scan through all remote initiated transactions */
			for (i=8; i<15; i++) {
				if (i == transaction_id)
					continue;

				ptrans = trans_find_by_id(lchan->conn.subscr,
				                          GSM48_PDISC_SMS, i);
				if (!ptrans)
					continue;

				DEBUGP(DSMS, "Implicit CP-ACK for trans_id=%x\n", i);

				/* Finish it for good */
				bsc_del_timer(&ptrans->sms.cp_timer);
				ptrans->sms.cp_state = GSM411_CPS_IDLE;
				trans_free(ptrans);
			}
		}

		/* 5.2.3.1.3: MO state exists when SMC has received
		 * CP-DATA, including sending of the assoc. CP-ACK */
		/* 5.2.3.2.4: MT state exists when SMC has received
		 * CP-DATA, including sending of the assoc. CP-ACK */
		trans->sms.cp_state = GSM411_CPS_MM_ESTABLISHED;

		/* SMC instance acknowledges the CP-DATA frame */
		gsm411_tx_cp_ack(trans);
		
		rc = gsm411_rx_cp_data(msg, gh, trans);
#if 0
		/* Send CP-ACK or CP-ERORR in response */
		if (rc < 0) {
			rc = gsm411_tx_cp_error(trans, GSM411_CP_CAUSE_NET_FAIL);
		} else
			rc = gsm411_tx_cp_ack(trans);
#endif
		break;
	case GSM411_MT_CP_ACK:
		/* previous CP-DATA in this transaction was confirmed */
		DEBUGPC(DSMS, "RX SMS CP-ACK\n");
		/* 5.2.3.1.3: MO state exists when SMC has received CP-ACK */
		/* 5.2.3.2.4: MT state exists when SMC has received CP-ACK */
		trans->sms.cp_state = GSM411_CPS_MM_ESTABLISHED;
		/* Stop TC1* after CP-ACK has been received */
		bsc_del_timer(&trans->sms.cp_timer);

		if (!trans->sms.is_mt) {
			/* FIXME: we have sont one CP-DATA, which was now
			 * acknowledged.  Check if we want to transfer more,
			 * i.e. multi-part message */
			trans->sms.cp_state = GSM411_CPS_IDLE;
			trans_free(trans);
		}
		break;
	case GSM411_MT_CP_ERROR:
		DEBUGPC(DSMS, "RX SMS CP-ERROR, cause %d (%s)\n", gh->data[0],
			get_value_string(cp_cause_strs, gh->data[0]));
		bsc_del_timer(&trans->sms.cp_timer);
		trans->sms.cp_state = GSM411_CPS_IDLE;
		trans_free(trans);
		break;
	default:
		DEBUGPC(DSMS, "RX Unimplemented CP msg_type: 0x%02x\n", msg_type);
		rc = gsm411_tx_cp_error(trans, GSM411_CP_CAUSE_MSGTYPE_NOTEXIST);
		trans->sms.cp_state = GSM411_CPS_IDLE;
		trans_free(trans);
		break;
	}

	return rc;
}

#if 0
/* Test TPDU - ALL YOUR */
static u_int8_t tpdu_test[] = {
	0x04, 0x04, 0x81, 0x32, 0x24, 0x00, 0x00, 0x80, 0x21, 0x03, 0x41, 0x24,
	0x32, 0x40, 0x1F, 0x41, 0x26, 0x13, 0x94, 0x7D, 0x56, 0xA5, 0x20, 0x28,
	0xF2, 0xE9, 0x2C, 0x82, 0x82, 0xD2, 0x22, 0x48, 0x58, 0x64, 0x3E, 0x9D,
	0x47, 0x10, 0xF5, 0x09, 0xAA, 0x4E, 0x01
};
#endif

/* Take a SMS in gsm_sms structure and send it through an already
 * existing lchan. We also assume that the caller ensured this lchan already
 * has a SAPI3 RLL connection! */
int gsm411_send_sms_lchan(struct gsm_subscriber_connection *conn, struct gsm_sms *sms)
{
	struct msgb *msg = gsm411_msgb_alloc();
	struct gsm_trans *trans;
	u_int8_t *data, *rp_ud_len;
	u_int8_t msg_ref = 42;
	int transaction_id;
	int rc;

	transaction_id = trans_assign_trans_id(conn->subscr, GSM48_PDISC_SMS, 0);
	if (transaction_id == -1) {
		LOGP(DSMS, LOGL_ERROR, "No available transaction ids\n");
		return -EBUSY;
	}

	DEBUGP(DSMS, "send_sms_lchan()\n");

	/* FIXME: allocate transaction with message reference */
	trans = trans_alloc(conn->subscr, GSM48_PDISC_SMS,
			    transaction_id, new_callref++);
	if (!trans) {
		LOGP(DSMS, LOGL_ERROR, "No memory for trans\n");
		/* FIXME: send some error message */
		return -ENOMEM;
	}
	trans->sms.cp_state = GSM411_CPS_IDLE;
	trans->sms.rp_state = GSM411_RPS_IDLE;
	trans->sms.is_mt = 1;
	trans->sms.sms = sms;
	trans->sms.link_id = UM_SAPI_SMS;	/* FIXME: main or SACCH ? */

	trans->conn = conn;
	use_subscr_con(trans->conn);

	/* Hardcode SMSC Originating Address for now */
	data = (u_int8_t *)msgb_put(msg, 8);
	data[0] = 0x07;	/* originator length == 7 */
	data[1] = 0x91; /* type of number: international, ISDN */
	data[2] = 0x44; /* 447785016005 */
	data[3] = 0x77;
	data[4] = 0x58;
	data[5] = 0x10;
	data[6] = 0x06;
	data[7] = 0x50;

	/* Hardcoded Destination Address */
	data = (u_int8_t *)msgb_put(msg, 1);
	data[0] = 0;	/* destination length == 0 */

	/* obtain a pointer for the rp_ud_len, so we can fill it later */
	rp_ud_len = (u_int8_t *)msgb_put(msg, 1);

#if 1
	/* generate the 03.40 TPDU */
	rc = gsm340_gen_tpdu(msg, sms);
	if (rc < 0) {
		msgb_free(msg);
		return rc;
	}

	*rp_ud_len = rc;
#else
	data = msgb_put(msg, sizeof(tpdu_test));
	memcpy(data, tpdu_test, sizeof(tpdu_test));
	*rp_ud_len = sizeof(tpdu_test);
#endif

	DEBUGP(DSMS, "TX: SMS DELIVER\n");

	counter_inc(conn->bts->network->stats.sms.delivered);

	return gsm411_rp_sendmsg(msg, trans, GSM411_MT_RP_DATA_MT, msg_ref);
	/* FIXME: enter 'wait for RP-ACK' state, start TR1N */
}

/* RLL SAPI3 establish callback. Now we have a RLL connection and
 * can deliver the actual message */
static void rll_ind_cb(struct gsm_lchan *lchan, u_int8_t link_id,
			void *_sms, enum bsc_rllr_ind type)
{
	struct gsm_sms *sms = _sms;

	DEBUGP(DSMS, "rll_ind_cb(lchan=%p, link_id=%u, sms=%p, type=%u\n",
		lchan, link_id, sms, type);

	switch (type) {
	case BSC_RLLR_IND_EST_CONF:
#warning "BROKEN: The BSC will establish this transparently"
		gsm411_send_sms_lchan(&lchan->conn, sms);
		break;
	case BSC_RLLR_IND_REL_IND:
	case BSC_RLLR_IND_ERR_IND:
	case BSC_RLLR_IND_TIMEOUT:
#warning "BROKEN: We will need to handle SAPI n Reject"
		sms_free(sms);
		break;
	}
}

/* paging callback. Here we get called if paging a subscriber has
 * succeeded or failed. */
static int paging_cb_send_sms(unsigned int hooknum, unsigned int event,
			      struct msgb *msg, void *_lchan, void *_sms)
{
	struct gsm_lchan *lchan = _lchan;
	struct gsm_sms *sms = _sms;
	int rc;

	DEBUGP(DSMS, "paging_cb_send_sms(hooknum=%u, event=%u, msg=%p,"
		"lchan=%p, sms=%p)\n", hooknum, event, msg, lchan, sms);

	if (hooknum != GSM_HOOK_RR_PAGING)
		return -EINVAL;

	switch (event) {
	case GSM_PAGING_SUCCEEDED:
		/* Paging aborted without lchan ?!? */
		if (!lchan) {
			sms_free(sms);
			rc = -EIO;
			break;
		}
		/* Establish a SAPI3 RLL connection for SMS */
		rc = rll_establish(lchan, UM_SAPI_SMS, rll_ind_cb, sms);
		break;
	case GSM_PAGING_EXPIRED:
		sms_free(sms);
		rc = -ETIMEDOUT;
		break;
	default:
		rc = -EINVAL;
		break;
	}

	return rc;
}

/* high-level function to send a SMS to a given subscriber. The function
 * will take care of paging the subscriber, establishing the RLL SAPI3
 * connection, etc. */
int gsm411_send_sms_subscr(struct gsm_subscriber *subscr,
			   struct gsm_sms *sms)
{
	struct gsm_lchan *lchan;
	int rc;

	/* check if we already have an open lchan to the subscriber.
	 * if yes, send the SMS this way */
	lchan = lchan_for_subscr(subscr);
	if (lchan)
		return rll_establish(lchan, UM_SAPI_SMS,
				     rll_ind_cb, sms);

	/* if not, we have to start paging */
	rc = paging_request(subscr->net, subscr, RSL_CHANNEED_SDCCH,
			    paging_cb_send_sms, sms);
	if (rc <= 0)
		sms_free(sms);

	return 0;
}

static int subscr_sig_cb(unsigned int subsys, unsigned int signal,
			 void *handler_data, void *signal_data)
{
	struct gsm_subscriber *subscr;
	struct gsm_lchan *lchan;
	struct gsm_sms *sms;

	switch (signal) {
	case S_SUBSCR_ATTACHED:
		/* A subscriber has attached. Check if there are
		 * any pending SMS for him to be delivered */
		subscr = signal_data;
		lchan = lchan_for_subscr(subscr);
		if (!lchan)
			break;
		sms = db_sms_get_unsent_for_subscr(subscr);
		if (!sms)
			break;
		/* Establish a SAPI3 RLL connection for SMS */
		rll_establish(lchan, UM_SAPI_SMS, rll_ind_cb, sms);
		break;
	default:
		break;
	}
	return 0;
}

void _gsm411_sms_trans_free(struct gsm_trans *trans)
{
	bsc_del_timer(&trans->sms.cp_timer);
}

static __attribute__((constructor)) void on_dso_load_sms(void)
{
	register_signal_handler(SS_SUBSCR, subscr_sig_cb, NULL);
}<|MERGE_RESOLUTION|>--- conflicted
+++ resolved
@@ -833,12 +833,8 @@
 	if (sms)
 		gsm411_send_sms_lchan(trans->conn, sms);
 	else
-<<<<<<< HEAD
 		rsl_release_request(msg->lchan, trans->sms.link_id, 0);
-=======
-		rsl_release_request(msg->lchan, trans->sms.link_id);
 #warning "BROKEN: The SAPI=3 will be released automatically by the BSC"
->>>>>>> 3c71232b
 
 	return rc;
 }
