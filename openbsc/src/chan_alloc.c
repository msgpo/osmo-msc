--- conflicted
+++ resolved
@@ -342,19 +342,6 @@
  * the trx is fully usable.
  */
 void lchan_reset(struct gsm_lchan *lchan)
-<<<<<<< HEAD
-=======
-{
-	bsc_del_timer(&lchan->T3101);
-
-	lchan->type = GSM_LCHAN_NONE;
-	lchan->state = LCHAN_S_NONE;
-}
-
-
-/* Consider releasing the channel now */
-int lchan_auto_release(struct gsm_lchan *lchan)
->>>>>>> 38e9c821
 {
 	bsc_del_timer(&lchan->T3101);
 	bsc_del_timer(&lchan->T3111);
@@ -401,14 +388,8 @@
 		LOGP(DRLL, LOGL_ERROR, "Channel count is negative: %d\n",
 			lchan->conn.use_count);
 
-<<<<<<< HEAD
 	rsl_release_request(lchan, 0, lchan->release_reason);
-=======
-	DEBUGP(DRLL, "%s Recycling Channel\n", gsm_lchan_name(lchan));
 	rsl_lchan_set_state(lchan, LCHAN_S_REL_REQ);
-	rsl_release_request(lchan, 0);
-	return 1;
->>>>>>> 38e9c821
 }
 
 /* called from abis rsl */
