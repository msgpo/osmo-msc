--- conflicted
+++ resolved
@@ -43,11 +43,7 @@
 
 static struct osmo_msc_data *osmo_msc_data(struct vty *vty)
 {
-<<<<<<< HEAD
-	return osmo_msc_data_find(bsc_gsmnet, (long int) vty->index);
-=======
 	return vty->index;
->>>>>>> cf1302e4
 }
 
 static struct cmd_node bsc_node = {
@@ -74,11 +70,7 @@
 		return CMD_WARNING;
 	}
 
-<<<<<<< HEAD
-	vty->index = (void *)(long int)index;
-=======
 	vty->index = msc;
->>>>>>> cf1302e4
 	vty->node = MSC_NODE;
 	return CMD_SUCCESS;
 }
