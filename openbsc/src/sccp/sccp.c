/*
 * SCCP management code
 *
 * (C) 2009, 2010 by Holger Hans Peter Freyther <zecke@selfish.org>
<<<<<<< HEAD
 * (C) 2009, 2010 by on-waves.com
=======
 * (C) 2009, 2010 by On-Waves
>>>>>>> 61b4232c
 *
 * All Rights Reserved
 *
 * This program is free software; you can redistribute it and/or modify
 * it under the terms of the GNU General Public License as published by
 * the Free Software Foundation; either version 2 of the License, or
 * (at your option) any later version.
 *
 * This program is distributed in the hope that it will be useful,
 * but WITHOUT ANY WARRANTY; without even the implied warranty of
 * MERCHANTABILITY or FITNESS FOR A PARTICULAR PURPOSE.  See the
 * GNU General Public License for more details.
 *
 * You should have received a copy of the GNU General Public License along
 * with this program; if not, write to the Free Software Foundation, Inc.,
 * 51 Franklin Street, Fifth Floor, Boston, MA 02110-1301 USA.
 *
 */

#include <string.h>

#include <osmocore/msgb.h>
#include <openbsc/debug.h>
#include <osmocore/talloc.h>

#include <sccp/sccp.h>


static void *tall_sccp_ctx;
static LLIST_HEAD(sccp_connections);

#define SCCP_MSG_SIZE 4096
#define SCCP_MSG_HEADROOM 128

/* global data */
const struct sockaddr_sccp sccp_ssn_bssap = {
	.sccp_family	= 0,
	.sccp_ssn	= SCCP_SSN_BSSAP,
};

struct sccp_system {
	/* layer3 -> layer2 */
	int (*write_data)(struct msgb *data, void *context);
	void *write_context;
};


static struct sccp_system sccp_system = {
	.write_data = NULL,
};

struct sccp_data_callback {
	/* connection based */
	int (*accept_cb)(struct sccp_connection *, void *);
	void *accept_context;

	/* connection less */
	int (*read_cb)(struct msgb *, unsigned int, void *);
	void *read_context;

	u_int8_t ssn;
	struct llist_head callback;
};

static LLIST_HEAD(sccp_callbacks);

static struct sccp_data_callback *_find_ssn(u_int8_t ssn)
{
	struct sccp_data_callback *cb;

	llist_for_each_entry(cb, &sccp_callbacks, callback) {
		if (cb->ssn == ssn)
			return cb;
	}

	/* need to add one */
	cb = talloc_zero(tall_sccp_ctx, struct sccp_data_callback);
	if (!cb) {
		DEBUGP(DSCCP, "Failed to allocate sccp callback.\n");
		return NULL;
	}

	cb->ssn = ssn;
	llist_add_tail(&cb->callback, &sccp_callbacks);
	return cb;
}


static int _send_msg(struct msgb *msg)
{
	return sccp_system.write_data(msg, sccp_system.write_context);
}

/*
 * parsing routines
 */
static int copy_address(struct sccp_address *addr, u_int8_t offset, struct msgb *msgb)
{
	struct sccp_called_party_address *party;

	int room = msgb_l2len(msgb) - offset;
	u_int8_t read = 0;
	u_int8_t length;

	if (room <= 0) {
		DEBUGP(DSCCP, "Not enough room for an address: %u\n", room);
		return -1;
	}

	length = msgb->l2h[offset];
	if (room <= length) {
		DEBUGP(DSCCP, "Not enough room for optional data %u %u\n", room, length);
		return -1;
	}


	party = (struct sccp_called_party_address *)(msgb->l2h + offset + 1);
	if (party->point_code_indicator) {
		if (length <= read + 2) {
		    DEBUGP(DSCCP, "POI does not fit %u\n", length);
		    return -1;
		}


		memcpy(&addr->poi, &party->data[read], 2);
		read += 2;
	}

	if (party->ssn_indicator) {
		if (length <= read + 1) {
		    DEBUGP(DSCCP, "SSN does not fit %u\n", length);
		    return -1;
		}

		addr->ssn = party->data[read];
		read += 1;
	}

	if (party->global_title_indicator) {
		DEBUGP(DSCCP, "GTI not supported %u\n", *(u_int8_t *)party);
		return -1;
	}

	addr->address = *party;
	return 0;
}

static int check_address(struct sccp_address *addr)
{
	/* ignore point_code_indicator... it should be zero... but */
	if (addr->address.ssn_indicator != 1
	    || addr->address.global_title_indicator == 1
	    || addr->address.routing_indicator != 1) {
		DEBUGP(DSCCP, "Invalid called address according to 08.06: 0x%x 0x%x\n",
			*(u_int8_t *)&addr->address, addr->ssn);
		return -1;
	}

	return 0;
}

static int _sccp_parse_optional_data(const int offset,
				     struct msgb *msgb, struct sccp_optional_data *data)
{
	u_int16_t room = msgb_l2len(msgb) - offset;
	u_int16_t read = 0;

	while (room > read) {
		u_int8_t type = msgb->l2h[offset + read];
		if (type == SCCP_PNC_END_OF_OPTIONAL)
			return 0;

		if (read + 1 >= room) {
			DEBUGP(DSCCP, "no place for length\n");
			return 0;
		}

		u_int8_t length = msgb->l2h[offset + read + 1];
		read += 2 + length;


		if (room <= read) {
			DEBUGP(DSCCP, "no space for the data: type: %d read: %d room: %d l2: %d\n",
			       type, read, room, msgb_l2len(msgb));
			return 0;
		}

		if (type == SCCP_PNC_DATA) {
			data->data_len = length;
			data->data_start = offset + read - length;
		}

	}

	return -1;
}

int _sccp_parse_connection_request(struct msgb *msgb, struct sccp_parse_result *result)
{
	static const u_int32_t header_size =
			sizeof(struct sccp_connection_request);
	static const u_int32_t optional_offset =
			offsetof(struct sccp_connection_request, optional_start);
	static const u_int32_t called_offset =
			offsetof(struct sccp_connection_request, variable_called);

<<<<<<< HEAD
	struct sccp_connection_request *req = (struct sccp_connection_request *)msgb->data;
=======
	struct sccp_connection_request *req = (struct sccp_connection_request *)msgb->l2h;
>>>>>>> 61b4232c
	struct sccp_optional_data optional_data;

	/* header check */
	if (msgb_l2len(msgb) < header_size) {
		DEBUGP(DSCCP, "msgb < header_size %u %u\n",
		        msgb_l2len(msgb), header_size);
		return -1;
	}

	/* copy out the calling and called address. Add the offset */
	if (copy_address(&result->called, called_offset + req->variable_called, msgb) != 0)
		return -1;

	if (check_address(&result->called) != 0) {
		DEBUGP(DSCCP, "Invalid called address according to 08.06: 0x%x 0x%x\n",
			*(u_int8_t *)&result->called.address, result->called.ssn);
		return -1;
	}

	result->source_local_reference = &req->source_local_reference;

	/*
	 * parse optional data.
	 */
	memset(&optional_data, 0, sizeof(optional_data));
	if (_sccp_parse_optional_data(optional_offset + req->optional_start, msgb, &optional_data) != 0) {
		DEBUGP(DSCCP, "parsing of optional data failed.\n");
		return -1;
	}

	if (optional_data.data_len != 0) {
		msgb->l3h = &msgb->l2h[optional_data.data_start];
		result->data_len = optional_data.data_len;
	} else {
		result->data_len = 0;
	}

	return 0;
}

int _sccp_parse_connection_released(struct msgb *msgb, struct sccp_parse_result *result)
{
	static int header_size = sizeof(struct sccp_connection_released);
	static int optional_offset = offsetof(struct sccp_connection_released, optional_start);

	struct sccp_optional_data optional_data;
	struct sccp_connection_released *rls = (struct sccp_connection_released *) msgb->l2h;

	/* we don't have enough size for the struct */
	if (msgb_l2len(msgb) < header_size) {
		DEBUGP(DSCCP, "msgb > header_size %u %u\n",
		        msgb_l2len(msgb), header_size);
		return -1;
	}

	memset(&optional_data, 0, sizeof(optional_data));
	if (_sccp_parse_optional_data(optional_offset + rls->optional_start, msgb, &optional_data) != 0) {
		DEBUGP(DSCCP, "parsing of optional data failed.\n");
		return -1;
	}

	result->source_local_reference = &rls->source_local_reference;
	result->destination_local_reference = &rls->destination_local_reference;

	if (optional_data.data_len != 0) {
		msgb->l3h = &msgb->l2h[optional_data.data_start];
		result->data_len = optional_data.data_len;
	} else {
		result->data_len = 0;
	}

	return 0;
}

int _sccp_parse_connection_refused(struct msgb *msgb, struct sccp_parse_result *result)
{
	static const u_int32_t header_size =
			sizeof(struct sccp_connection_refused);
	static int optional_offset = offsetof(struct sccp_connection_refused, optional_start);

	struct sccp_optional_data optional_data;
	struct sccp_connection_refused *ref;

	/* header check */
	if (msgb_l2len(msgb) < header_size) {
		DEBUGP(DSCCP, "msgb < header_size %u %u\n",
		        msgb_l2len(msgb), header_size);
		return -1;
	}

	ref = (struct sccp_connection_refused *) msgb->l2h;

	result->destination_local_reference = &ref->destination_local_reference;

	memset(&optional_data, 0, sizeof(optional_data));
	if (_sccp_parse_optional_data(optional_offset + ref->optional_start, msgb, &optional_data) != 0) {
		DEBUGP(DSCCP, "parsing of optional data failed.\n");
		return -1;
	}

	/* optional data */
	if (optional_data.data_len != 0) {
		msgb->l3h = &msgb->l2h[optional_data.data_start];
		result->data_len = optional_data.data_len;
	} else {
		result->data_len = 0;
	}

	return 0;
}

int _sccp_parse_connection_confirm(struct msgb *msgb, struct sccp_parse_result *result)
{
	static u_int32_t header_size =
		    sizeof(struct sccp_connection_confirm);
	static const u_int32_t optional_offset =
			offsetof(struct sccp_connection_confirm, optional_start);

	struct sccp_optional_data optional_data;
	struct sccp_connection_confirm *con;

	/* header check */
	if (msgb_l2len(msgb) < header_size) {
		DEBUGP(DSCCP, "msgb < header_size %u %u\n",
		        msgb_l2len(msgb), header_size);
		return -1;
	}

	con = (struct sccp_connection_confirm *) msgb->l2h;
	result->destination_local_reference = &con->destination_local_reference;
	result->source_local_reference = &con->source_local_reference;

	memset(&optional_data, 0, sizeof(optional_data));
	if (_sccp_parse_optional_data(optional_offset + con->optional_start, msgb, &optional_data) != 0) {
		DEBUGP(DSCCP, "parsing of optional data failed.\n");
		return -1;
	}

	if (optional_data.data_len != 0) {
		msgb->l3h = &msgb->l2h[optional_data.data_start];
		result->data_len = optional_data.data_len;
	} else {
		result->data_len = 0;
	}

	return 0;
}

int _sccp_parse_connection_release_complete(struct msgb *msgb, struct sccp_parse_result *result)
{
	static int header_size = sizeof(struct sccp_connection_release_complete);

	struct sccp_connection_release_complete *cmpl;

	/* header check */
	if (msgb_l2len(msgb) < header_size) {
		DEBUGP(DSCCP, "msgb < header_size %u %u\n",
		        msgb_l2len(msgb), header_size);
		return -1;
	}

	cmpl = (struct sccp_connection_release_complete *) msgb->l2h;
	result->source_local_reference = &cmpl->source_local_reference;
	result->destination_local_reference = &cmpl->destination_local_reference;

	return 0;
}

int _sccp_parse_connection_dt1(struct msgb *msgb, struct sccp_parse_result *result)
{
	static int header_size = sizeof(struct sccp_data_form1);
	static int variable_offset = offsetof(struct sccp_data_form1, variable_start);

	struct sccp_data_form1 *dt1 = (struct sccp_data_form1 *)msgb->l2h;

	/* we don't have enough size for the struct */
	if (msgb_l2len(msgb) < header_size) {
		DEBUGP(DSCCP, "msgb > header_size %u %u\n",
		        msgb_l2len(msgb), header_size);
		return -1;
	}

	if (dt1->segmenting != 0) {
		DEBUGP(DSCCP, "This packet has segmenting, not supported: %d\n", dt1->segmenting);
		return -1;
	}

	result->destination_local_reference = &dt1->destination_local_reference;

	/* some more  size checks in here */
	if (msgb_l2len(msgb) < variable_offset + dt1->variable_start + 1) {
		DEBUGP(DSCCP, "Not enough space for variable start: %u %u\n",
			msgb_l2len(msgb), dt1->variable_start);
		return -1;
	}

	result->data_len = msgb->l2h[variable_offset + dt1->variable_start];
	msgb->l3h = &msgb->l2h[dt1->variable_start + variable_offset + 1];

	if (msgb_l3len(msgb) < result->data_len) {
		DEBUGP(DSCCP, "Not enough room for the payload: %u %u\n",
			msgb_l3len(msgb), result->data_len);
		return -1;
	}

	return 0;
}

int _sccp_parse_udt(struct msgb *msgb, struct sccp_parse_result *result)
{
	static const u_int32_t header_size = sizeof(struct sccp_data_unitdata);
	static const u_int32_t called_offset = offsetof(struct sccp_data_unitdata, variable_called);
	static const u_int32_t calling_offset = offsetof(struct sccp_data_unitdata, variable_calling);
	static const u_int32_t data_offset = offsetof(struct sccp_data_unitdata, variable_data);

	struct sccp_data_unitdata *udt = (struct sccp_data_unitdata *)msgb->l2h;

	if (msgb_l2len(msgb) < header_size) {
		DEBUGP(DSCCP, "msgb < header_size %u %u\n",
		        msgb_l2len(msgb), header_size);
		return -1;
	}

	/* copy out the calling and called address. Add the off */
	if (copy_address(&result->called, called_offset + udt->variable_called, msgb) != 0)
		return -1;

	if (check_address(&result->called) != 0) {
		DEBUGP(DSCCP, "Invalid called address according to 08.06: 0x%x 0x%x\n",
			*(u_int8_t *)&result->called.address, result->called.ssn);
		return -1;
	}

	if (copy_address(&result->calling, calling_offset + udt->variable_calling, msgb) != 0)
		return -1;

	if (check_address(&result->calling) != 0) {
		DEBUGP(DSCCP, "Invalid called address according to 08.06: 0x%x 0x%x\n",
			*(u_int8_t *)&result->called.address, result->called.ssn);
	}

	/* we don't have enough size for the data */
	if (msgb_l2len(msgb) < data_offset + udt->variable_data + 1) {
		DEBUGP(DSCCP, "msgb < header + offset %u %u %u\n",
			msgb_l2len(msgb), header_size, udt->variable_data);
		return -1;
	}


	msgb->l3h = &udt->data[udt->variable_data];
<<<<<<< HEAD
=======
	result->data_len = msgb_l3len(msgb);
>>>>>>> 61b4232c

	if (msgb_l3len(msgb) !=  msgb->l3h[-1]) {
		DEBUGP(DSCCP, "msgb is truncated is: %u should: %u\n",
			msgb_l3len(msgb), msgb->l3h[-1]);
		return -1;
	}

	return 0;
}

<<<<<<< HEAD
=======
static int _sccp_parse_it(struct msgb *msgb, struct sccp_parse_result *result)
{
	static const u_int32_t header_size = sizeof(struct sccp_data_it);

	struct sccp_data_it *it;

	if (msgb_l2len(msgb) < header_size) {
		DEBUGP(DSCCP, "msgb < header_size %u %u\n",
		        msgb_l2len(msgb), header_size);
		return -1;
	}

	it = (struct sccp_data_it *) msgb->l2h;
	result->data_len = 0;
	result->source_local_reference = &it->source_local_reference;
	result->destination_local_reference = &it->destination_local_reference;
	return 0;
}

>>>>>>> 61b4232c

/*
 * Send UDT. Currently we have a fixed address...
 */
static int _sccp_send_data(int class, const struct sockaddr_sccp *in,
			   const struct sockaddr_sccp *out, struct msgb *payload)
{
	struct sccp_data_unitdata *udt;
	u_int8_t *data;
	int ret;

	if (msgb_l3len(payload) > 256) {
		DEBUGP(DSCCP, "The payload is too big for one udt\n");
		return -1;
	}

	struct msgb *msg = msgb_alloc_headroom(SCCP_MSG_SIZE,
					       SCCP_MSG_HEADROOM, "sccp: udt");
	msg->l2h = &msg->data[0];
	udt = (struct sccp_data_unitdata *)msgb_put(msg, sizeof(*udt));

	udt->type = SCCP_MSG_TYPE_UDT;
	udt->proto_class = class;
	udt->variable_called = 3;
	udt->variable_calling = 5;
	udt->variable_data = 7;

	/* for variable data we start with a size and the data */
	data = msgb_put(msg, 1 + 2);
	data[0] = 2;
	data[1] = 0x42;
	data[2] = out->sccp_ssn;

	data = msgb_put(msg, 1 + 2);
	data[0] = 2;
	data[1] = 0x42;
	data[2] = in->sccp_ssn;

	/* copy the payload */
	data = msgb_put(msg, 1 + msgb_l3len(payload));
	data[0] = msgb_l3len(payload);
	memcpy(&data[1], payload->l3h, msgb_l3len(payload));

	ret = _send_msg(msg);
	msgb_free(msg);

	return ret;
}

static int _sccp_handle_read(struct msgb *msgb)
{
	struct sccp_data_callback *cb;
	struct sccp_parse_result result;

	if (_sccp_parse_udt(msgb, &result) != 0)
		return -1;

	cb = _find_ssn(result.called.ssn);
	if (!cb || !cb->read_cb) {
		DEBUGP(DSCCP, "No routing for UDT for called SSN: %u\n", result.called.ssn);
		return -1;
	}

	/* sanity check */
	return cb->read_cb(msgb, msgb_l3len(msgb), cb->read_context);
}

/*
 * handle connection orientated methods
 */
static int source_local_reference_is_free(struct sccp_source_reference *reference)
{
	struct sccp_connection *connection;

	llist_for_each_entry(connection, &sccp_connections, list) {
		if (memcmp(reference, &connection->source_local_reference, sizeof(*reference)) == 0)
			return -1;
	}

	return 0;
}

static int destination_local_reference_is_free(struct sccp_source_reference *reference)
{
	struct sccp_connection *connection;

	llist_for_each_entry(connection, &sccp_connections, list) {
		if (memcmp(reference, &connection->destination_local_reference, sizeof(*reference)) == 0)
			return -1;
	}

	return 0;
}

static int assign_source_local_reference(struct sccp_connection *connection)
{
	static u_int32_t last_ref = 0x30000;
	int wrapped = 0;

	do {
		struct sccp_source_reference reference;
		reference.octet1 = (last_ref >>  0) & 0xff;
		reference.octet2 = (last_ref >>  8) & 0xff;
		reference.octet3 = (last_ref >> 16) & 0xff;

		++last_ref;
		/* do not use the reversed word and wrap around */
		if ((last_ref & 0x00FFFFFF) == 0x00FFFFFF) {
			DEBUGP(DSCCP, "Wrapped searching for a free code\n");
			last_ref = 0;
			++wrapped;
		}

		if (source_local_reference_is_free(&reference) == 0) {
			connection->source_local_reference = reference;
			return 0;
		}
	} while (wrapped != 2);

	DEBUGP(DSCCP, "Finding a free reference failed\n");
	return -1;
}

static void _sccp_set_connection_state(struct sccp_connection *connection, int new_state)
{
	int old_state = connection->connection_state;

	connection->connection_state = new_state;
	if (connection->state_cb)
		connection->state_cb(connection, old_state);
}

static int _sccp_send_refuse(struct sccp_source_reference *src_ref, int cause)
{
	struct msgb *msgb;
	struct sccp_connection_refused *ref;
	u_int8_t *data;
	int ret;

	msgb = msgb_alloc_headroom(SCCP_MSG_SIZE,
				   SCCP_MSG_HEADROOM, "sccp ref");
	msgb->l2h = &msgb->data[0];

	ref = (struct sccp_connection_refused *) msgb_put(msgb, sizeof(*ref));
	ref->type = SCCP_MSG_TYPE_CREF;
	memcpy(&ref->destination_local_reference, src_ref,
	       sizeof(struct sccp_source_reference));
	ref->cause = cause;
	ref->optional_start = 1;

	data = msgb_put(msgb, 1);
	data[0] = SCCP_PNC_END_OF_OPTIONAL;

	ret = _send_msg(msgb);
	msgb_free(msgb);
	return ret;
}

static int _sccp_send_connection_confirm(struct sccp_connection *connection)
{
	struct msgb *response;
	struct sccp_connection_confirm *confirm;
	u_int8_t *optional_data;
	int ret;

	if (assign_source_local_reference(connection) != 0)
		return -1;

	response = msgb_alloc_headroom(SCCP_MSG_SIZE,
				       SCCP_MSG_HEADROOM, "sccp confirm");
	response->l2h = &response->data[0];

	confirm = (struct sccp_connection_confirm *) msgb_put(response, sizeof(*confirm));

	confirm->type = SCCP_MSG_TYPE_CC;
	memcpy(&confirm->destination_local_reference,
	       &connection->destination_local_reference,
	       sizeof(connection->destination_local_reference));
	memcpy(&confirm->source_local_reference,
	       &connection->source_local_reference,
	       sizeof(connection->source_local_reference));
	confirm->proto_class = 2;
	confirm->optional_start = 1;

	optional_data = (u_int8_t *) msgb_put(response, 1);
	optional_data[0] = SCCP_PNC_END_OF_OPTIONAL;

	ret = _send_msg(response);
	msgb_free(response);

	_sccp_set_connection_state(connection, SCCP_CONNECTION_STATE_ESTABLISHED);
	return ret;
}

static int _sccp_send_connection_request(struct sccp_connection *connection,
					 const struct sockaddr_sccp *called, struct msgb *msg)
{
	struct msgb *request;
	struct sccp_connection_request *req;
	u_int8_t *data;
	u_int8_t extra_size = 3 + 1;
	int ret;


	if (msg && (msgb_l3len(msg) < 3 || msgb_l3len(msg) > 130)) {
		DEBUGP(DSCCP, "Invalid amount of data... %d\n", msgb_l3len(msg));
		return -1;
	}

	/* try to find a id */
	if (assign_source_local_reference(connection) != 0) {
		DEBUGP(DSCCP, "Assigning a local reference failed.\n");
		_sccp_set_connection_state(connection, SCCP_CONNECTION_STATE_SETUP_ERROR);
		return -1;
	}


	if (msg)
		extra_size += 2 + msgb_l3len(msg);
	request = msgb_alloc_headroom(SCCP_MSG_SIZE,
				      SCCP_MSG_HEADROOM, "sccp connection request");
	request->l2h = &request->data[0];
	req = (struct sccp_connection_request *) msgb_put(request, sizeof(*req));

	req->type = SCCP_MSG_TYPE_CR;
	memcpy(&req->source_local_reference, &connection->source_local_reference,
	       sizeof(connection->source_local_reference));
	req->proto_class = 2;
	req->variable_called = 2;
	req->optional_start = 4;

	/* write the called party address */
	data = msgb_put(request, 1 + 2);
	data[0] = 2;
	data[1] = 0x42;
	data[2] = called->sccp_ssn;

	/* write the payload */
	if (msg) {
	    data = msgb_put(request, 2 + msgb_l3len(msg));
	    data[0] = SCCP_PNC_DATA;
	    data[1] = msgb_l3len(msg);
	    memcpy(&data[2], msg->l3h, msgb_l3len(msg));
	}

	data = msgb_put(request, 1);
	data[0] = SCCP_PNC_END_OF_OPTIONAL;

	llist_add_tail(&connection->list, &sccp_connections);
	_sccp_set_connection_state(connection, SCCP_CONNECTION_STATE_REQUEST);

	ret = _send_msg(request);
	msgb_free(request);

	return ret;
}

static int _sccp_send_connection_data(struct sccp_connection *conn, struct msgb *_data)
{
	struct msgb *msgb;
	struct sccp_data_form1 *dt1;
	u_int8_t *data;
	int extra_size;
	int ret;

	if (msgb_l3len(_data) < 2 || msgb_l3len(_data) > 256) {
		DEBUGP(DSCCP, "data size too big, segmenting unimplemented.\n");
		return -1;
	}

	extra_size = 1 + msgb_l3len(_data);
	msgb = msgb_alloc_headroom(SCCP_MSG_SIZE,
				   SCCP_MSG_HEADROOM, "sccp dt1");
	msgb->l2h = &msgb->data[0];

	dt1 = (struct sccp_data_form1 *) msgb_put(msgb, sizeof(*dt1));
	dt1->type = SCCP_MSG_TYPE_DT1;
	memcpy(&dt1->destination_local_reference, &conn->destination_local_reference,
	       sizeof(struct sccp_source_reference));
	dt1->segmenting = 0;

	/* copy the data */
	dt1->variable_start = 1;
	data = msgb_put(msgb, extra_size);
	data[0] = extra_size - 1;
	memcpy(&data[1], _data->l3h, extra_size - 1);

	ret = _send_msg(msgb);
	msgb_free(msgb);

	return ret;
}

static int _sccp_send_connection_it(struct sccp_connection *conn)
{
	struct msgb *msgb;
	struct sccp_data_it *it;
	int ret;

	msgb = msgb_alloc_headroom(SCCP_MSG_SIZE,
				   SCCP_MSG_HEADROOM, "sccp it");
	msgb->l2h = &msgb->data[0];
	it = (struct sccp_data_it *) msgb_put(msgb, sizeof(*it));
	it->type = SCCP_MSG_TYPE_IT;
	memcpy(&it->destination_local_reference, &conn->destination_local_reference,
		sizeof(struct sccp_source_reference));
	memcpy(&it->source_local_reference, &conn->source_local_reference,
		sizeof(struct sccp_source_reference));

	it->proto_class = 0x2;
	it->sequencing[0] = it->sequencing[1] = 0;
	it->credit = 0;

	ret = _send_msg(msgb);
	msgb_free(msgb);
	return ret;
}

static int _sccp_send_connection_released(struct sccp_connection *conn, int cause)
{
	struct msgb *msg;
	struct sccp_connection_released *rel;
	u_int8_t *data;
	int ret;

	msg = msgb_alloc_headroom(SCCP_MSG_SIZE, SCCP_MSG_HEADROOM,
				  "sccp: connection released");
	msg->l2h = &msg->data[0];
	rel = (struct sccp_connection_released *) msgb_put(msg, sizeof(*rel));
	rel->type = SCCP_MSG_TYPE_RLSD;
	rel->release_cause = cause;

	/* copy the source references */
	memcpy(&rel->destination_local_reference, &conn->destination_local_reference,
	       sizeof(struct sccp_source_reference));
	memcpy(&rel->source_local_reference, &conn->source_local_reference,
	       sizeof(struct sccp_source_reference));

	data = msgb_put(msg, 1);
	data[0] = SCCP_PNC_END_OF_OPTIONAL;

	_sccp_set_connection_state(conn, SCCP_CONNECTION_STATE_RELEASE);
	ret = _send_msg(msg);
	msgb_free(msg);

	return ret;
}

/*
 * Open a connection. The following is going to happen:
 *
 *	- Verify the packet, e.g. that we have no other connection
 *	  that id.
 *      - Ask the user if he wants to accept the connection
 *      - Try to open the connection by assigning a source local reference
 *        and sending the packet
 */
static int _sccp_handle_connection_request(struct msgb *msgb)
{
	struct sccp_parse_result result;

	struct sccp_data_callback *cb;
	struct sccp_connection *connection;
<<<<<<< HEAD

	if (_sccp_parse_connection_request(msgb, &result) != 0)
		return -1;

=======

	if (_sccp_parse_connection_request(msgb, &result) != 0)
		return -1;

>>>>>>> 61b4232c
	cb = _find_ssn(result.called.ssn);
	if (!cb || !cb->accept_cb) {
		DEBUGP(DSCCP, "No routing for CR for called SSN: %u\n", result.called.ssn);
		return -1;
	}

	/* check if the system wants this connection */
	connection = talloc_zero(tall_sccp_ctx, struct sccp_connection);
	if (!connection) {
		DEBUGP(DSCCP, "Allocation failed\n");
		return -1;
	}

	/*
	 * sanity checks:
	 *	- Is the source_local_reference in any other connection?
	 * then will call accept, assign a "destination" local reference
	 * and send a connection confirm, otherwise we will send a refuseed
	 * one....
	 */
	if (destination_local_reference_is_free(result.source_local_reference) != 0) {
		DEBUGP(DSCCP, "Need to reject connection with existing reference\n");
		_sccp_send_refuse(result.source_local_reference, SCCP_REFUSAL_SCCP_FAILURE);
		talloc_free(connection);
		return -1;
	}

	connection->incoming = 1;
	connection->destination_local_reference = *result.source_local_reference;

	if (cb->accept_cb(connection, cb->accept_context) != 0) {
		_sccp_send_refuse(result.source_local_reference, SCCP_REFUSAL_END_USER_ORIGINATED);
		_sccp_set_connection_state(connection, SCCP_CONNECTION_STATE_REFUSED);
		talloc_free(connection);
		return 0;
	}


	llist_add_tail(&connection->list, &sccp_connections);

	if (_sccp_send_connection_confirm(connection) != 0) {
		DEBUGP(DSCCP, "Sending confirm failed... no available source reference?\n");

		_sccp_send_refuse(result.source_local_reference, SCCP_REFUSAL_SCCP_FAILURE);
		_sccp_set_connection_state(connection, SCCP_CONNECTION_STATE_REFUSED);
		llist_del(&connection->list);
		talloc_free(connection);

		return -1;
	}

	/*
	 * If we have data let us forward things.
	 */
	if (result.data_len != 0 && connection->data_cb) {
		connection->data_cb(connection, msgb, result.data_len);
	}

	return 0;
}

/* Handle the release confirmed */
static int _sccp_handle_connection_release_complete(struct msgb *msgb)
{
	struct sccp_parse_result result;
	struct sccp_connection *conn;

	if (_sccp_parse_connection_release_complete(msgb, &result) != 0)
		return -1;

	/* find the connection */
	llist_for_each_entry(conn, &sccp_connections, list) {
		if (conn->data_cb
		    && memcmp(&conn->source_local_reference,
			      result.destination_local_reference,
			      sizeof(conn->source_local_reference)) == 0
		    && memcmp(&conn->destination_local_reference,
			      result.source_local_reference,
			      sizeof(conn->destination_local_reference)) == 0) {
		    goto found;
		}
	}


	DEBUGP(DSCCP, "Release complete of unknown connection\n");
	return -1;

found:
	llist_del(&conn->list);
	_sccp_set_connection_state(conn, SCCP_CONNECTION_STATE_RELEASE_COMPLETE);
	return 0;
}

/* Handle the Data Form 1 message */
static int _sccp_handle_connection_dt1(struct msgb *msgb)
{
	struct sccp_parse_result result;
	struct sccp_connection *conn;

	if (_sccp_parse_connection_dt1(msgb, &result) != 0)
		return -1;

	/* lookup if we have a connection with the given reference */
	llist_for_each_entry(conn, &sccp_connections, list) {
		if (conn->data_cb
		    && memcmp(&conn->source_local_reference,
			      result.destination_local_reference,
			      sizeof(conn->source_local_reference)) == 0) {
			goto found;
		}
	}

	DEBUGP(DSCCP, "No connection found for dt1 data\n");
	return -1;

found:
	conn->data_cb(conn, msgb, result.data_len);
	return 0;
}

/* confirm a connection release */
static int _sccp_send_connection_release_complete(struct sccp_connection *connection)
{
	struct msgb *msgb;
	struct sccp_connection_release_complete *rlc;
	int ret;

	msgb = msgb_alloc_headroom(SCCP_MSG_SIZE,
				   SCCP_MSG_HEADROOM, "sccp rlc");
	msgb->l2h = &msgb->data[0];

	rlc = (struct sccp_connection_release_complete *) msgb_put(msgb, sizeof(*rlc));
	rlc->type = SCCP_MSG_TYPE_RLC;
	memcpy(&rlc->destination_local_reference,
	       &connection->destination_local_reference, sizeof(struct sccp_source_reference));
	memcpy(&rlc->source_local_reference,
	       &connection->source_local_reference, sizeof(struct sccp_source_reference));

	ret = _send_msg(msgb);
	msgb_free(msgb);

	/*
	 * Remove from the list of active connections and set the state. User code
	 * should now free the entry.
	 */
	llist_del(&connection->list);
	_sccp_set_connection_state(connection, SCCP_CONNECTION_STATE_RELEASE_COMPLETE);

	return ret;
}

/* connection released, send a released confirm */
static int _sccp_handle_connection_released(struct msgb *msgb)
{
	struct sccp_parse_result result;
	struct sccp_connection *conn;

	if (_sccp_parse_connection_released(msgb, &result) == -1)
		return -1;

	/* lookup if we have a connection with the given reference */
	llist_for_each_entry(conn, &sccp_connections, list) {
		if (conn->data_cb
		    && memcmp(&conn->source_local_reference,
			      result.destination_local_reference,
			      sizeof(conn->source_local_reference)) == 0
		    && memcmp(&conn->destination_local_reference,
			      result.source_local_reference,
			      sizeof(conn->destination_local_reference)) == 0) {
		    goto found;
		}
	}


	DEBUGP(DSCCP, "Unknown connection was released.\n");
	return -1;

	/* we have found a connection */
found:
	/* optional data */
	if (result.data_len != 0 && conn->data_cb) {
		conn->data_cb(conn, msgb, result.data_len);
	}

	/* generate a response */
	if (_sccp_send_connection_release_complete(conn) != 0) {
		DEBUGP(DSCCP, "Sending release confirmed failed\n");
		return -1;
	}

	return 0;
}

static int _sccp_handle_connection_refused(struct msgb *msgb)
{
	struct sccp_parse_result result;
	struct sccp_connection *conn;

	if (_sccp_parse_connection_refused(msgb, &result) != 0)
		return -1;

	/* lookup if we have a connection with the given reference */
	llist_for_each_entry(conn, &sccp_connections, list) {
		if (conn->incoming == 0 && conn->data_cb
		    && memcmp(&conn->source_local_reference,
			      result.destination_local_reference,
			      sizeof(conn->source_local_reference)) == 0) {
		    goto found;
		}
	}

	DEBUGP(DSCCP, "Refused but no connection found\n");
	return -1;

found:
	/* optional data */
	if (result.data_len != 0 && conn->data_cb) {
		conn->data_cb(conn, msgb, result.data_len);
	}


	llist_del(&conn->list);
	_sccp_set_connection_state(conn, SCCP_CONNECTION_STATE_REFUSED);
	return 0;
}

static int _sccp_handle_connection_confirm(struct msgb *msgb)
{
	struct sccp_parse_result result;
	struct sccp_connection *conn;

	if (_sccp_parse_connection_confirm(msgb, &result) != 0)
		return -1;

	/* lookup if we have a connection with the given reference */
	llist_for_each_entry(conn, &sccp_connections, list) {
		if (conn->incoming == 0 && conn->data_cb
		    && memcmp(&conn->source_local_reference,
			      result.destination_local_reference,
			      sizeof(conn->source_local_reference)) == 0) {
		    goto found;
		}
	}

	DEBUGP(DSCCP, "Confirmed but no connection found\n");
	return -1;

found:
	/* copy the addresses of the connection */
	conn->destination_local_reference = *result.source_local_reference;
	_sccp_set_connection_state(conn, SCCP_CONNECTION_STATE_ESTABLISHED);

	/* optional data */
	if (result.data_len != 0 && conn->data_cb) {
		conn->data_cb(conn, msgb, result.data_len);
	}

	return 0;
}


int sccp_system_init(int (*outgoing)(struct msgb *data, void *ctx), void *ctx)
{
	sccp_system.write_data = outgoing;
	sccp_system.write_context = ctx;

	return 0;
}

/* oh my god a real SCCP packet. need to dispatch it now */
int sccp_system_incoming(struct msgb *msgb)
{
	if (msgb_l2len(msgb) < 1 ) {
		DEBUGP(DSCCP, "Too short packet\n");
		return -1;
	}

	int type = msgb->l2h[0];

	switch(type) {
	case SCCP_MSG_TYPE_CR:
		return _sccp_handle_connection_request(msgb);
		break;
	case SCCP_MSG_TYPE_RLSD:
		return _sccp_handle_connection_released(msgb);
		break;
	case SCCP_MSG_TYPE_CREF:
		return _sccp_handle_connection_refused(msgb);
		break;
	case SCCP_MSG_TYPE_CC:
		return _sccp_handle_connection_confirm(msgb);
		break;
	case SCCP_MSG_TYPE_RLC:
		return _sccp_handle_connection_release_complete(msgb);
		break;
	case SCCP_MSG_TYPE_DT1:
		return _sccp_handle_connection_dt1(msgb);
		break;
	case SCCP_MSG_TYPE_UDT:
		return _sccp_handle_read(msgb);
		break;
	default:
		DEBUGP(DSCCP, "unimplemented msg type: %d\n", type);
	};

	return -1;
}

/* create a packet from the data */
int sccp_connection_write(struct sccp_connection *connection, struct msgb *data)
{
	if (connection->connection_state < SCCP_CONNECTION_STATE_CONFIRM
	    || connection->connection_state > SCCP_CONNECTION_STATE_ESTABLISHED) {
		DEBUGP(DSCCP, "sccp_connection_write: Wrong connection state: %p %d\n",
		       connection, connection->connection_state);
		return -1;
	}

	return _sccp_send_connection_data(connection, data);
}

/*
 * Send a Inactivity Test message. The owner of the connection
 * should start a timer and call this method regularily. Calling
 * this every 60 seconds should be good enough.
 */
int sccp_connection_send_it(struct sccp_connection *connection)
{
	if (connection->connection_state < SCCP_CONNECTION_STATE_CONFIRM
	    || connection->connection_state > SCCP_CONNECTION_STATE_ESTABLISHED) {
		DEBUGP(DSCCP, "sccp_connection_write: Wrong connection state: %p %d\n",
		       connection, connection->connection_state);
		return -1;
	}

	return _sccp_send_connection_it(connection);
}

/* send a connection release and wait for the connection released */
int sccp_connection_close(struct sccp_connection *connection, int cause)
{
	if (connection->connection_state < SCCP_CONNECTION_STATE_CONFIRM
	    || connection->connection_state > SCCP_CONNECTION_STATE_ESTABLISHED) {
		DEBUGPC(DSCCP, "Can not close the connection. It was never opened: %p %d\n",
			connection, connection->connection_state);
		return -1;
	}

	return _sccp_send_connection_released(connection, cause);
}

int sccp_connection_free(struct sccp_connection *connection)
{
	if (connection->connection_state > SCCP_CONNECTION_STATE_NONE
	    && connection->connection_state < SCCP_CONNECTION_STATE_RELEASE_COMPLETE) {
		DEBUGP(DSCCP, "The connection needs to be released before it is freed");
		return -1;
	}

	talloc_free(connection);
	return 0;
}

struct sccp_connection *sccp_connection_socket(void)
{
	return talloc_zero(tall_sccp_ctx, struct sccp_connection);
}

int sccp_connection_connect(struct sccp_connection *conn,
			    const struct sockaddr_sccp *local,
			    struct msgb *data)
{
	return _sccp_send_connection_request(conn, local, data);
}

int sccp_connection_set_incoming(const struct sockaddr_sccp *sock,
				 int (*accept_cb)(struct sccp_connection *, void *), void *context)
{
	struct sccp_data_callback *cb;

	if (!sock)
		return -2;

	cb = _find_ssn(sock->sccp_ssn);
	if (!cb)
		return -1;

	cb->accept_cb = accept_cb;
	cb->accept_context = context;
	return 0;
}

int sccp_write(struct msgb *data, const struct sockaddr_sccp *in,
	       const struct sockaddr_sccp *out, int class)
{
	return _sccp_send_data(class, in, out, data);
}

int sccp_set_read(const struct sockaddr_sccp *sock,
		  int (*read_cb)(struct msgb *, unsigned int, void *), void *context)
{
	struct sccp_data_callback *cb;

	if (!sock)
		return -2;

	cb  = _find_ssn(sock->sccp_ssn);
	if (!cb)
		return -1;

	cb->read_cb = read_cb;
	cb->read_context = context;
	return 0;
}

static_assert(sizeof(struct sccp_source_reference) <= sizeof(u_int32_t), enough_space);

u_int32_t sccp_src_ref_to_int(struct sccp_source_reference *ref)
{
	u_int32_t src_ref = 0;
	memcpy(&src_ref, ref, sizeof(*ref));
	return src_ref;
}

struct sccp_source_reference sccp_src_ref_from_int(u_int32_t int_ref)
{
	struct sccp_source_reference ref;
	memcpy(&ref, &int_ref, sizeof(ref));
	return ref;
}

int sccp_determine_msg_type(struct msgb *msg)
{
	if (msgb_l2len(msg) < 1)
		return -1;

	return msg->l2h[0];
}

int sccp_parse_header(struct msgb *msg, struct sccp_parse_result *result)
{
	int type;

	if (msgb_l2len(msg) < 1)
		return -1;

	type = msg->l2h[0];
	switch(type) {
	case SCCP_MSG_TYPE_CR:
		return _sccp_parse_connection_request(msg, result);
		break;
	case SCCP_MSG_TYPE_RLSD:
		return _sccp_parse_connection_released(msg, result);
		break;
	case SCCP_MSG_TYPE_CREF:
		return _sccp_parse_connection_refused(msg, result);
		break;
	case SCCP_MSG_TYPE_CC:
		return _sccp_parse_connection_confirm(msg, result);
		break;
	case SCCP_MSG_TYPE_RLC:
		return _sccp_parse_connection_release_complete(msg, result);
		break;
	case SCCP_MSG_TYPE_DT1:
		return _sccp_parse_connection_dt1(msg, result);
		break;
	case SCCP_MSG_TYPE_UDT:
		return _sccp_parse_udt(msg, result);
		break;
<<<<<<< HEAD
	};

=======
	case SCCP_MSG_TYPE_IT:
		return _sccp_parse_it(msg, result);
		break;
	};

	LOGP(DSCCP, LOGL_ERROR, "Unimplemented MSG Type: 0x%x\n", type);
>>>>>>> 61b4232c
	return -1;
}

static __attribute__((constructor)) void on_dso_load(void)
{
	tall_sccp_ctx = talloc_named_const(NULL, 1, "sccp");
}

static __attribute__((destructor)) void on_dso_unload(void)
{
	talloc_report_full(tall_sccp_ctx, stderr);
}<|MERGE_RESOLUTION|>--- conflicted
+++ resolved
@@ -2,11 +2,7 @@
  * SCCP management code
  *
  * (C) 2009, 2010 by Holger Hans Peter Freyther <zecke@selfish.org>
-<<<<<<< HEAD
- * (C) 2009, 2010 by on-waves.com
-=======
  * (C) 2009, 2010 by On-Waves
->>>>>>> 61b4232c
  *
  * All Rights Reserved
  *
@@ -213,11 +209,7 @@
 	static const u_int32_t called_offset =
 			offsetof(struct sccp_connection_request, variable_called);
 
-<<<<<<< HEAD
-	struct sccp_connection_request *req = (struct sccp_connection_request *)msgb->data;
-=======
 	struct sccp_connection_request *req = (struct sccp_connection_request *)msgb->l2h;
->>>>>>> 61b4232c
 	struct sccp_optional_data optional_data;
 
 	/* header check */
@@ -468,10 +460,7 @@
 
 
 	msgb->l3h = &udt->data[udt->variable_data];
-<<<<<<< HEAD
-=======
 	result->data_len = msgb_l3len(msgb);
->>>>>>> 61b4232c
 
 	if (msgb_l3len(msgb) !=  msgb->l3h[-1]) {
 		DEBUGP(DSCCP, "msgb is truncated is: %u should: %u\n",
@@ -482,8 +471,6 @@
 	return 0;
 }
 
-<<<<<<< HEAD
-=======
 static int _sccp_parse_it(struct msgb *msgb, struct sccp_parse_result *result)
 {
 	static const u_int32_t header_size = sizeof(struct sccp_data_it);
@@ -503,7 +490,6 @@
 	return 0;
 }
 
->>>>>>> 61b4232c
 
 /*
  * Send UDT. Currently we have a fixed address...
@@ -867,17 +853,10 @@
 
 	struct sccp_data_callback *cb;
 	struct sccp_connection *connection;
-<<<<<<< HEAD
 
 	if (_sccp_parse_connection_request(msgb, &result) != 0)
 		return -1;
 
-=======
-
-	if (_sccp_parse_connection_request(msgb, &result) != 0)
-		return -1;
-
->>>>>>> 61b4232c
 	cb = _find_ssn(result.called.ssn);
 	if (!cb || !cb->accept_cb) {
 		DEBUGP(DSCCP, "No routing for CR for called SSN: %u\n", result.called.ssn);
@@ -1347,17 +1326,12 @@
 	case SCCP_MSG_TYPE_UDT:
 		return _sccp_parse_udt(msg, result);
 		break;
-<<<<<<< HEAD
-	};
-
-=======
 	case SCCP_MSG_TYPE_IT:
 		return _sccp_parse_it(msg, result);
 		break;
 	};
 
 	LOGP(DSCCP, LOGL_ERROR, "Unimplemented MSG Type: 0x%x\n", type);
->>>>>>> 61b4232c
 	return -1;
 }
 
