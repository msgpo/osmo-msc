/* Authentication related functions */

/*
 * (C) 2010 by Sylvain Munaut <tnt@246tNt.com>
 *
 * All Rights Reserved
 *
 * This program is free software; you can redistribute it and/or modify
 * it under the terms of the GNU Affero General Public License as published by
 * the Free Software Foundation; either version 3 of the License, or
 * (at your option) any later version.
 *
 * This program is distributed in the hope that it will be useful,
 * but WITHOUT ANY WARRANTY; without even the implied warranty of
 * MERCHANTABILITY or FITNESS FOR A PARTICULAR PURPOSE.  See the
 * GNU Affero General Public License for more details.
 *
 * You should have received a copy of the GNU Affero General Public License
 * along with this program.  If not, see <http://www.gnu.org/licenses/>.
 *
 */

#include <openbsc/db.h>
#include <openbsc/debug.h>
#include <openbsc/auth.h>
#include <openbsc/gsm_data.h>

#include <osmocom/gsm/comp128.h>

#include <openssl/rand.h>

#include <stdlib.h>

const struct value_string auth_action_names[] = {
#define AUTH_ACTION_STR(X) { X, #X }
	AUTH_ACTION_STR(AUTH_ERROR),
	AUTH_ACTION_STR(AUTH_NOT_AVAIL),
	AUTH_ACTION_STR(AUTH_DO_AUTH_THEN_CIPH),
	AUTH_ACTION_STR(AUTH_DO_CIPH),
	AUTH_ACTION_STR(AUTH_DO_AUTH),
#undef AUTH_ACTION_STR
};

static int
_use_xor(struct gsm_auth_info *ainfo, struct gsm_auth_tuple *atuple)
{
	int i, l = ainfo->a3a8_ki_len;

	if ((l > A38_XOR_MAX_KEY_LEN) || (l < A38_XOR_MIN_KEY_LEN)) {
		LOGP(DMM, LOGL_ERROR, "Invalid XOR key (len=%d) %s\n",
			ainfo->a3a8_ki_len,
			osmo_hexdump(ainfo->a3a8_ki, ainfo->a3a8_ki_len));
		return -1;
	}

	for (i=0; i<4; i++)
		atuple->sres[i] = atuple->rand[i] ^ ainfo->a3a8_ki[i];
	for (i=4; i<12; i++)
		atuple->kc[i-4] = atuple->rand[i] ^ ainfo->a3a8_ki[i];

	return 0;
}

static int
_use_comp128_v1(struct gsm_auth_info *ainfo, struct gsm_auth_tuple *atuple)
{
	if (ainfo->a3a8_ki_len != A38_COMP128_KEY_LEN) {
		LOGP(DMM, LOGL_ERROR, "Invalid COMP128v1 key (len=%d) %s\n",
			ainfo->a3a8_ki_len,
			osmo_hexdump(ainfo->a3a8_ki, ainfo->a3a8_ki_len));
		return -1;
	}

	comp128(ainfo->a3a8_ki, atuple->rand, atuple->sres, atuple->kc);

	return 0;
}

/* Return values 
 *  -1 -> Internal error
 *   0 -> Not available
 *   1 -> Tuple returned, need to do auth, then enable cipher
 *   2 -> Tuple returned, need to enable cipher
 */
int auth_get_tuple_for_subscr(struct gsm_auth_tuple *atuple,
                              struct gsm_subscriber *subscr, int key_seq)
{
	struct gsm_auth_info ainfo;
	int rc;

	/* Get subscriber info (if any) */
	rc = db_get_authinfo_for_subscr(&ainfo, subscr);
	if (rc < 0) {
<<<<<<< HEAD
		return rc == -ENOENT ? AUTH_NOT_AVAIL : -1;
=======
		LOGP(DMM, LOGL_NOTICE,
			"No retrievable Ki for subscriber, skipping auth\n");
		return rc == -ENOENT ? AUTH_NOT_AVAIL : AUTH_ERROR;
>>>>>>> cf1302e4
	}

	/* If possible, re-use the last tuple and skip auth */
	rc = db_get_lastauthtuple_for_subscr(atuple, subscr);
	if ((rc == 0) &&
	    (key_seq != GSM_KEY_SEQ_INVAL) &&
	    (key_seq == atuple->key_seq) &&
	    (atuple->use_count < 3))
	{
		atuple->use_count++;
		db_sync_lastauthtuple_for_subscr(atuple, subscr);
		DEBUGP(DMM, "Auth tuple use < 3, just doing ciphering\n");
		return AUTH_DO_CIPH;
	}

	/* Generate a new one */
	if (rc != 0) {
		/* If db_get_lastauthtuple_for_subscr() returned nothing, make
		 * sure the atuple memory is initialized to zero and thus start
		 * off with key_seq = 0. */
		memset(atuple, 0, sizeof(*atuple));
	} else {
		/* If db_get_lastauthtuple_for_subscr() returned a previous
		 * tuple, use the next key_seq. */
		atuple->key_seq = (atuple->key_seq + 1) % 7;
	}
	atuple->use_count = 1;

	if (RAND_bytes(atuple->rand, sizeof(atuple->rand)) != 1) {
		LOGP(DMM, LOGL_NOTICE, "RAND_bytes failed, can't generate new auth tuple\n");
		return AUTH_ERROR;
	}

	switch (ainfo.auth_algo) {
	case AUTH_ALGO_NONE:
		DEBUGP(DMM, "No authentication for subscriber\n");
		return AUTH_NOT_AVAIL;

	case AUTH_ALGO_XOR:
		if (_use_xor(&ainfo, atuple))
<<<<<<< HEAD
			/* non-zero return value means failure */
			return 0;
=======
			return AUTH_NOT_AVAIL;
>>>>>>> cf1302e4
		break;

	case AUTH_ALGO_COMP128v1:
		if (_use_comp128_v1(&ainfo, atuple))
<<<<<<< HEAD
			/* non-zero return value means failure */
			return 0;
=======
			return AUTH_NOT_AVAIL;
>>>>>>> cf1302e4
		break;

	default:
		DEBUGP(DMM, "Unsupported auth type algo_id=%d\n",
			ainfo.auth_algo);
		return AUTH_NOT_AVAIL;
	}

        db_sync_lastauthtuple_for_subscr(atuple, subscr);

	DEBUGP(DMM, "Need to do authentication and ciphering\n");
	return AUTH_DO_AUTH_THEN_CIPH;
}
<|MERGE_RESOLUTION|>--- conflicted
+++ resolved
@@ -91,13 +91,7 @@
 	/* Get subscriber info (if any) */
 	rc = db_get_authinfo_for_subscr(&ainfo, subscr);
 	if (rc < 0) {
-<<<<<<< HEAD
-		return rc == -ENOENT ? AUTH_NOT_AVAIL : -1;
-=======
-		LOGP(DMM, LOGL_NOTICE,
-			"No retrievable Ki for subscriber, skipping auth\n");
 		return rc == -ENOENT ? AUTH_NOT_AVAIL : AUTH_ERROR;
->>>>>>> cf1302e4
 	}
 
 	/* If possible, re-use the last tuple and skip auth */
@@ -138,22 +132,14 @@
 
 	case AUTH_ALGO_XOR:
 		if (_use_xor(&ainfo, atuple))
-<<<<<<< HEAD
 			/* non-zero return value means failure */
-			return 0;
-=======
 			return AUTH_NOT_AVAIL;
->>>>>>> cf1302e4
 		break;
 
 	case AUTH_ALGO_COMP128v1:
 		if (_use_comp128_v1(&ainfo, atuple))
-<<<<<<< HEAD
 			/* non-zero return value means failure */
-			return 0;
-=======
 			return AUTH_NOT_AVAIL;
->>>>>>> cf1302e4
 		break;
 
 	default:
