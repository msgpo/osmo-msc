/* GSM silent call feature */

/*
 * (C) 2009 by Harald Welte <laforge@gnumonks.org>
 *
 * All Rights Reserved
 *
 * This program is free software; you can redistribute it and/or modify
 * it under the terms of the GNU General Public License as published by
 * the Free Software Foundation; either version 2 of the License, or
 * (at your option) any later version.
 *
 * This program is distributed in the hope that it will be useful,
 * but WITHOUT ANY WARRANTY; without even the implied warranty of
 * MERCHANTABILITY or FITNESS FOR A PARTICULAR PURPOSE.  See the
 * GNU General Public License for more details.
 *
 * You should have received a copy of the GNU General Public License along
 * with this program; if not, write to the Free Software Foundation, Inc.,
 * 51 Franklin Street, Fifth Floor, Boston, MA 02110-1301 USA.
 *
 */

#include <stdlib.h>
#include <unistd.h>
#include <errno.h>

#include <osmocore/msgb.h>
#include <openbsc/signal.h>
#include <openbsc/debug.h>
#include <openbsc/paging.h>
#include <openbsc/gsm_data.h>
#include <openbsc/gsm_subscriber.h>
#include <openbsc/abis_rsl.h>
#include <openbsc/chan_alloc.h>

/* paging of the requested subscriber has completed */
static int paging_cb_silent(unsigned int hooknum, unsigned int event,
			    struct msgb *msg, void *_lchan, void *_data)
{
	struct gsm_subscriber_connection *conn;
	struct gsm_lchan *lchan = _lchan;
	struct scall_signal_data sigdata;
	int rc;

	if (hooknum != GSM_HOOK_RR_PAGING)
		return -EINVAL;

	DEBUGP(DSMS, "paging_cb_silent: ");

	conn = &lchan->conn;

	sigdata.lchan = lchan;
	sigdata.data = _data;

	switch (event) {
	case GSM_PAGING_SUCCEEDED:
		DEBUGPC(DSMS, "success, using Timeslot %u on ARFCN %u\n",
			lchan->ts->nr, lchan->ts->trx->arfcn);
		conn->silent_call = 1;
		/* increment lchan reference count */
		dispatch_signal(SS_SCALL, S_SCALL_SUCCESS, &sigdata);
		use_subscr_con(conn);
		break;
	case GSM_PAGING_EXPIRED:
		DEBUGP(DSMS, "expired\n");
		dispatch_signal(SS_SCALL, S_SCALL_EXPIRED, &sigdata);
		break;
	default:
		rc = -EINVAL;
		break;
	}

	return rc;
}

/* receive a layer 3 message from a silent call */
int silent_call_rx(struct msgb *msg)
{
	/* FIXME: do something like sending it through a UDP port */
	return 0;
}

struct msg_match {
	u_int8_t pdisc;
	u_int8_t msg_type;
};

/* list of messages that are handled inside OpenBSC, even in a silent call */
static const struct msg_match silent_call_accept[] = {
	{ GSM48_PDISC_MM, GSM48_MT_MM_LOC_UPD_REQUEST },
	{ GSM48_PDISC_MM, GSM48_MT_MM_CM_SERV_REQ },
};

/* decide if we need to reroute a message as part of a silent call */
int silent_call_reroute(struct msgb *msg)
{
	struct gsm48_hdr *gh = msgb_l3(msg);
	u_int8_t pdisc = gh->proto_discr & 0x0f;
	int i;

	/* if we're not part of a silent call, never reroute */
	if (!msg->lchan->conn.silent_call)
		return 0;

	/* check if we are a special message that is handled in openbsc */
	for (i = 0; i < ARRAY_SIZE(silent_call_accept); i++) {
		if (silent_call_accept[i].pdisc == pdisc &&
		    silent_call_accept[i].msg_type == gh->msg_type)
			return 0;
	}

	/* otherwise, reroute */
	return 1;
}


/* initiate a silent call with a given subscriber */
int gsm_silent_call_start(struct gsm_subscriber *subscr, void *data, int type)
{
	int rc;

	rc = paging_request(subscr->net, subscr, type,
			    paging_cb_silent, data);
	return rc;
}

/* end a silent call with a given subscriber */
int gsm_silent_call_stop(struct gsm_subscriber *subscr)
{
	struct gsm_lchan *lchan;
	struct gsm_subscriber_connection *conn;

	lchan = lchan_for_subscr(subscr);
	if (!lchan)
		return -EINVAL;

	/* did we actually establish a silent call for this guy? */
	conn = &lchan->conn;
	if (!conn->silent_call)
		return -EINVAL;

<<<<<<< HEAD
	put_lchan(lchan, 0);
=======
	put_subscr_con(conn);
>>>>>>> 3c71232b

	return 0;
}<|MERGE_RESOLUTION|>--- conflicted
+++ resolved
@@ -140,11 +140,7 @@
 	if (!conn->silent_call)
 		return -EINVAL;
 
-<<<<<<< HEAD
-	put_lchan(lchan, 0);
-=======
-	put_subscr_con(conn);
->>>>>>> 3c71232b
+	put_subscr_con(conn, 0);
 
 	return 0;
 }