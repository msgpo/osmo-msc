/* GSM BSC Radio Link Layer API
 * 3GPP TS 08.58 version 8.6.0 Release 1999 / ETSI TS 100 596 V8.6.0 */

/* (C) 2009 by Harald Welte <laforge@gnumonks.org>
 *
 * All Rights Reserved
 *
 * This program is free software; you can redistribute it and/or modify
 * it under the terms of the GNU General Public License as published by
 * the Free Software Foundation; either version 2 of the License, or
 * (at your option) any later version.
 *
 * This program is distributed in the hope that it will be useful,
 * but WITHOUT ANY WARRANTY; without even the implied warranty of
 * MERCHANTABILITY or FITNESS FOR A PARTICULAR PURPOSE.  See the
 * GNU General Public License for more details.
 *
 * You should have received a copy of the GNU General Public License along
 * with this program; if not, write to the Free Software Foundation, Inc.,
 * 51 Franklin Street, Fifth Floor, Boston, MA 02110-1301 USA.
 *
 */

#include <errno.h>

#include <openbsc/debug.h>
#include <osmocore/talloc.h>
#include <osmocore/timer.h>
#include <osmocore/linuxlist.h>
#include <openbsc/bsc_rll.h>
#include <openbsc/gsm_data.h>
#include <openbsc/chan_alloc.h>
#include <openbsc/abis_rsl.h>

struct bsc_rll_req {
	struct llist_head list;
	struct timer_list timer;

	struct gsm_lchan *lchan;
	u_int8_t link_id;

	void (*cb)(struct gsm_lchan *lchan, u_int8_t link_id,
		   void *data, enum bsc_rllr_ind);
	void *data;
};

/* we only compare C1, C2 and SAPI */
#define LINKID_MASK	0xC7

static LLIST_HEAD(bsc_rll_reqs);

static void complete_rllr(struct bsc_rll_req *rllr, enum bsc_rllr_ind type)
{
	struct gsm_subscriber_connection *conn;

	conn = &rllr->lchan->conn;
	llist_del(&rllr->list);
<<<<<<< HEAD
	put_lchan(rllr->lchan, 0);
=======
	put_subscr_con(conn);
>>>>>>> 3c71232b
	rllr->cb(rllr->lchan, rllr->link_id, rllr->data, type);
	talloc_free(rllr);
}

static void timer_cb(void *_rllr)
{
	struct bsc_rll_req *rllr = _rllr;

	complete_rllr(rllr, BSC_RLLR_IND_TIMEOUT);
}

/* establish a RLL connection with given SAPI / priority */
int rll_establish(struct gsm_lchan *lchan, u_int8_t sapi,
		  void (*cb)(struct gsm_lchan *, u_int8_t, void *,
			     enum bsc_rllr_ind),
		  void *data)
{
	struct gsm_subscriber_connection *conn;
	struct bsc_rll_req *rllr = talloc_zero(tall_bsc_ctx, struct bsc_rll_req);
	u_int8_t link_id;
	if (!rllr)
		return -ENOMEM;

	link_id = sapi;

	/* If we are a TCH and not in signalling mode, we need to
	 * indicate that the new RLL connection is to be made on the SACCH */
	if ((lchan->type == GSM_LCHAN_TCH_F ||
	     lchan->type == GSM_LCHAN_TCH_H) && sapi != 0)
		link_id |= 0x40;

	conn = &lchan->conn;
	use_subscr_con(conn);
	rllr->lchan = lchan;
	rllr->link_id = link_id;
	rllr->cb = cb;
	rllr->data = data;

	llist_add(&rllr->list, &bsc_rll_reqs);

	rllr->timer.cb = &timer_cb;
	rllr->timer.data = rllr;

	bsc_schedule_timer(&rllr->timer, 10, 0);

	/* send the RSL RLL ESTablish REQuest */
	return rsl_establish_request(rllr->lchan, rllr->link_id);
}

/* Called from RSL code in case we have received an indication regarding
 * any RLL link */
void rll_indication(struct gsm_lchan *lchan, u_int8_t link_id, u_int8_t type)
{
	struct bsc_rll_req *rllr, *rllr2;

	llist_for_each_entry_safe(rllr, rllr2, &bsc_rll_reqs, list) {
		if (rllr->lchan == lchan &&
		    (rllr->link_id & LINKID_MASK) == (link_id & LINKID_MASK)) {
			bsc_del_timer(&rllr->timer);
			complete_rllr(rllr, type);
			return;
		}
	}
}<|MERGE_RESOLUTION|>--- conflicted
+++ resolved
@@ -55,11 +55,7 @@
 
 	conn = &rllr->lchan->conn;
 	llist_del(&rllr->list);
-<<<<<<< HEAD
-	put_lchan(rllr->lchan, 0);
-=======
-	put_subscr_con(conn);
->>>>>>> 3c71232b
+	put_subscr_con(conn, 0);
 	rllr->cb(rllr->lchan, rllr->link_id, rllr->data, type);
 	talloc_free(rllr);
 }
